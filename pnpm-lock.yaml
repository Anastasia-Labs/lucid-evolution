lockfileVersion: '9.0'

settings:
  autoInstallPeers: true
  excludeLinksFromLockfile: false

importers:

  .:
    devDependencies:
      '@changesets/changelog-github':
        specifier: ^0.5.0
        version: 0.5.1
      '@changesets/cli':
        specifier: ^2.27.1
        version: 2.28.1
      '@lucid-evolution/eslint-config':
        specifier: workspace:*
        version: link:packages/eslint-config
      '@lucid-evolution/typescript-config':
        specifier: workspace:*
        version: link:packages/typescript-config
      prettier:
        specifier: ^3.2.5
        version: 3.5.3
      turbo:
        specifier: 2.4.4
        version: 2.4.4

  docs:
    dependencies:
      next:
        specifier: ^14.2.3
        version: 14.2.27(react-dom@18.3.1(react@18.3.1))(react@18.3.1)
      nextra:
        specifier: ^2.13.4
        version: 2.13.4(next@14.2.27(react-dom@18.3.1(react@18.3.1))(react@18.3.1))(react-dom@18.3.1(react@18.3.1))(react@18.3.1)
      nextra-theme-docs:
        specifier: ^2.13.4
        version: 2.13.4(next@14.2.27(react-dom@18.3.1(react@18.3.1))(react@18.3.1))(nextra@2.13.4(next@14.2.27(react-dom@18.3.1(react@18.3.1))(react@18.3.1))(react-dom@18.3.1(react@18.3.1))(react@18.3.1))(react-dom@18.3.1(react@18.3.1))(react@18.3.1)
      react:
        specifier: ^18.3.1
        version: 18.3.1
      react-dom:
        specifier: ^18.3.1
        version: 18.3.1(react@18.3.1)
    devDependencies:
      '@lucid-evolution/eslint-config':
        specifier: workspace:*
        version: link:../packages/eslint-config
      '@lucid-evolution/typescript-config':
        specifier: workspace:*
        version: link:../packages/typescript-config
      '@next/eslint-plugin-next':
        specifier: ^14.2.3
        version: 14.2.27
      '@types/eslint':
        specifier: ^8.56.10
        version: 8.56.12
      '@types/node':
        specifier: ^20.12.8
        version: 20.17.30
      '@types/react':
        specifier: ^18.3.1
        version: 18.3.20
      '@types/react-dom':
        specifier: ^18.3.0
        version: 18.3.6(@types/react@18.3.20)
      eslint:
        specifier: ^8.57.0
        version: 8.57.1
      typescript:
        specifier: ^5.4.5
        version: 5.8.3

  packages/core-types:
    dependencies:
      '@anastasia-labs/cardano-multiplatform-lib-browser':
        specifier: 6.0.2-3
        version: 6.0.2-3
      '@anastasia-labs/cardano-multiplatform-lib-nodejs':
        specifier: 6.0.2-3
        version: 6.0.2-3
    devDependencies:
      '@types/node':
        specifier: ^20.12.8
        version: 20.17.30
      tsup:
        specifier: ^8.0.2
        version: 8.4.0(@microsoft/api-extractor@7.52.3(@types/node@20.17.30))(postcss@8.5.3)(tsx@4.19.3)(typescript@5.8.3)
      typescript:
        specifier: ^5.4.5
        version: 5.8.3

  packages/core-utils:
    dependencies:
      '@anastasia-labs/cardano-multiplatform-lib-browser':
        specifier: 6.0.2-3
        version: 6.0.2-3
      '@anastasia-labs/cardano-multiplatform-lib-nodejs':
        specifier: 6.0.2-3
        version: 6.0.2-3
    devDependencies:
      '@types/node':
        specifier: ^20.12.8
        version: 20.17.30
      tsup:
        specifier: ^8.0.2
        version: 8.4.0(@microsoft/api-extractor@7.52.3(@types/node@20.17.30))(postcss@8.5.3)(tsx@4.19.3)(typescript@5.8.3)
      typescript:
        specifier: ^5.4.5
        version: 5.8.3
      vitest:
        specifier: ^2.0.5
        version: 2.1.9(@types/node@20.17.30)

  packages/crc8:
    devDependencies:
      '@types/node':
        specifier: ^20.12.8
        version: 20.17.30
      tsup:
        specifier: ^8.0.2
        version: 8.4.0(@microsoft/api-extractor@7.52.3(@types/node@20.17.30))(postcss@8.5.3)(tsx@4.19.3)(typescript@5.8.3)
      typescript:
        specifier: ^5.4.5
        version: 5.8.3

  packages/eslint-config:
    devDependencies:
      '@typescript-eslint/eslint-plugin':
        specifier: ^6.21.0
        version: 6.21.0(@typescript-eslint/parser@6.21.0(eslint@8.57.1)(typescript@5.8.3))(eslint@8.57.1)(typescript@5.8.3)
      '@typescript-eslint/parser':
        specifier: ^6.21.0
        version: 6.21.0(eslint@8.57.1)(typescript@5.8.3)
      '@vercel/style-guide':
        specifier: ^5.2.0
        version: 5.2.0(@next/eslint-plugin-next@14.2.27)(eslint@8.57.1)(prettier@3.5.3)(typescript@5.8.3)
      eslint-config-prettier:
        specifier: ^9.1.0
        version: 9.1.0(eslint@8.57.1)
      eslint-config-turbo:
        specifier: ^1.13.3
        version: 1.13.4(eslint@8.57.1)
      eslint-plugin-only-warn:
        specifier: ^1.1.0
        version: 1.1.0
      typescript:
        specifier: ^5.4.5
        version: 5.8.3

  packages/experimental:
    dependencies:
      '@anastasia-labs/cardano-multiplatform-lib-browser':
        specifier: 6.0.2-3
        version: 6.0.2-3
      '@anastasia-labs/cardano-multiplatform-lib-nodejs':
        specifier: 6.0.2-3
        version: 6.0.2-3
      '@effect/platform-node':
<<<<<<< HEAD
        specifier: ^0.73.6
        version: 0.73.7(@effect/platform@0.71.7(effect@3.14.6))(effect@3.14.6)
=======
        specifier: ^0.76.12
        version: 0.76.12(@effect/cluster@0.29.12(@effect/platform@0.80.7(effect@3.14.7))(@effect/rpc@0.55.10(@effect/platform@0.80.7(effect@3.14.7))(effect@3.14.7))(@effect/sql@0.33.7(@effect/experimental@0.44.7(@effect/platform@0.80.7(effect@3.14.7))(effect@3.14.7))(@effect/platform@0.80.7(effect@3.14.7))(effect@3.14.7))(effect@3.14.7))(@effect/platform@0.80.7(effect@3.14.7))(@effect/rpc@0.55.10(@effect/platform@0.80.7(effect@3.14.7))(effect@3.14.7))(@effect/sql@0.33.7(@effect/experimental@0.44.7(@effect/platform@0.80.7(effect@3.14.7))(effect@3.14.7))(@effect/platform@0.80.7(effect@3.14.7))(effect@3.14.7))(effect@3.14.7)
>>>>>>> a4384986
      '@harmoniclabs/plutus-data':
        specifier: ^1.2.4
        version: 1.2.4(@harmoniclabs/bytestring@1.0.0)(@harmoniclabs/cbor@1.6.6)
      '@harmoniclabs/uplc':
        specifier: ^1.2.4
<<<<<<< HEAD
        version: 1.4.1(@harmoniclabs/bytestring@1.0.0)(@harmoniclabs/cbor@1.6.6)(@harmoniclabs/crypto@0.2.5)(@harmoniclabs/pair@1.0.0)(@harmoniclabs/plutus-data@1.2.4(@harmoniclabs/bytestring@1.0.0)(@harmoniclabs/cbor@1.6.6))
      '@lucid-evolution/core-types':
        specifier: workspace:*
        version: link:../core-types
      '@lucid-evolution/utils':
        specifier: workspace:*
        version: link:../utils
=======
        version: 1.3.0(@harmoniclabs/bytestring@1.0.0)(@harmoniclabs/cbor@1.5.0)(@harmoniclabs/crypto@0.2.4)(@harmoniclabs/pair@1.0.0)(@harmoniclabs/plutus-data@1.2.4(@harmoniclabs/bytestring@1.0.0)(@harmoniclabs/cbor@1.5.0))
      '@scure/base':
        specifier: ^1.2.4
        version: 1.2.4
>>>>>>> a4384986
      cbor-x:
        specifier: ^1.6.0
        version: 1.6.0
      effect:
<<<<<<< HEAD
        specifier: ^3.14.1
        version: 3.14.6
      ws:
        specifier: ^8.18.1
        version: 8.18.1
=======
        specifier: ^3.14.7
        version: 3.14.7
      tinybench:
        specifier: ^4.0.1
        version: 4.0.1
>>>>>>> a4384986
    devDependencies:
      '@effect/docgen':
        specifier: ^0.5.2
        version: 0.5.2(tsx@4.19.3)(typescript@5.8.3)
<<<<<<< HEAD
      '@effect/vitest':
        specifier: ^0.16.0
        version: 0.16.3(effect@3.14.6)(vitest@2.1.9(@types/node@22.14.0))
=======
      '@effect/language-service':
        specifier: ^0.6.1
        version: 0.6.1
      '@effect/vitest':
        specifier: ^0.16.0
        version: 0.16.3(effect@3.14.7)(vitest@2.1.9(@types/node@22.13.14))
>>>>>>> a4384986
      '@microsoft/api-extractor':
        specifier: ^7.49.0
        version: 7.52.3(@types/node@22.14.0)
      '@types/node':
        specifier: ^22.13.11
        version: 22.14.0
      '@types/ws':
        specifier: ^8.18.0
        version: 8.18.1
      tsup:
        specifier: ^8.0.2
<<<<<<< HEAD
        version: 8.4.0(@microsoft/api-extractor@7.52.3(@types/node@22.14.0))(postcss@8.5.3)(tsx@4.19.3)(typescript@5.8.3)
      typescript:
        specifier: ^5.8.2
=======
        version: 8.4.0(@microsoft/api-extractor@7.52.2(@types/node@22.13.14))(postcss@8.5.3)(tsx@4.19.3)(typescript@5.8.3)
      typescript:
        specifier: ^5.8.3
>>>>>>> a4384986
        version: 5.8.3
      vitest:
        specifier: ^2.0.5
        version: 2.1.9(@types/node@22.14.0)

  packages/lucid:
    dependencies:
      '@anastasia-labs/cardano-multiplatform-lib-browser':
        specifier: 6.0.2-3
        version: 6.0.2-3
      '@anastasia-labs/cardano-multiplatform-lib-nodejs':
        specifier: 6.0.2-3
        version: 6.0.2-3
      '@effect/schema':
        specifier: ^0.66.16
        version: 0.66.16(effect@3.14.6)(fast-check@3.23.2)
      '@emurgo/cardano-message-signing-nodejs':
        specifier: ^1.1.0
        version: 1.1.0
      '@lucid-evolution/core-types':
        specifier: workspace:*
        version: link:../core-types
      '@lucid-evolution/core-utils':
        specifier: workspace:*
        version: link:../core-utils
      '@lucid-evolution/plutus':
        specifier: workspace:*
        version: link:../plutus
      '@lucid-evolution/provider':
        specifier: workspace:*
        version: link:../provider
      '@lucid-evolution/sign_data':
        specifier: workspace:*
        version: link:../sign_data
      '@lucid-evolution/uplc':
        specifier: workspace:*
        version: link:../uplc
      '@lucid-evolution/utils':
        specifier: workspace:*
        version: link:../utils
      '@lucid-evolution/wallet':
        specifier: workspace:*
        version: link:../wallet
      effect:
        specifier: ^3.12.7
        version: 3.14.6
    devDependencies:
      '@effect/vitest':
        specifier: ^0.17.3
        version: 0.17.8(effect@3.14.6)(vitest@2.1.9(@types/node@20.17.30))
      '@types/node':
        specifier: ^20.17.16
        version: 20.17.30
      esbuild-plugin-wasm:
        specifier: ^1.1.0
        version: 1.1.0
      tsup:
        specifier: ^8.3.6
        version: 8.4.0(@microsoft/api-extractor@7.52.3(@types/node@20.17.30))(postcss@8.5.3)(tsx@4.19.3)(typescript@5.5.0-dev.20240430)
      tsx:
        specifier: ^4.19.2
        version: 4.19.3
      typescript:
        specifier: 5.5.0-dev.20240430
        version: 5.5.0-dev.20240430
      vite-plugin-wasm:
        specifier: ^3.4.1
        version: 3.4.1(vite@5.4.17(@types/node@20.17.30))
      vitest:
        specifier: ^2.1.8
        version: 2.1.9(@types/node@20.17.30)

  packages/plutus:
    dependencies:
      '@anastasia-labs/cardano-multiplatform-lib-browser':
        specifier: 6.0.2-3
        version: 6.0.2-3
      '@anastasia-labs/cardano-multiplatform-lib-nodejs':
        specifier: 6.0.2-3
        version: 6.0.2-3
      '@lucid-evolution/core-types':
        specifier: workspace:*
        version: link:../core-types
      '@lucid-evolution/core-utils':
        specifier: workspace:*
        version: link:../core-utils
      '@sinclair/typebox':
        specifier: ^0.32.28
        version: 0.32.35
    devDependencies:
      '@types/node':
        specifier: ^20.12.8
        version: 20.17.30
      tsup:
        specifier: ^8.0.2
        version: 8.4.0(@microsoft/api-extractor@7.52.3(@types/node@20.17.30))(postcss@8.5.3)(tsx@4.19.3)(typescript@5.8.3)
      typescript:
        specifier: ^5.4.5
        version: 5.8.3
      vitest:
        specifier: ^2.0.4
        version: 2.1.9(@types/node@20.17.30)

  packages/provider:
    dependencies:
      '@anastasia-labs/cardano-multiplatform-lib-browser':
        specifier: 6.0.2-3
        version: 6.0.2-3
      '@anastasia-labs/cardano-multiplatform-lib-nodejs':
        specifier: 6.0.2-3
        version: 6.0.2-3
      '@effect/platform':
        specifier: ^0.71.3
        version: 0.71.7(effect@3.14.6)
      '@effect/schema':
        specifier: ^0.68.26
        version: 0.68.27(effect@3.14.6)
      '@lucid-evolution/core-types':
        specifier: workspace:*
        version: link:../core-types
      '@lucid-evolution/core-utils':
        specifier: workspace:*
        version: link:../core-utils
      '@lucid-evolution/utils':
        specifier: workspace:*
        version: link:../utils
      '@lucid-evolution/wallet':
        specifier: workspace:*
        version: link:../wallet
      effect:
        specifier: ^3.11.7
        version: 3.14.6
    devDependencies:
      '@types/node':
        specifier: ^20.12.8
        version: 20.17.30
      tsup:
        specifier: ^8.0.2
        version: 8.4.0(@microsoft/api-extractor@7.52.3(@types/node@20.17.30))(postcss@8.5.3)(tsx@4.19.3)(typescript@5.8.3)
      typescript:
        specifier: ^5.4.5
        version: 5.8.3
      vitest:
        specifier: ^2.0.4
        version: 2.1.9(@types/node@20.17.30)

  packages/sign_data:
    dependencies:
      '@anastasia-labs/cardano-multiplatform-lib-browser':
        specifier: 6.0.2-3
        version: 6.0.2-3
      '@anastasia-labs/cardano-multiplatform-lib-nodejs':
        specifier: 6.0.2-3
        version: 6.0.2-3
      '@emurgo/cardano-message-signing-browser':
        specifier: ^1.0.1
        version: 1.1.0
      '@emurgo/cardano-message-signing-nodejs':
        specifier: ^1.0.1
        version: 1.1.0
      '@lucid-evolution/core-types':
        specifier: workspace:*
        version: link:../core-types
      '@lucid-evolution/core-utils':
        specifier: workspace:*
        version: link:../core-utils
    devDependencies:
      '@types/node':
        specifier: ^20.12.8
        version: 20.17.30
      tsup:
        specifier: ^8.0.2
        version: 8.4.0(@microsoft/api-extractor@7.52.3(@types/node@20.17.30))(postcss@8.5.3)(tsx@4.19.3)(typescript@5.8.3)
      typescript:
        specifier: ^5.4.5
        version: 5.8.3

  packages/typescript-config: {}

  packages/uplc: {}

  packages/utils:
    dependencies:
      '@anastasia-labs/cardano-multiplatform-lib-browser':
        specifier: 6.0.2-3
        version: 6.0.2-3
      '@anastasia-labs/cardano-multiplatform-lib-nodejs':
        specifier: 6.0.2-3
        version: 6.0.2-3
      '@cardano-sdk/core':
        specifier: ^0.45.1
        version: 0.45.5
      '@effect/schema':
        specifier: ^0.68.16
        version: 0.68.27(effect@3.14.6)
      '@harmoniclabs/plutus-data':
        specifier: ^1.2.4
        version: 1.2.4(@harmoniclabs/bytestring@1.0.0)(@harmoniclabs/cbor@1.6.6)
      '@harmoniclabs/uplc':
        specifier: ^1.2.4
        version: 1.4.1(@harmoniclabs/bytestring@1.0.0)(@harmoniclabs/cbor@1.6.6)(@harmoniclabs/crypto@0.2.5)(@harmoniclabs/pair@1.0.0)(@harmoniclabs/plutus-data@1.2.4(@harmoniclabs/bytestring@1.0.0)(@harmoniclabs/cbor@1.6.6))
      '@lucid-evolution/core-types':
        specifier: workspace:*
        version: link:../core-types
      '@lucid-evolution/core-utils':
        specifier: workspace:*
        version: link:../core-utils
      '@lucid-evolution/crc8':
        specifier: workspace:*
        version: link:../crc8
      '@lucid-evolution/plutus':
        specifier: workspace:*
        version: link:../plutus
      '@lucid-evolution/uplc':
        specifier: workspace:*
        version: link:../uplc
      bip39:
        specifier: ^3.1.0
        version: 3.1.0
      cbor-x:
        specifier: ^1.6.0
        version: 1.6.0
      effect:
        specifier: ^3.10.4
        version: 3.14.6
    devDependencies:
      '@types/node':
        specifier: ^20.12.8
        version: 20.17.30
      tsup:
        specifier: ^8.0.2
        version: 8.4.0(@microsoft/api-extractor@7.52.3(@types/node@20.17.30))(postcss@8.5.3)(tsx@4.19.3)(typescript@5.8.3)
      typescript:
        specifier: ^5.4.5
        version: 5.8.3
      vitest:
        specifier: ^1.6.0
        version: 1.6.1(@types/node@20.17.30)

  packages/wallet:
    dependencies:
      '@anastasia-labs/cardano-multiplatform-lib-browser':
        specifier: 6.0.2-3
        version: 6.0.2-3
      '@anastasia-labs/cardano-multiplatform-lib-nodejs':
        specifier: 6.0.2-3
        version: 6.0.2-3
      '@lucid-evolution/core-types':
        specifier: workspace:*
        version: link:../core-types
      '@lucid-evolution/core-utils':
        specifier: workspace:*
        version: link:../core-utils
      '@lucid-evolution/sign_data':
        specifier: workspace:*
        version: link:../sign_data
      '@lucid-evolution/utils':
        specifier: workspace:*
        version: link:../utils
      bip39:
        specifier: ^3.1.0
        version: 3.1.0
    devDependencies:
      '@types/node':
        specifier: ^20.12.8
        version: 20.17.30
      tsup:
        specifier: ^8.0.2
        version: 8.4.0(@microsoft/api-extractor@7.52.3(@types/node@20.17.30))(postcss@8.5.3)(tsx@4.19.3)(typescript@5.8.3)
      typescript:
        specifier: ^5.4.5
        version: 5.8.3
      vitest:
        specifier: ^2.1.8
        version: 2.1.9(@types/node@20.17.30)

packages:

  '@ampproject/remapping@2.3.0':
    resolution: {integrity: sha512-30iZtAPgz+LTIYoeivqYo853f02jBYSd5uGnGpkFV0M3xOt9aN73erkgYAmZU43x4VfqcnLxW9Kpg3R5LC4YYw==}
    engines: {node: '>=6.0.0'}

  '@anastasia-labs/cardano-multiplatform-lib-browser@6.0.2-3':
    resolution: {integrity: sha512-EP5Kr21xPtfEuCM3lR5tCIUQpMQ4Moisig8zD9BqUmBhQr/2ddxuE+MWhBF6tqH1AepzeXqRuTD1ozvdRn49Bw==}

  '@anastasia-labs/cardano-multiplatform-lib-nodejs@6.0.2-3':
    resolution: {integrity: sha512-Jy7QKahRQJgX6OFeuQvPXO0ejKfT9cQ8m3PFLBhbM04jjzFnaxlJJJ5+7qNHe3xdy40fMbMMe2SgAYPJ4gZ2Xw==}

  '@babel/code-frame@7.26.2':
    resolution: {integrity: sha512-RJlIHRueQgwWitWgF8OdFYGZX328Ax5BCemNGlqHfplnRT9ESi8JkFlvaVYbS+UubVY6dpv87Fs2u5M29iNFVQ==}
    engines: {node: '>=6.9.0'}

  '@babel/compat-data@7.26.8':
    resolution: {integrity: sha512-oH5UPLMWR3L2wEFLnFJ1TZXqHufiTKAiLfqw5zkhS4dKXLJ10yVztfil/twG8EDTA4F/tvVNw9nOl4ZMslB8rQ==}
    engines: {node: '>=6.9.0'}

  '@babel/core@7.26.10':
    resolution: {integrity: sha512-vMqyb7XCDMPvJFFOaT9kxtiRh42GwlZEg1/uIgtZshS5a/8OaduUfCi7kynKgc3Tw/6Uo2D+db9qBttghhmxwQ==}
    engines: {node: '>=6.9.0'}

  '@babel/eslint-parser@7.27.0':
    resolution: {integrity: sha512-dtnzmSjXfgL/HDgMcmsLSzyGbEosi4DrGWoCNfuI+W4IkVJw6izpTe7LtOdwAXnkDqw5yweboYCTkM2rQizCng==}
    engines: {node: ^10.13.0 || ^12.13.0 || >=14.0.0}
    peerDependencies:
      '@babel/core': ^7.11.0
      eslint: ^7.5.0 || ^8.0.0 || ^9.0.0

  '@babel/generator@7.27.0':
    resolution: {integrity: sha512-VybsKvpiN1gU1sdMZIp7FcqphVVKEwcuj02x73uvcHE0PTihx1nlBcowYWhDwjpoAXRv43+gDzyggGnn1XZhVw==}
    engines: {node: '>=6.9.0'}

  '@babel/helper-compilation-targets@7.27.0':
    resolution: {integrity: sha512-LVk7fbXml0H2xH34dFzKQ7TDZ2G4/rVTOrq9V+icbbadjbVxxeFeDsNHv2SrZeWoA+6ZiTyWYWtScEIW07EAcA==}
    engines: {node: '>=6.9.0'}

  '@babel/helper-module-imports@7.25.9':
    resolution: {integrity: sha512-tnUA4RsrmflIM6W6RFTLFSXITtl0wKjgpnLgXyowocVPrbYrLUXSBXDgTs8BlbmIzIdlBySRQjINYs2BAkiLtw==}
    engines: {node: '>=6.9.0'}

  '@babel/helper-module-transforms@7.26.0':
    resolution: {integrity: sha512-xO+xu6B5K2czEnQye6BHA7DolFFmS3LB7stHZFaOLb1pAwO1HWLS8fXA+eh0A2yIvltPVmx3eNNDBJA2SLHXFw==}
    engines: {node: '>=6.9.0'}
    peerDependencies:
      '@babel/core': ^7.0.0

  '@babel/helper-string-parser@7.25.9':
    resolution: {integrity: sha512-4A/SCr/2KLd5jrtOMFzaKjVtAei3+2r/NChoBNoZ3EyP/+GlhoaEGoWOZUmFmoITP7zOJyHIMm+DYRd8o3PvHA==}
    engines: {node: '>=6.9.0'}

  '@babel/helper-validator-identifier@7.25.9':
    resolution: {integrity: sha512-Ed61U6XJc3CVRfkERJWDz4dJwKe7iLmmJsbOGu9wSloNSFttHV0I8g6UAgb7qnK5ly5bGLPd4oXZlxCdANBOWQ==}
    engines: {node: '>=6.9.0'}

  '@babel/helper-validator-option@7.25.9':
    resolution: {integrity: sha512-e/zv1co8pp55dNdEcCynfj9X7nyUKUXoUEwfXqaZt0omVOmDe9oOTdKStH4GmAw6zxMFs50ZayuMfHDKlO7Tfw==}
    engines: {node: '>=6.9.0'}

  '@babel/helpers@7.27.0':
    resolution: {integrity: sha512-U5eyP/CTFPuNE3qk+WZMxFkp/4zUzdceQlfzf7DdGdhp+Fezd7HD+i8Y24ZuTMKX3wQBld449jijbGq6OdGNQg==}
    engines: {node: '>=6.9.0'}

  '@babel/parser@7.27.0':
    resolution: {integrity: sha512-iaepho73/2Pz7w2eMS0Q5f83+0RKI7i4xmiYeBmDzfRVbQtTOG7Ts0S4HzJVsTMGI9keU8rNfuZr8DKfSt7Yyg==}
    engines: {node: '>=6.0.0'}
    hasBin: true

  '@babel/runtime@7.27.0':
    resolution: {integrity: sha512-VtPOkrdPHZsKc/clNqyi9WUA8TINkZ4cGk63UUE3u4pmB2k+ZMQRDuIOagv8UVd6j7k0T3+RRIb7beKTebNbcw==}
    engines: {node: '>=6.9.0'}

  '@babel/template@7.27.0':
    resolution: {integrity: sha512-2ncevenBqXI6qRMukPlXwHKHchC7RyMuu4xv5JBXRfOGVcTy1mXCD12qrp7Jsoxll1EV3+9sE4GugBVRjT2jFA==}
    engines: {node: '>=6.9.0'}

  '@babel/traverse@7.27.0':
    resolution: {integrity: sha512-19lYZFzYVQkkHkl4Cy4WrAVcqBkgvV2YM2TU3xG6DIwO7O3ecbDPfW3yM3bjAGcqcQHi+CCtjMR3dIEHxsd6bA==}
    engines: {node: '>=6.9.0'}

  '@babel/types@7.27.0':
    resolution: {integrity: sha512-H45s8fVLYjbhFH62dIJ3WtmJ6RSPt/3DRO0ZcT2SUiYiQyz3BLVb9ADEnLl91m74aQPS3AzzeajZHYOalWe3bg==}
    engines: {node: '>=6.9.0'}

  '@biglup/is-cid@1.0.3':
    resolution: {integrity: sha512-R0XPZ/IQhU2TtetSFI9vI+7kJOJYNiCncn5ixEBW+/LNaZCo2HK37Mq3pRNzrM4FryuAkyeqY7Ujmj3I3e3t9g==}
    engines: {node: '>=16.0.0', npm: '>=7.0.0'}

  '@braintree/sanitize-url@6.0.4':
    resolution: {integrity: sha512-s3jaWicZd0pkP0jf5ysyHUI/RE7MHos6qlToFcGWXVp+ykHOy77OUMrfbgJ9it2C5bow7OIQwYYaHjk9XlBQ2A==}

  '@cardano-ogmios/client@6.9.0':
    resolution: {integrity: sha512-IsoUVsaMXiYyhWrdVKYOA5PDlX0EZ2gaq4lfk4JelRw6mcWVxemUrMaU2ndvugO9LQ3SCM1nESPgMIU0xe5FWw==}
    engines: {node: '>=14'}

  '@cardano-ogmios/schema@6.9.0':
    resolution: {integrity: sha512-e7QVLF+dQMIv9p+p5CWQjMfBmkERYRa2wK2AjyehQZCJnecZ0gvTbRqewdX5VW4mVXf6KUfFyphsxWK46Pg6LA==}
    engines: {node: '>=14'}

  '@cardano-sdk/core@0.45.5':
    resolution: {integrity: sha512-4rml64h4Wo1bqAZ2dN1Jnu6REiztGeYxY/Xp/uUoJVg27sUrsC4sA/KTVlgdnh60btAI/XOCXTQZ8RTm9V+JEA==}
    engines: {node: '>=16.20.2'}
    peerDependencies:
      rxjs: ^7.4.0
    peerDependenciesMeta:
      rxjs:
        optional: true

  '@cardano-sdk/crypto@0.2.3':
    resolution: {integrity: sha512-jTl8rbocV1XO5DBR6+lGY6Owc/bP+wBg5eO3PttTeKhx/J7o99pyuTa5H36a/XTJwqDwKIXV922QxZR+rfjVbA==}
    engines: {node: '>=16.20.2'}
    peerDependencies:
      '@dcspark/cardano-multiplatform-lib-asmjs': ^3.1.1
      '@dcspark/cardano-multiplatform-lib-browser': ^3.1.1
      '@dcspark/cardano-multiplatform-lib-nodejs': ^3.1.1
    peerDependenciesMeta:
      '@dcspark/cardano-multiplatform-lib-asmjs':
        optional: true
      '@dcspark/cardano-multiplatform-lib-browser':
        optional: true
      '@dcspark/cardano-multiplatform-lib-nodejs':
        optional: true

  '@cardano-sdk/util@0.16.0':
    resolution: {integrity: sha512-f0tfX8oiauqAFCyyc/o2Ouezyk83QD4zqLl4DUjZNyCtITL8gBHh25Bkw7RUCGEZ+hf6Qms1n0ui0j3wVY7zRg==}
    engines: {node: '>=16.20.2'}

  '@cardanosolutions/json-bigint@1.0.1':
    resolution: {integrity: sha512-mbYL6jtHqMFCZnTFhmkmoeDzHMBino0gMiGQnOJE7CwzZzkK2HCpH0MTBk+84QDadMEGX7iFt7uB+levm1a+bQ==}

  '@cbor-extract/cbor-extract-darwin-arm64@2.2.0':
    resolution: {integrity: sha512-P7swiOAdF7aSi0H+tHtHtr6zrpF3aAq/W9FXx5HektRvLTM2O89xCyXF3pk7pLc7QpaY7AoaE8UowVf9QBdh3w==}
    cpu: [arm64]
    os: [darwin]

  '@cbor-extract/cbor-extract-darwin-x64@2.2.0':
    resolution: {integrity: sha512-1liF6fgowph0JxBbYnAS7ZlqNYLf000Qnj4KjqPNW4GViKrEql2MgZnAsExhY9LSy8dnvA4C0qHEBgPrll0z0w==}
    cpu: [x64]
    os: [darwin]

  '@cbor-extract/cbor-extract-linux-arm64@2.2.0':
    resolution: {integrity: sha512-rQvhNmDuhjTVXSPFLolmQ47/ydGOFXtbR7+wgkSY0bdOxCFept1hvg59uiLPT2fVDuJFuEy16EImo5tE2x3RsQ==}
    cpu: [arm64]
    os: [linux]

  '@cbor-extract/cbor-extract-linux-arm@2.2.0':
    resolution: {integrity: sha512-QeBcBXk964zOytiedMPQNZr7sg0TNavZeuUCD6ON4vEOU/25+pLhNN6EDIKJ9VLTKaZ7K7EaAriyYQ1NQ05s/Q==}
    cpu: [arm]
    os: [linux]

  '@cbor-extract/cbor-extract-linux-x64@2.2.0':
    resolution: {integrity: sha512-cWLAWtT3kNLHSvP4RKDzSTX9o0wvQEEAj4SKvhWuOVZxiDAeQazr9A+PSiRILK1VYMLeDml89ohxCnUNQNQNCw==}
    cpu: [x64]
    os: [linux]

  '@cbor-extract/cbor-extract-win32-x64@2.2.0':
    resolution: {integrity: sha512-l2M+Z8DO2vbvADOBNLbbh9y5ST1RY5sqkWOg/58GkUPBYou/cuNZ68SGQ644f1CvZ8kcOxyZtw06+dxWHIoN/w==}
    cpu: [x64]
    os: [win32]

  '@chainsafe/is-ip@2.1.0':
    resolution: {integrity: sha512-KIjt+6IfysQ4GCv66xihEitBjvhU/bixbbbFxdJ1sqCp4uJ0wuZiYBPhksZoy4lfaF0k9cwNzY5upEW/VWdw3w==}

  '@chainsafe/netmask@2.0.0':
    resolution: {integrity: sha512-I3Z+6SWUoaljh3TBzCnCxjlUyN8tA+NAk5L6m9IxvCf1BENQTePzPMis97CoN/iMW1St3WN+AWCCRp+TTBRiDg==}

  '@changesets/apply-release-plan@7.0.10':
    resolution: {integrity: sha512-wNyeIJ3yDsVspYvHnEz1xQDq18D9ifed3lI+wxRQRK4pArUcuHgCTrHv0QRnnwjhVCQACxZ+CBih3wgOct6UXw==}

  '@changesets/assemble-release-plan@6.0.6':
    resolution: {integrity: sha512-Frkj8hWJ1FRZiY3kzVCKzS0N5mMwWKwmv9vpam7vt8rZjLL1JMthdh6pSDVSPumHPshTTkKZ0VtNbE0cJHZZUg==}

  '@changesets/changelog-git@0.2.1':
    resolution: {integrity: sha512-x/xEleCFLH28c3bQeQIyeZf8lFXyDFVn1SgcBiR2Tw/r4IAWlk1fzxCEZ6NxQAjF2Nwtczoen3OA2qR+UawQ8Q==}

  '@changesets/changelog-github@0.5.1':
    resolution: {integrity: sha512-BVuHtF+hrhUScSoHnJwTELB4/INQxVFc+P/Qdt20BLiBFIHFJDDUaGsZw+8fQeJTRP5hJZrzpt3oZWh0G19rAQ==}

  '@changesets/cli@2.28.1':
    resolution: {integrity: sha512-PiIyGRmSc6JddQJe/W1hRPjiN4VrMvb2VfQ6Uydy2punBioQrsxppyG5WafinKcW1mT0jOe/wU4k9Zy5ff21AA==}
    hasBin: true

  '@changesets/config@3.1.1':
    resolution: {integrity: sha512-bd+3Ap2TKXxljCggI0mKPfzCQKeV/TU4yO2h2C6vAihIo8tzseAn2e7klSuiyYYXvgu53zMN1OeYMIQkaQoWnA==}

  '@changesets/errors@0.2.0':
    resolution: {integrity: sha512-6BLOQUscTpZeGljvyQXlWOItQyU71kCdGz7Pi8H8zdw6BI0g3m43iL4xKUVPWtG+qrrL9DTjpdn8eYuCQSRpow==}

  '@changesets/get-dependents-graph@2.1.3':
    resolution: {integrity: sha512-gphr+v0mv2I3Oxt19VdWRRUxq3sseyUpX9DaHpTUmLj92Y10AGy+XOtV+kbM6L/fDcpx7/ISDFK6T8A/P3lOdQ==}

  '@changesets/get-github-info@0.6.0':
    resolution: {integrity: sha512-v/TSnFVXI8vzX9/w3DU2Ol+UlTZcu3m0kXTjTT4KlAdwSvwutcByYwyYn9hwerPWfPkT2JfpoX0KgvCEi8Q/SA==}

  '@changesets/get-release-plan@4.0.8':
    resolution: {integrity: sha512-MM4mq2+DQU1ZT7nqxnpveDMTkMBLnwNX44cX7NSxlXmr7f8hO6/S2MXNiXG54uf/0nYnefv0cfy4Czf/ZL/EKQ==}

  '@changesets/get-version-range-type@0.4.0':
    resolution: {integrity: sha512-hwawtob9DryoGTpixy1D3ZXbGgJu1Rhr+ySH2PvTLHvkZuQ7sRT4oQwMh0hbqZH1weAooedEjRsbrWcGLCeyVQ==}

  '@changesets/git@3.0.2':
    resolution: {integrity: sha512-r1/Kju9Y8OxRRdvna+nxpQIsMsRQn9dhhAZt94FLDeu0Hij2hnOozW8iqnHBgvu+KdnJppCveQwK4odwfw/aWQ==}

  '@changesets/logger@0.1.1':
    resolution: {integrity: sha512-OQtR36ZlnuTxKqoW4Sv6x5YIhOmClRd5pWsjZsddYxpWs517R0HkyiefQPIytCVh4ZcC5x9XaG8KTdd5iRQUfg==}

  '@changesets/parse@0.4.1':
    resolution: {integrity: sha512-iwksMs5Bf/wUItfcg+OXrEpravm5rEd9Bf4oyIPL4kVTmJQ7PNDSd6MDYkpSJR1pn7tz/k8Zf2DhTCqX08Ou+Q==}

  '@changesets/pre@2.0.2':
    resolution: {integrity: sha512-HaL/gEyFVvkf9KFg6484wR9s0qjAXlZ8qWPDkTyKF6+zqjBe/I2mygg3MbpZ++hdi0ToqNUF8cjj7fBy0dg8Ug==}

  '@changesets/read@0.6.3':
    resolution: {integrity: sha512-9H4p/OuJ3jXEUTjaVGdQEhBdqoT2cO5Ts95JTFsQyawmKzpL8FnIeJSyhTDPW1MBRDnwZlHFEM9SpPwJDY5wIg==}

  '@changesets/should-skip-package@0.1.2':
    resolution: {integrity: sha512-qAK/WrqWLNCP22UDdBTMPH5f41elVDlsNyat180A33dWxuUDyNpg6fPi/FyTZwRriVjg0L8gnjJn2F9XAoF0qw==}

  '@changesets/types@4.1.0':
    resolution: {integrity: sha512-LDQvVDv5Kb50ny2s25Fhm3d9QSZimsoUGBsUioj6MC3qbMUCuC8GPIvk/M6IvXx3lYhAs0lwWUQLb+VIEUCECw==}

  '@changesets/types@6.1.0':
    resolution: {integrity: sha512-rKQcJ+o1nKNgeoYRHKOS07tAMNd3YSN0uHaJOZYjBAgxfV7TUE7JE+z4BzZdQwb5hKaYbayKN5KrYV7ODb2rAA==}

  '@changesets/write@0.4.0':
    resolution: {integrity: sha512-CdTLvIOPiCNuH71pyDu3rA+Q0n65cmAbXnwWH84rKGiFumFzkmHNT8KHTMEchcxN+Kl8I54xGUhJ7l3E7X396Q==}

  '@effect/cluster@0.29.12':
    resolution: {integrity: sha512-Q2+GEkijTw7FvFkVCp5EHdpHn/1FvkZC8F7vNXb0QEU7tlxns1k/XygujBKa8mbBgh5fLkmE1Kf3NWpuVBVeVQ==}
    peerDependencies:
      '@effect/platform': ^0.80.7
      '@effect/rpc': ^0.55.10
      '@effect/sql': ^0.33.7
      effect: ^3.14.7

  '@effect/docgen@0.5.2':
    resolution: {integrity: sha512-gqBxAhp58R18vT5+ORobWRQ/2MaF5vH0k1zggSct54J41k8TKF5mYIW1qG5tkOVCejet+8K5MKsWK3gzIkaoMw==}
    engines: {node: '>=18.0.0'}
    hasBin: true
    peerDependencies:
      tsx: ^4.1.0
      typescript: ^5.2.2

  '@effect/experimental@0.44.7':
    resolution: {integrity: sha512-13NLtdSHaR3Hef/yU86n+9LC1ERHapYPyCY9EnIVnFucz2bcZzgJ1ZidtzPyuPns9XrrRBcn4ULvgmXsZjr9LQ==}
    peerDependencies:
      '@effect/platform': ^0.80.7
      effect: ^3.14.7
      ioredis: ^5
      lmdb: ^3
    peerDependenciesMeta:
      ioredis:
        optional: true
      lmdb:
        optional: true

  '@effect/language-service@0.6.1':
    resolution: {integrity: sha512-M7o39uXXrtDPCZw3vCicojC5XpPRraAXK9T+MeqYtRnCSvbmN6yznsf3AHWV81qa1dicPeQh0PNI7MQ1giCRNA==}

  '@effect/markdown-toc@0.1.0':
    resolution: {integrity: sha512-IRfvvwqQLabVTIw9hhIj4scOGIYPfa13QuEFv+dBWE6p47R+RR0J8jQvfDINFf0Vn80XXVjNRtZxkZpkKXLx2A==}
    engines: {node: '>=0.10.0'}
    hasBin: true

  '@effect/platform-node-shared@0.30.12':
    resolution: {integrity: sha512-MuFkubh6PyTAnUvTmUZiX5XmelGDmKPgyA9dyAJFaGmh9+x3ZzzQjjXKRK3D8t2gHQdynNONODHqSx7RUHkODg==}
    peerDependencies:
      '@effect/cluster': ^0.29.12
      '@effect/platform': ^0.80.7
      '@effect/rpc': ^0.55.10
      '@effect/sql': ^0.33.7
      effect: ^3.14.7

  '@effect/platform-node@0.76.12':
    resolution: {integrity: sha512-w+n1ZAjMV17LNJrXNEudkTIF2Nx/KG7l8B6FrgLaCJkDN+SxyFvYcf7BLMbTnAo/JdJF7sKtBBDm8ni1u4gqFQ==}
    peerDependencies:
      '@effect/cluster': ^0.29.12
      '@effect/platform': ^0.80.7
      '@effect/rpc': ^0.55.10
      '@effect/sql': ^0.33.7
      effect: ^3.14.7

  '@effect/platform@0.71.7':
    resolution: {integrity: sha512-Ttw8OhbcP1x5cPgcX4VdnDSWrskVdUrf9bO3eDd++TTcQzEiYVu9GZJaSMvz6Yqzfzt+1tIKoKi2jp6dLdJ9dg==}
    peerDependencies:
      effect: ^3.11.10

  '@effect/platform@0.80.7':
    resolution: {integrity: sha512-hWgZJz4rWn6y/HgR91gtGUIXr0oqICDV5NlAdp6MjR20y805U1DeiI3ZkDkzgmEbIR/5ciz8nmPf+a08PVyLPg==}
    peerDependencies:
      effect: ^3.14.7

  '@effect/rpc@0.55.10':
    resolution: {integrity: sha512-6C63ZsbEUUw6KAJ/Xo/FfR7CLqlWNkYJDw+sY3tifvtzFRw9eamq1QzdpkJFvZBKUHVOtRSiZvWcjEjGWf92ag==}
    peerDependencies:
      '@effect/platform': ^0.80.7
      effect: ^3.14.7

  '@effect/schema@0.66.16':
    resolution: {integrity: sha512-sT/k5NOgKslGPzs3DUaCFuM6g2JQoIIT8jpwEorAZooplPIMK2xIspr7ECz6pp6Dc7Wz/ppXGk7HVyGZQsIYEQ==}
    deprecated: this package has been merged into the main effect package
    peerDependencies:
      effect: ^3.1.3
      fast-check: ^3.13.2

  '@effect/schema@0.68.27':
    resolution: {integrity: sha512-/rmIb+4QaQTecdTfeYSZtNikIV+BeIbYDl/hpgBTaS96en7pKNW5hcygFQhdocjKguIL7Y/be+oUrVafWV60ew==}
    deprecated: this package has been merged into the main effect package
    peerDependencies:
      effect: ^3.5.7

  '@effect/sql@0.33.7':
    resolution: {integrity: sha512-zNSJsQ8Odx3ORMJLSW9M33sOHYLKOIFjnIHWL5t8lt073mDgyuwUPBT7JayFYUGHrkM/LbHahLb9oekFc9lN5g==}
    peerDependencies:
      '@effect/experimental': ^0.44.7
      '@effect/platform': ^0.80.7
      effect: ^3.14.7

  '@effect/vitest@0.16.3':
    resolution: {integrity: sha512-r3hjCi/mKP1gDiWMkrHESKRObh7npV0MKgq2RZANSzcSqTW3naR2TdggdAS7yakRVE/Rx+hihj/VvQSg+V3W/A==}
    peerDependencies:
      effect: ^3.12.3
      vitest: ^2.0.5

  '@effect/vitest@0.17.8':
    resolution: {integrity: sha512-FPI+mgiCzR950y1nnOEB2FPPY3LnCSwqg+RZ8EyWSzqb1IU1iDmVGxfxgtK3MM9obubXcVk5e1hBz0+/485olQ==}
    peerDependencies:
      effect: ^3.12.12
      vitest: ^2.0.5

  '@emnapi/core@1.4.0':
    resolution: {integrity: sha512-H+N/FqT07NmLmt6OFFtDfwe8PNygprzBikrEMyQfgqSmT0vzE515Pz7R8izwB9q/zsH/MA64AKoul3sA6/CzVg==}

  '@emnapi/runtime@1.4.0':
    resolution: {integrity: sha512-64WYIf4UYcdLnbKn/umDlNjQDSS8AgZrI/R9+x5ilkUVFxXcA1Ebl+gQLc/6mERA4407Xof0R7wEyEuj091CVw==}

  '@emnapi/wasi-threads@1.0.1':
    resolution: {integrity: sha512-iIBu7mwkq4UQGeMEM8bLwNK962nXdhodeScX4slfQnRhEMMzvYivHhutCIk8uojvmASXXPC2WNEjwxFWk72Oqw==}

  '@emurgo/cardano-message-signing-browser@1.1.0':
    resolution: {integrity: sha512-LyeiGIqCyZu9DZnKsi4wlBjZA1MN+uy3Cqpb5J6RZWvFXDJnCoxrYB/EixUiGRD/la4WsldBgtPsrIHyGsVkpg==}

  '@emurgo/cardano-message-signing-nodejs@1.1.0':
    resolution: {integrity: sha512-PQRc8K8wZshEdmQenNUzVtiI8oJNF/1uAnBhidee5C4o1l2mDLOW+ur46HWHIFKQ6x8mSJTllcjMscHgzju0gQ==}

  '@esbuild/aix-ppc64@0.21.5':
    resolution: {integrity: sha512-1SDgH6ZSPTlggy1yI6+Dbkiz8xzpHJEVAlF/AM1tHPLsf5STom9rwtjE4hKAF20FfXXNTFqEYXyJNWh1GiZedQ==}
    engines: {node: '>=12'}
    cpu: [ppc64]
    os: [aix]

  '@esbuild/aix-ppc64@0.25.2':
    resolution: {integrity: sha512-wCIboOL2yXZym2cgm6mlA742s9QeJ8DjGVaL39dLN4rRwrOgOyYSnOaFPhKZGLb2ngj4EyfAFjsNJwPXZvseag==}
    engines: {node: '>=18'}
    cpu: [ppc64]
    os: [aix]

  '@esbuild/android-arm64@0.21.5':
    resolution: {integrity: sha512-c0uX9VAUBQ7dTDCjq+wdyGLowMdtR/GoC2U5IYk/7D1H1JYC0qseD7+11iMP2mRLN9RcCMRcjC4YMclCzGwS/A==}
    engines: {node: '>=12'}
    cpu: [arm64]
    os: [android]

  '@esbuild/android-arm64@0.25.2':
    resolution: {integrity: sha512-5ZAX5xOmTligeBaeNEPnPaeEuah53Id2tX4c2CVP3JaROTH+j4fnfHCkr1PjXMd78hMst+TlkfKcW/DlTq0i4w==}
    engines: {node: '>=18'}
    cpu: [arm64]
    os: [android]

  '@esbuild/android-arm@0.21.5':
    resolution: {integrity: sha512-vCPvzSjpPHEi1siZdlvAlsPxXl7WbOVUBBAowWug4rJHb68Ox8KualB+1ocNvT5fjv6wpkX6o/iEpbDrf68zcg==}
    engines: {node: '>=12'}
    cpu: [arm]
    os: [android]

  '@esbuild/android-arm@0.25.2':
    resolution: {integrity: sha512-NQhH7jFstVY5x8CKbcfa166GoV0EFkaPkCKBQkdPJFvo5u+nGXLEH/ooniLb3QI8Fk58YAx7nsPLozUWfCBOJA==}
    engines: {node: '>=18'}
    cpu: [arm]
    os: [android]

  '@esbuild/android-x64@0.21.5':
    resolution: {integrity: sha512-D7aPRUUNHRBwHxzxRvp856rjUHRFW1SdQATKXH2hqA0kAZb1hKmi02OpYRacl0TxIGz/ZmXWlbZgjwWYaCakTA==}
    engines: {node: '>=12'}
    cpu: [x64]
    os: [android]

  '@esbuild/android-x64@0.25.2':
    resolution: {integrity: sha512-Ffcx+nnma8Sge4jzddPHCZVRvIfQ0kMsUsCMcJRHkGJ1cDmhe4SsrYIjLUKn1xpHZybmOqCWwB0zQvsjdEHtkg==}
    engines: {node: '>=18'}
    cpu: [x64]
    os: [android]

  '@esbuild/darwin-arm64@0.21.5':
    resolution: {integrity: sha512-DwqXqZyuk5AiWWf3UfLiRDJ5EDd49zg6O9wclZ7kUMv2WRFr4HKjXp/5t8JZ11QbQfUS6/cRCKGwYhtNAY88kQ==}
    engines: {node: '>=12'}
    cpu: [arm64]
    os: [darwin]

  '@esbuild/darwin-arm64@0.25.2':
    resolution: {integrity: sha512-MpM6LUVTXAzOvN4KbjzU/q5smzryuoNjlriAIx+06RpecwCkL9JpenNzpKd2YMzLJFOdPqBpuub6eVRP5IgiSA==}
    engines: {node: '>=18'}
    cpu: [arm64]
    os: [darwin]

  '@esbuild/darwin-x64@0.21.5':
    resolution: {integrity: sha512-se/JjF8NlmKVG4kNIuyWMV/22ZaerB+qaSi5MdrXtd6R08kvs2qCN4C09miupktDitvh8jRFflwGFBQcxZRjbw==}
    engines: {node: '>=12'}
    cpu: [x64]
    os: [darwin]

  '@esbuild/darwin-x64@0.25.2':
    resolution: {integrity: sha512-5eRPrTX7wFyuWe8FqEFPG2cU0+butQQVNcT4sVipqjLYQjjh8a8+vUTfgBKM88ObB85ahsnTwF7PSIt6PG+QkA==}
    engines: {node: '>=18'}
    cpu: [x64]
    os: [darwin]

  '@esbuild/freebsd-arm64@0.21.5':
    resolution: {integrity: sha512-5JcRxxRDUJLX8JXp/wcBCy3pENnCgBR9bN6JsY4OmhfUtIHe3ZW0mawA7+RDAcMLrMIZaf03NlQiX9DGyB8h4g==}
    engines: {node: '>=12'}
    cpu: [arm64]
    os: [freebsd]

  '@esbuild/freebsd-arm64@0.25.2':
    resolution: {integrity: sha512-mLwm4vXKiQ2UTSX4+ImyiPdiHjiZhIaE9QvC7sw0tZ6HoNMjYAqQpGyui5VRIi5sGd+uWq940gdCbY3VLvsO1w==}
    engines: {node: '>=18'}
    cpu: [arm64]
    os: [freebsd]

  '@esbuild/freebsd-x64@0.21.5':
    resolution: {integrity: sha512-J95kNBj1zkbMXtHVH29bBriQygMXqoVQOQYA+ISs0/2l3T9/kj42ow2mpqerRBxDJnmkUDCaQT/dfNXWX/ZZCQ==}
    engines: {node: '>=12'}
    cpu: [x64]
    os: [freebsd]

  '@esbuild/freebsd-x64@0.25.2':
    resolution: {integrity: sha512-6qyyn6TjayJSwGpm8J9QYYGQcRgc90nmfdUb0O7pp1s4lTY+9D0H9O02v5JqGApUyiHOtkz6+1hZNvNtEhbwRQ==}
    engines: {node: '>=18'}
    cpu: [x64]
    os: [freebsd]

  '@esbuild/linux-arm64@0.21.5':
    resolution: {integrity: sha512-ibKvmyYzKsBeX8d8I7MH/TMfWDXBF3db4qM6sy+7re0YXya+K1cem3on9XgdT2EQGMu4hQyZhan7TeQ8XkGp4Q==}
    engines: {node: '>=12'}
    cpu: [arm64]
    os: [linux]

  '@esbuild/linux-arm64@0.25.2':
    resolution: {integrity: sha512-gq/sjLsOyMT19I8obBISvhoYiZIAaGF8JpeXu1u8yPv8BE5HlWYobmlsfijFIZ9hIVGYkbdFhEqC0NvM4kNO0g==}
    engines: {node: '>=18'}
    cpu: [arm64]
    os: [linux]

  '@esbuild/linux-arm@0.21.5':
    resolution: {integrity: sha512-bPb5AHZtbeNGjCKVZ9UGqGwo8EUu4cLq68E95A53KlxAPRmUyYv2D6F0uUI65XisGOL1hBP5mTronbgo+0bFcA==}
    engines: {node: '>=12'}
    cpu: [arm]
    os: [linux]

  '@esbuild/linux-arm@0.25.2':
    resolution: {integrity: sha512-UHBRgJcmjJv5oeQF8EpTRZs/1knq6loLxTsjc3nxO9eXAPDLcWW55flrMVc97qFPbmZP31ta1AZVUKQzKTzb0g==}
    engines: {node: '>=18'}
    cpu: [arm]
    os: [linux]

  '@esbuild/linux-ia32@0.21.5':
    resolution: {integrity: sha512-YvjXDqLRqPDl2dvRODYmmhz4rPeVKYvppfGYKSNGdyZkA01046pLWyRKKI3ax8fbJoK5QbxblURkwK/MWY18Tg==}
    engines: {node: '>=12'}
    cpu: [ia32]
    os: [linux]

  '@esbuild/linux-ia32@0.25.2':
    resolution: {integrity: sha512-bBYCv9obgW2cBP+2ZWfjYTU+f5cxRoGGQ5SeDbYdFCAZpYWrfjjfYwvUpP8MlKbP0nwZ5gyOU/0aUzZ5HWPuvQ==}
    engines: {node: '>=18'}
    cpu: [ia32]
    os: [linux]

  '@esbuild/linux-loong64@0.21.5':
    resolution: {integrity: sha512-uHf1BmMG8qEvzdrzAqg2SIG/02+4/DHB6a9Kbya0XDvwDEKCoC8ZRWI5JJvNdUjtciBGFQ5PuBlpEOXQj+JQSg==}
    engines: {node: '>=12'}
    cpu: [loong64]
    os: [linux]

  '@esbuild/linux-loong64@0.25.2':
    resolution: {integrity: sha512-SHNGiKtvnU2dBlM5D8CXRFdd+6etgZ9dXfaPCeJtz+37PIUlixvlIhI23L5khKXs3DIzAn9V8v+qb1TRKrgT5w==}
    engines: {node: '>=18'}
    cpu: [loong64]
    os: [linux]

  '@esbuild/linux-mips64el@0.21.5':
    resolution: {integrity: sha512-IajOmO+KJK23bj52dFSNCMsz1QP1DqM6cwLUv3W1QwyxkyIWecfafnI555fvSGqEKwjMXVLokcV5ygHW5b3Jbg==}
    engines: {node: '>=12'}
    cpu: [mips64el]
    os: [linux]

  '@esbuild/linux-mips64el@0.25.2':
    resolution: {integrity: sha512-hDDRlzE6rPeoj+5fsADqdUZl1OzqDYow4TB4Y/3PlKBD0ph1e6uPHzIQcv2Z65u2K0kpeByIyAjCmjn1hJgG0Q==}
    engines: {node: '>=18'}
    cpu: [mips64el]
    os: [linux]

  '@esbuild/linux-ppc64@0.21.5':
    resolution: {integrity: sha512-1hHV/Z4OEfMwpLO8rp7CvlhBDnjsC3CttJXIhBi+5Aj5r+MBvy4egg7wCbe//hSsT+RvDAG7s81tAvpL2XAE4w==}
    engines: {node: '>=12'}
    cpu: [ppc64]
    os: [linux]

  '@esbuild/linux-ppc64@0.25.2':
    resolution: {integrity: sha512-tsHu2RRSWzipmUi9UBDEzc0nLc4HtpZEI5Ba+Omms5456x5WaNuiG3u7xh5AO6sipnJ9r4cRWQB2tUjPyIkc6g==}
    engines: {node: '>=18'}
    cpu: [ppc64]
    os: [linux]

  '@esbuild/linux-riscv64@0.21.5':
    resolution: {integrity: sha512-2HdXDMd9GMgTGrPWnJzP2ALSokE/0O5HhTUvWIbD3YdjME8JwvSCnNGBnTThKGEB91OZhzrJ4qIIxk/SBmyDDA==}
    engines: {node: '>=12'}
    cpu: [riscv64]
    os: [linux]

  '@esbuild/linux-riscv64@0.25.2':
    resolution: {integrity: sha512-k4LtpgV7NJQOml/10uPU0s4SAXGnowi5qBSjaLWMojNCUICNu7TshqHLAEbkBdAszL5TabfvQ48kK84hyFzjnw==}
    engines: {node: '>=18'}
    cpu: [riscv64]
    os: [linux]

  '@esbuild/linux-s390x@0.21.5':
    resolution: {integrity: sha512-zus5sxzqBJD3eXxwvjN1yQkRepANgxE9lgOW2qLnmr8ikMTphkjgXu1HR01K4FJg8h1kEEDAqDcZQtbrRnB41A==}
    engines: {node: '>=12'}
    cpu: [s390x]
    os: [linux]

  '@esbuild/linux-s390x@0.25.2':
    resolution: {integrity: sha512-GRa4IshOdvKY7M/rDpRR3gkiTNp34M0eLTaC1a08gNrh4u488aPhuZOCpkF6+2wl3zAN7L7XIpOFBhnaE3/Q8Q==}
    engines: {node: '>=18'}
    cpu: [s390x]
    os: [linux]

  '@esbuild/linux-x64@0.21.5':
    resolution: {integrity: sha512-1rYdTpyv03iycF1+BhzrzQJCdOuAOtaqHTWJZCWvijKD2N5Xu0TtVC8/+1faWqcP9iBCWOmjmhoH94dH82BxPQ==}
    engines: {node: '>=12'}
    cpu: [x64]
    os: [linux]

  '@esbuild/linux-x64@0.25.2':
    resolution: {integrity: sha512-QInHERlqpTTZ4FRB0fROQWXcYRD64lAoiegezDunLpalZMjcUcld3YzZmVJ2H/Cp0wJRZ8Xtjtj0cEHhYc/uUg==}
    engines: {node: '>=18'}
    cpu: [x64]
    os: [linux]

  '@esbuild/netbsd-arm64@0.25.2':
    resolution: {integrity: sha512-talAIBoY5M8vHc6EeI2WW9d/CkiO9MQJ0IOWX8hrLhxGbro/vBXJvaQXefW2cP0z0nQVTdQ/eNyGFV1GSKrxfw==}
    engines: {node: '>=18'}
    cpu: [arm64]
    os: [netbsd]

  '@esbuild/netbsd-x64@0.21.5':
    resolution: {integrity: sha512-Woi2MXzXjMULccIwMnLciyZH4nCIMpWQAs049KEeMvOcNADVxo0UBIQPfSmxB3CWKedngg7sWZdLvLczpe0tLg==}
    engines: {node: '>=12'}
    cpu: [x64]
    os: [netbsd]

  '@esbuild/netbsd-x64@0.25.2':
    resolution: {integrity: sha512-voZT9Z+tpOxrvfKFyfDYPc4DO4rk06qamv1a/fkuzHpiVBMOhpjK+vBmWM8J1eiB3OLSMFYNaOaBNLXGChf5tg==}
    engines: {node: '>=18'}
    cpu: [x64]
    os: [netbsd]

  '@esbuild/openbsd-arm64@0.25.2':
    resolution: {integrity: sha512-dcXYOC6NXOqcykeDlwId9kB6OkPUxOEqU+rkrYVqJbK2hagWOMrsTGsMr8+rW02M+d5Op5NNlgMmjzecaRf7Tg==}
    engines: {node: '>=18'}
    cpu: [arm64]
    os: [openbsd]

  '@esbuild/openbsd-x64@0.21.5':
    resolution: {integrity: sha512-HLNNw99xsvx12lFBUwoT8EVCsSvRNDVxNpjZ7bPn947b8gJPzeHWyNVhFsaerc0n3TsbOINvRP2byTZ5LKezow==}
    engines: {node: '>=12'}
    cpu: [x64]
    os: [openbsd]

  '@esbuild/openbsd-x64@0.25.2':
    resolution: {integrity: sha512-t/TkWwahkH0Tsgoq1Ju7QfgGhArkGLkF1uYz8nQS/PPFlXbP5YgRpqQR3ARRiC2iXoLTWFxc6DJMSK10dVXluw==}
    engines: {node: '>=18'}
    cpu: [x64]
    os: [openbsd]

  '@esbuild/sunos-x64@0.21.5':
    resolution: {integrity: sha512-6+gjmFpfy0BHU5Tpptkuh8+uw3mnrvgs+dSPQXQOv3ekbordwnzTVEb4qnIvQcYXq6gzkyTnoZ9dZG+D4garKg==}
    engines: {node: '>=12'}
    cpu: [x64]
    os: [sunos]

  '@esbuild/sunos-x64@0.25.2':
    resolution: {integrity: sha512-cfZH1co2+imVdWCjd+D1gf9NjkchVhhdpgb1q5y6Hcv9TP6Zi9ZG/beI3ig8TvwT9lH9dlxLq5MQBBgwuj4xvA==}
    engines: {node: '>=18'}
    cpu: [x64]
    os: [sunos]

  '@esbuild/win32-arm64@0.21.5':
    resolution: {integrity: sha512-Z0gOTd75VvXqyq7nsl93zwahcTROgqvuAcYDUr+vOv8uHhNSKROyU961kgtCD1e95IqPKSQKH7tBTslnS3tA8A==}
    engines: {node: '>=12'}
    cpu: [arm64]
    os: [win32]

  '@esbuild/win32-arm64@0.25.2':
    resolution: {integrity: sha512-7Loyjh+D/Nx/sOTzV8vfbB3GJuHdOQyrOryFdZvPHLf42Tk9ivBU5Aedi7iyX+x6rbn2Mh68T4qq1SDqJBQO5Q==}
    engines: {node: '>=18'}
    cpu: [arm64]
    os: [win32]

  '@esbuild/win32-ia32@0.21.5':
    resolution: {integrity: sha512-SWXFF1CL2RVNMaVs+BBClwtfZSvDgtL//G/smwAc5oVK/UPu2Gu9tIaRgFmYFFKrmg3SyAjSrElf0TiJ1v8fYA==}
    engines: {node: '>=12'}
    cpu: [ia32]
    os: [win32]

  '@esbuild/win32-ia32@0.25.2':
    resolution: {integrity: sha512-WRJgsz9un0nqZJ4MfhabxaD9Ft8KioqU3JMinOTvobbX6MOSUigSBlogP8QB3uxpJDsFS6yN+3FDBdqE5lg9kg==}
    engines: {node: '>=18'}
    cpu: [ia32]
    os: [win32]

  '@esbuild/win32-x64@0.21.5':
    resolution: {integrity: sha512-tQd/1efJuzPC6rCFwEvLtci/xNFcTZknmXs98FYDfGE4wP9ClFV98nyKrzJKVPMhdDnjzLhdUyMX4PsQAPjwIw==}
    engines: {node: '>=12'}
    cpu: [x64]
    os: [win32]

  '@esbuild/win32-x64@0.25.2':
    resolution: {integrity: sha512-kM3HKb16VIXZyIeVrM1ygYmZBKybX8N4p754bw390wGO3Tf2j4L2/WYL+4suWujpgf6GBYs3jv7TyUivdd05JA==}
    engines: {node: '>=18'}
    cpu: [x64]
    os: [win32]

  '@eslint-community/eslint-utils@4.5.1':
    resolution: {integrity: sha512-soEIOALTfTK6EjmKMMoLugwaP0rzkad90iIWd1hMO9ARkSAyjfMfkRRhLvD5qH7vvM0Cg72pieUfR6yh6XxC4w==}
    engines: {node: ^12.22.0 || ^14.17.0 || >=16.0.0}
    peerDependencies:
      eslint: ^6.0.0 || ^7.0.0 || >=8.0.0

  '@eslint-community/regexpp@4.12.1':
    resolution: {integrity: sha512-CCZCDJuduB9OUkFkY2IgppNZMi2lBQgD2qzwXkEia16cge2pijY/aXi96CJMquDMn3nJdlPV1A5KrJEXwfLNzQ==}
    engines: {node: ^12.0.0 || ^14.0.0 || >=16.0.0}

  '@eslint/eslintrc@2.1.4':
    resolution: {integrity: sha512-269Z39MS6wVJtsoUl10L60WdkhJVdPG24Q4eZTH3nnF6lpvSShEK3wQjDX9JRWAUPvPh7COouPpU9IrqaZFvtQ==}
    engines: {node: ^12.22.0 || ^14.17.0 || >=16.0.0}

  '@eslint/js@8.57.1':
    resolution: {integrity: sha512-d9zaMRSTIKDLhctzH12MtXvJKSSUhaHcjV+2Z+GK+EEY7XKpP5yR4x+N3TAcHTcu963nIr+TMcCb4DBCYX1z6Q==}
    engines: {node: ^12.22.0 || ^14.17.0 || >=16.0.0}

  '@foxglove/crc@0.0.3':
    resolution: {integrity: sha512-DjIZsnL3CyP/yQ/vUYA9cjrD0a/8YXejI5ZmsaOiT16cLfZcTwaCxIN01/ys4jsy+dZCQ/9DnWFn7AEFbiMDaA==}

  '@harmoniclabs/bigint-utils@1.0.0':
    resolution: {integrity: sha512-OhZMHcdtH2hHKMlxWFHf71PmKHdoi9ARpjS9mUu0/cd8VWDDjT7VQoQwC5NN/68iyO4O5Dojrvrp9tjG5BDABA==}

  '@harmoniclabs/biguint@1.0.0':
    resolution: {integrity: sha512-5DyCIBDL4W+7ffR1IJSbGrCG4xEYxAlFH5gCNF42qtyL5ltwZ92Ae1MyXpHM2TUPy7ocSTqlLUsOdy+SvqVVPw==}

  '@harmoniclabs/bitstream@1.0.0':
    resolution: {integrity: sha512-Ed/I46IuCiytE5QiMmmUo9kPJcypM7OuUqoRaAXUALL5C6LKLpT6kYE1qeuhLkx2/WvkHT18jcOX6jhM/nmqoA==}

  '@harmoniclabs/bytestring@1.0.0':
    resolution: {integrity: sha512-d5m10O0okKc6QNX0pSRriFTkk/kNMnMBGbo5X3kEZwKaXTI4tDVoTZBL7bwbYHwOEdSxWJjVtlO9xtB7ZrYZNg==}

  '@harmoniclabs/cbor@1.6.6':
    resolution: {integrity: sha512-nOcts7PhkKCbqPKwP3/IsIQACwJvqchpT88cwvKspB+oR09YfB1LC1NrUTsFg1DusLRydVsOwR07KgYTF5uNOA==}

  '@harmoniclabs/crypto@0.2.5':
    resolution: {integrity: sha512-t2saWMFWBx8tOHotiYTTfQKhPGpWT4AMLXxq3u0apShVXNV0vgL0gEgSMudBjES/wrKByCqa2xmU70gadz26hA==}

  '@harmoniclabs/obj-utils@1.0.0':
    resolution: {integrity: sha512-EO1bQBZAORrutcP+leP5YNDwNd/9TOE23VEvs3ktniXg6w0knUrLjUIl2Pkcbs/D1VQxqmsNpXho+vaMj00qxA==}

  '@harmoniclabs/pair@1.0.0':
    resolution: {integrity: sha512-D9OBowsUsy1LctHxWzd9AngTzoo5x3rBiJ0gu579t41Q23pb+VNx1euEfluUEiaYbgljcl1lb/4D1fFTZd1tRQ==}

  '@harmoniclabs/plutus-data@1.2.4':
    resolution: {integrity: sha512-cpr6AnJRultH6PJRDriewHEgNLQs2IGLampZrLjmK5shzTsHICD0yD0Zig9eKdcS7dmY6mlzvSpAJWPGeTxbCA==}
    peerDependencies:
      '@harmoniclabs/bytestring': ^1.0.0
      '@harmoniclabs/cbor': ^1.3.0

  '@harmoniclabs/uint8array-utils@1.0.4':
    resolution: {integrity: sha512-Z454prSbX4geXGHyjjcn9vm6u9NsD3VJykv8f8yE1VjIXSPitaLPEnm8u2+B+GMp1chYlLilOq+kW4OvJ6y28A==}

  '@harmoniclabs/uplc@1.4.1':
    resolution: {integrity: sha512-sELKStjxPBPBxBMylU4oBSUe0/8eJe2HqRblNSwrMu8Fso4YpSPDqHZ33iDZ8QAadVUsT5r2EQKX0TLrj7qXvQ==}
    peerDependencies:
      '@harmoniclabs/bytestring': ^1.0.0
      '@harmoniclabs/cbor': ^1.3.0
      '@harmoniclabs/crypto': ^0.3.0-dev0
      '@harmoniclabs/pair': ^1.0.0
      '@harmoniclabs/plutus-data': ^1.2.4

  '@headlessui/react@1.7.19':
    resolution: {integrity: sha512-Ll+8q3OlMJfJbAKM/+/Y2q6PPYbryqNTXDbryx7SXLIDamkF6iQFbriYHga0dY44PvDhvvBWCx1Xj4U5+G4hOw==}
    engines: {node: '>=10'}
    peerDependencies:
      react: ^16 || ^17 || ^18
      react-dom: ^16 || ^17 || ^18

  '@humanwhocodes/config-array@0.13.0':
    resolution: {integrity: sha512-DZLEEqFWQFiyK6h5YIeynKx7JlvCYWL0cImfSRXZ9l4Sg2efkFGTuFf6vzXjK1cq6IYkU+Eg/JizXw+TD2vRNw==}
    engines: {node: '>=10.10.0'}
    deprecated: Use @eslint/config-array instead

  '@humanwhocodes/module-importer@1.0.1':
    resolution: {integrity: sha512-bxveV4V8v5Yb4ncFTT3rPSgZBOpCkjfK0y4oVVVJwIuDVBRMDXrPyXRL988i5ap9m9bnyEEjWfm5WkBmtffLfA==}
    engines: {node: '>=12.22'}

  '@humanwhocodes/object-schema@2.0.3':
    resolution: {integrity: sha512-93zYdMES/c1D69yZiKDBj0V24vqNzB/koF26KPaagAfd3P/4gUlh3Dys5ogAK+Exi9QyzlD8x/08Zt7wIKcDcA==}
    deprecated: Use @eslint/object-schema instead

  '@isaacs/cliui@8.0.2':
    resolution: {integrity: sha512-O8jcjabXaleOG9DQ0+ARXWZBTfnP4WNAqzuiJK7ll44AmxGKv/J2M4TPjxjY3znBCfvBXFzucm1twdyFybFqEA==}
    engines: {node: '>=12'}

  '@jest/schemas@29.6.3':
    resolution: {integrity: sha512-mo5j5X+jIZmJQveBKeS/clAueipV7KgiX1vMgCxam1RNYiqE1w62n0/tJJnHtjW8ZHcQco5gY85jA3mi0L+nSA==}
    engines: {node: ^14.15.0 || ^16.10.0 || >=18.0.0}

  '@jridgewell/gen-mapping@0.3.8':
    resolution: {integrity: sha512-imAbBGkb+ebQyxKgzv5Hu2nmROxoDOXHh80evxdoXNOrvAnVx7zimzc1Oo5h9RlfV4vPXaE2iM5pOFbvOCClWA==}
    engines: {node: '>=6.0.0'}

  '@jridgewell/resolve-uri@3.1.2':
    resolution: {integrity: sha512-bRISgCIjP20/tbWSPWMEi54QVPRZExkuD9lJL+UIxUKtwVJA8wW1Trb1jMs1RFXo1CBTNZ/5hpC9QvmKWdopKw==}
    engines: {node: '>=6.0.0'}

  '@jridgewell/set-array@1.2.1':
    resolution: {integrity: sha512-R8gLRTZeyp03ymzP/6Lil/28tGeGEzhx1q2k703KGWRAI1VdvPIXdG70VJc2pAMw3NA6JKL5hhFu1sJX0Mnn/A==}
    engines: {node: '>=6.0.0'}

  '@jridgewell/sourcemap-codec@1.5.0':
    resolution: {integrity: sha512-gv3ZRaISU3fjPAgNsriBRqGWQL6quFx04YMPW/zD8XMLsU32mhCCbfbO6KZFLjvYpCZ8zyDEgqsgf+PwPaM7GQ==}

  '@jridgewell/trace-mapping@0.3.25':
    resolution: {integrity: sha512-vNk6aEwybGtawWmy/PzwnGDOjCkLWSD2wqvjGGAgOAwCGWySYXfYoxt00IJkTF+8Lb57DwOb3Aa0o9CApepiYQ==}

  '@leichtgewicht/ip-codec@2.0.5':
    resolution: {integrity: sha512-Vo+PSpZG2/fmgmiNzYK9qWRh8h/CHrwD0mo1h1DzL4yzHNSfWYujGTYsWGreD000gcgmZ7K4Ys6Tx9TxtsKdDw==}

  '@manypkg/find-root@1.1.0':
    resolution: {integrity: sha512-mki5uBvhHzO8kYYix/WRy2WX8S3B5wdVSc9D6KcU5lQNglP2yt58/VfLuAK49glRXChosY8ap2oJ1qgma3GUVA==}

  '@manypkg/get-packages@1.1.3':
    resolution: {integrity: sha512-fo+QhuU3qE/2TQMQmbVMqaQ6EWbMhi4ABWP+O4AM1NqPBuy0OrApV5LO6BrrgnhtAHS2NH6RrVk9OL181tTi8A==}

  '@mdx-js/mdx@2.3.0':
    resolution: {integrity: sha512-jLuwRlz8DQfQNiUCJR50Y09CGPq3fLtmtUQfVrj79E0JWu3dvsVcxVIcfhR5h0iXu+/z++zDrYeiJqifRynJkA==}

  '@mdx-js/react@2.3.0':
    resolution: {integrity: sha512-zQH//gdOmuu7nt2oJR29vFhDv88oGPmVw6BggmrHeMI+xgEkp1B2dX9/bMBSYtK0dyLX/aOmesKS09g222K1/g==}
    peerDependencies:
      react: '>=16'

  '@microsoft/api-extractor-model@7.30.5':
    resolution: {integrity: sha512-0ic4rcbcDZHz833RaTZWTGu+NpNgrxVNjVaor0ZDUymfDFzjA/Uuk8hYziIUIOEOSTfmIQqyzVwlzxZxPe7tOA==}

  '@microsoft/api-extractor@7.52.3':
    resolution: {integrity: sha512-QEs6l8h7p9eOSHrQ9NBBUZhUuq+j/2QKcRgigbSs2YQepKz8glvsqmsUOp+nvuaY60ps7KkpVVYQCj81WLoMVQ==}
    hasBin: true

  '@microsoft/tsdoc-config@0.16.2':
    resolution: {integrity: sha512-OGiIzzoBLgWWR0UdRJX98oYO+XKGf7tiK4Zk6tQ/E4IJqGCe7dvkTvgDZV5cFJUzLGDOjeAXrnZoA6QkVySuxw==}

  '@microsoft/tsdoc-config@0.17.1':
    resolution: {integrity: sha512-UtjIFe0C6oYgTnad4q1QP4qXwLhe6tIpNTRStJ2RZEPIkqQPREAwE5spzVxsdn9UaEMUqhh0AqSx3X4nWAKXWw==}

  '@microsoft/tsdoc@0.14.2':
    resolution: {integrity: sha512-9b8mPpKrfeGRuhFH5iO1iwCLeIIsV6+H1sRfxbkoGXIyQE2BTsPd9zqSqQJ+pv5sJ/hT5M1zvOFL02MnEezFug==}

  '@microsoft/tsdoc@0.15.1':
    resolution: {integrity: sha512-4aErSrCR/On/e5G2hDP0wjooqDdauzEbIq8hIkIe5pXV0rtWJZvdCEKL0ykZxex+IxIwBp0eGeV48hQN07dXtw==}

  '@msgpackr-extract/msgpackr-extract-darwin-arm64@3.0.3':
    resolution: {integrity: sha512-QZHtlVgbAdy2zAqNA9Gu1UpIuI8Xvsd1v8ic6B2pZmeFnFcMWiPLfWXh7TVw4eGEZ/C9TH281KwhVoeQUKbyjw==}
    cpu: [arm64]
    os: [darwin]

  '@msgpackr-extract/msgpackr-extract-darwin-x64@3.0.3':
    resolution: {integrity: sha512-mdzd3AVzYKuUmiWOQ8GNhl64/IoFGol569zNRdkLReh6LRLHOXxU4U8eq0JwaD8iFHdVGqSy4IjFL4reoWCDFw==}
    cpu: [x64]
    os: [darwin]

  '@msgpackr-extract/msgpackr-extract-linux-arm64@3.0.3':
    resolution: {integrity: sha512-YxQL+ax0XqBJDZiKimS2XQaf+2wDGVa1enVRGzEvLLVFeqa5kx2bWbtcSXgsxjQB7nRqqIGFIcLteF/sHeVtQg==}
    cpu: [arm64]
    os: [linux]

  '@msgpackr-extract/msgpackr-extract-linux-arm@3.0.3':
    resolution: {integrity: sha512-fg0uy/dG/nZEXfYilKoRe7yALaNmHoYeIoJuJ7KJ+YyU2bvY8vPv27f7UKhGRpY6euFYqEVhxCFZgAUNQBM3nw==}
    cpu: [arm]
    os: [linux]

  '@msgpackr-extract/msgpackr-extract-linux-x64@3.0.3':
    resolution: {integrity: sha512-cvwNfbP07pKUfq1uH+S6KJ7dT9K8WOE4ZiAcsrSes+UY55E/0jLYc+vq+DO7jlmqRb5zAggExKm0H7O/CBaesg==}
    cpu: [x64]
    os: [linux]

  '@msgpackr-extract/msgpackr-extract-win32-x64@3.0.3':
    resolution: {integrity: sha512-x0fWaQtYp4E6sktbsdAqnehxDgEc/VwM7uLsRCYWaiGu0ykYdZPiS8zCWdnjHwyiumousxfBm4SO31eXqwEZhQ==}
    cpu: [x64]
    os: [win32]

  '@multiformats/dns@1.0.6':
    resolution: {integrity: sha512-nt/5UqjMPtyvkG9BQYdJ4GfLK3nMqGpFZOzf4hAmIa0sJh2LlS9YKXZ4FgwBDsaHvzZqR/rUFIywIc7pkHNNuw==}

  '@multiformats/mafmt@12.1.6':
    resolution: {integrity: sha512-tlJRfL21X+AKn9b5i5VnaTD6bNttpSpcqwKVmDmSHLwxoz97fAHaepqFOk/l1fIu94nImIXneNbhsJx/RQNIww==}

  '@multiformats/multiaddr@12.4.0':
    resolution: {integrity: sha512-FL7yBTLijJ5JkO044BGb2msf+uJLrwpD6jD6TkXlbjA9N12+18HT40jvd4o5vL4LOJMc86dPX6tGtk/uI9kYKg==}

  '@napi-rs/simple-git-android-arm-eabi@0.1.19':
    resolution: {integrity: sha512-XryEH/hadZ4Duk/HS/HC/cA1j0RHmqUGey3MsCf65ZS0VrWMqChXM/xlTPWuY5jfCc/rPubHaqI7DZlbexnX/g==}
    engines: {node: '>= 10'}
    cpu: [arm]
    os: [android]

  '@napi-rs/simple-git-android-arm64@0.1.19':
    resolution: {integrity: sha512-ZQ0cPvY6nV9p7zrR9ZPo7hQBkDAcY/CHj3BjYNhykeUCiSNCrhvwX+WEeg5on8M1j4d5jcI/cwVG2FslfiByUg==}
    engines: {node: '>= 10'}
    cpu: [arm64]
    os: [android]

  '@napi-rs/simple-git-darwin-arm64@0.1.19':
    resolution: {integrity: sha512-viZB5TYgjA1vH+QluhxZo0WKro3xBA+1xSzYx8mcxUMO5gnAoUMwXn0ZO/6Zy6pai+aGae+cj6XihGnrBRu3Pg==}
    engines: {node: '>= 10'}
    cpu: [arm64]
    os: [darwin]

  '@napi-rs/simple-git-darwin-x64@0.1.19':
    resolution: {integrity: sha512-6dNkzSNUV5X9rsVYQbpZLyJu4Gtkl2vNJ3abBXHX/Etk0ILG5ZasO3ncznIANZQpqcbn/QPHr49J2QYAXGoKJA==}
    engines: {node: '>= 10'}
    cpu: [x64]
    os: [darwin]

  '@napi-rs/simple-git-freebsd-x64@0.1.19':
    resolution: {integrity: sha512-sB9krVIchzd20FjI2ZZ8FDsTSsXLBdnwJ6CpeVyrhXHnoszfcqxt49ocZHujAS9lMpXq7i2Nv1EXJmCy4KdhwA==}
    engines: {node: '>= 10'}
    cpu: [x64]
    os: [freebsd]

  '@napi-rs/simple-git-linux-arm-gnueabihf@0.1.19':
    resolution: {integrity: sha512-6HPn09lr9N1n5/XKfP8Np53g4fEXVxOFqNkS6rTH3Rm1lZHdazTRH62RggXLTguZwjcE+MvOLvoTIoR5kAS8+g==}
    engines: {node: '>= 10'}
    cpu: [arm]
    os: [linux]

  '@napi-rs/simple-git-linux-arm64-gnu@0.1.19':
    resolution: {integrity: sha512-G0gISckt4cVDp3oh5Z6PV3GHJrJO6Z8bIS+9xA7vTtKdqB1i5y0n3cSFLlzQciLzhr+CajFD27doW4lEyErQ/Q==}
    engines: {node: '>= 10'}
    cpu: [arm64]
    os: [linux]

  '@napi-rs/simple-git-linux-arm64-musl@0.1.19':
    resolution: {integrity: sha512-OwTRF+H4IZYxmDFRi1IrLMfqbdIpvHeYbJl2X94NVsLVOY+3NUHvEzL3fYaVx5urBaMnIK0DD3wZLbcueWvxbA==}
    engines: {node: '>= 10'}
    cpu: [arm64]
    os: [linux]

  '@napi-rs/simple-git-linux-powerpc64le-gnu@0.1.19':
    resolution: {integrity: sha512-p7zuNNVyzpRvkCt2RIGv9FX/WPcPbZ6/FRUgUTZkA2WU33mrbvNqSi4AOqCCl6mBvEd+EOw5NU4lS9ORRJvAEg==}
    engines: {node: '>= 10'}
    cpu: [powerpc64le]
    os: [linux]

  '@napi-rs/simple-git-linux-s390x-gnu@0.1.19':
    resolution: {integrity: sha512-6N2vwJUPLiak8GLrS0a3is0gSb0UwI2CHOOqtvQxPmv+JVI8kn3vKiUscsktdDb0wGEPeZ8PvZs0y8UWix7K4g==}
    engines: {node: '>= 10'}
    cpu: [s390x]
    os: [linux]

  '@napi-rs/simple-git-linux-x64-gnu@0.1.19':
    resolution: {integrity: sha512-61YfeO1J13WK7MalLgP3QlV6of2rWnVw1aqxWkAgy/lGxoOFSJ4Wid6ANVCEZk4tJpPX/XNeneqkUz5xpeb2Cw==}
    engines: {node: '>= 10'}
    cpu: [x64]
    os: [linux]

  '@napi-rs/simple-git-linux-x64-musl@0.1.19':
    resolution: {integrity: sha512-cCTWNpMJnN3PrUBItWcs3dQKCydsIasbrS3laMzq8k7OzF93Zrp2LWDTPlLCO9brbBVpBzy2Qk5Xg9uAfe/Ukw==}
    engines: {node: '>= 10'}
    cpu: [x64]
    os: [linux]

  '@napi-rs/simple-git-win32-arm64-msvc@0.1.19':
    resolution: {integrity: sha512-sWavb1BjeLKKBA+PbTsRSSzVNfb7V/dOpaJvkgR5d2kWFn/AHmCZHSSj/3nyZdYf0BdDC+DIvqk3daAEZ6QMVw==}
    engines: {node: '>= 10'}
    cpu: [arm64]
    os: [win32]

  '@napi-rs/simple-git-win32-x64-msvc@0.1.19':
    resolution: {integrity: sha512-FmNuPoK4+qwaSCkp8lm3sJlrxk374enW+zCE5ZksXlZzj/9BDJAULJb5QUJ7o9Y8A/G+d8LkdQLPBE2Jaxe5XA==}
    engines: {node: '>= 10'}
    cpu: [x64]
    os: [win32]

  '@napi-rs/simple-git@0.1.19':
    resolution: {integrity: sha512-jMxvwzkKzd3cXo2EB9GM2ic0eYo2rP/BS6gJt6HnWbsDO1O8GSD4k7o2Cpr2YERtMpGF/MGcDfsfj2EbQPtrXw==}
    engines: {node: '>= 10'}

  '@napi-rs/wasm-runtime@0.2.8':
    resolution: {integrity: sha512-OBlgKdX7gin7OIq4fadsjpg+cp2ZphvAIKucHsNfTdJiqdOmOEwQd/bHi0VwNrcw5xpBJyUw6cK/QilCqy1BSg==}

  '@next/env@14.2.27':
    resolution: {integrity: sha512-VLGHu7aBMK0rmSEPjx6qb4njGYfEfN5HpeYV32II1dNZZvPxqa+RfWVgPf4q6hmicavceAGeQneTxofx7Zm/yw==}

  '@next/eslint-plugin-next@14.2.27':
    resolution: {integrity: sha512-nwXJPtxaL/1Dd80dwmhTZpc/kghn8WJrnKfZr/v+o2tkwlINKiYcflYwm/YIBLiJiwGPZMoFJRDxlsJexv21vw==}

  '@next/swc-darwin-arm64@14.2.27':
    resolution: {integrity: sha512-WKJsKqY1f8NkwcfVbUtoTjJ5e8Q2kEFhjM7tVFA3jqesetBR2EegUTed1Ov7lZebQ7XRrphAg665egiCLc9+Iw==}
    engines: {node: '>= 10'}
    cpu: [arm64]
    os: [darwin]

  '@next/swc-darwin-x64@14.2.27':
    resolution: {integrity: sha512-fsXAM07rt7FQ/dpPFk+YZ8LVQ48xP37KzPFAwdQFmVzNLgizdUyNSg9zwu7l0ziMtHFBofYgBXayg9qAxIhorQ==}
    engines: {node: '>= 10'}
    cpu: [x64]
    os: [darwin]

  '@next/swc-linux-arm64-gnu@14.2.27':
    resolution: {integrity: sha512-yMIvV5nTOk4p0TDhd9DU6QswEm8YjZnr1o9ZI7A6jh25JHvPsIvjgyTVSlnrGFKlNNtOOJCIv5mwVU7+4VZvsg==}
    engines: {node: '>= 10'}
    cpu: [arm64]
    os: [linux]

  '@next/swc-linux-arm64-musl@14.2.27':
    resolution: {integrity: sha512-gpOtTwE9GUkp+VNPwTYFn1fN1UINQTulbgO8UJzBgi77g/+T+yQxfBsKUy2H96aKjoMT/AYfn3yyomNXXVoZZg==}
    engines: {node: '>= 10'}
    cpu: [arm64]
    os: [linux]

  '@next/swc-linux-x64-gnu@14.2.27':
    resolution: {integrity: sha512-b7bogYfYyutEhyDST5qpBkmVENZz1mVOO2632KerJjwWgr2cdycAPU33VmpTVvTs/fT8+oeoUuZ31aQV6cUhpw==}
    engines: {node: '>= 10'}
    cpu: [x64]
    os: [linux]

  '@next/swc-linux-x64-musl@14.2.27':
    resolution: {integrity: sha512-yGZX038wBDSRJ7tbZ6OFZtCUvLXZDVpw9rEgNUK/0PL++65hENaiMXhxJtupeCFqzHdMuJwrCnEW29saF4NmEw==}
    engines: {node: '>= 10'}
    cpu: [x64]
    os: [linux]

  '@next/swc-win32-arm64-msvc@14.2.27':
    resolution: {integrity: sha512-yRY9RzPpk+Jex4DthdKja8C3evh6jB+22AeVd6yTbcnGAFGXQWJTs6DfEcEfeFpqIEcIGbWYq7pinz6vRv7tJA==}
    engines: {node: '>= 10'}
    cpu: [arm64]
    os: [win32]

  '@next/swc-win32-ia32-msvc@14.2.27':
    resolution: {integrity: sha512-VSqDGpoKoUgkE2Ba4/89ZchktDOwPhKy3HgQgTf3gOhK/ZEibujLJN4qzp3rSIadn4cXUID3PmuEEM6uRPA7nQ==}
    engines: {node: '>= 10'}
    cpu: [ia32]
    os: [win32]

  '@next/swc-win32-x64-msvc@14.2.27':
    resolution: {integrity: sha512-bK46G4uS5SVlq88FnxyupRuuaCfHPtB/7heBRAZCiHD9GdVktadjiQPCzlXWTKgv6pJxP8bE7J9GGDwodtn9Mw==}
    engines: {node: '>= 10'}
    cpu: [x64]
    os: [win32]

  '@nicolo-ribaudo/eslint-scope-5-internals@5.1.1-v1':
    resolution: {integrity: sha512-54/JRvkLIzzDWshCWfuhadfrfZVPiElY8Fcgmg1HroEly/EDSszzhBAsarCux+D/kOslTRquNzuyGSmUSTTHGg==}

  '@noble/hashes@1.7.1':
    resolution: {integrity: sha512-B8XBPsn4vT/KJAGqDzbwztd+6Yte3P4V7iafm24bxgDe/mlRuK6xmWPuCNrKt2vDafZ8MfJLlchDG/vYafQEjQ==}
    engines: {node: ^14.21.3 || >=16}

  '@nodelib/fs.scandir@2.1.5':
    resolution: {integrity: sha512-vq24Bq3ym5HEQm2NKCr3yXDwjc7vTsEThRDnkp2DK9p1uqLR+DHurm/NOTo0KG7HYHU7eppKZj3MyqYuMBf62g==}
    engines: {node: '>= 8'}

  '@nodelib/fs.stat@2.0.5':
    resolution: {integrity: sha512-RkhPPp2zrqDAQA/2jNhnztcPAlv64XdhIp7a7454A5ovI7Bukxgt7MX7udwAu3zg1DcpPU0rz3VV1SeaqvY4+A==}
    engines: {node: '>= 8'}

  '@nodelib/fs.walk@1.2.8':
    resolution: {integrity: sha512-oGB+UxlgWcgQkgwo8GcEGwemoTFt3FIO9ababBmaGwXIoBKZ+GTy0pP185beGg7Llih/NSHSV2XAs1lnznocSg==}
    engines: {node: '>= 8'}

  '@nolyfill/is-core-module@1.0.39':
    resolution: {integrity: sha512-nn5ozdjYQpUCZlWGuxcJY/KpxkWQs4DcbMCmKojjyrYDEAGy4Ce19NN4v5MduafTwJlbKc99UA8YhSVqq9yPZA==}
    engines: {node: '>=12.4.0'}

  '@opentelemetry/semantic-conventions@1.32.0':
    resolution: {integrity: sha512-s0OpmpQFSfMrmedAn9Lhg4KWJELHCU6uU9dtIJ28N8UGhf9Y55im5X8fEzwhwDwiSqN+ZPSNrDJF7ivf/AuRPQ==}
    engines: {node: '>=14'}

  '@parcel/watcher-android-arm64@2.5.1':
    resolution: {integrity: sha512-KF8+j9nNbUN8vzOFDpRMsaKBHZ/mcjEjMToVMJOhTozkDonQFFrRcfdLWn6yWKCmJKmdVxSgHiYvTCef4/qcBA==}
    engines: {node: '>= 10.0.0'}
    cpu: [arm64]
    os: [android]

  '@parcel/watcher-darwin-arm64@2.5.1':
    resolution: {integrity: sha512-eAzPv5osDmZyBhou8PoF4i6RQXAfeKL9tjb3QzYuccXFMQU0ruIc/POh30ePnaOyD1UXdlKguHBmsTs53tVoPw==}
    engines: {node: '>= 10.0.0'}
    cpu: [arm64]
    os: [darwin]

  '@parcel/watcher-darwin-x64@2.5.1':
    resolution: {integrity: sha512-1ZXDthrnNmwv10A0/3AJNZ9JGlzrF82i3gNQcWOzd7nJ8aj+ILyW1MTxVk35Db0u91oD5Nlk9MBiujMlwmeXZg==}
    engines: {node: '>= 10.0.0'}
    cpu: [x64]
    os: [darwin]

  '@parcel/watcher-freebsd-x64@2.5.1':
    resolution: {integrity: sha512-SI4eljM7Flp9yPuKi8W0ird8TI/JK6CSxju3NojVI6BjHsTyK7zxA9urjVjEKJ5MBYC+bLmMcbAWlZ+rFkLpJQ==}
    engines: {node: '>= 10.0.0'}
    cpu: [x64]
    os: [freebsd]

  '@parcel/watcher-linux-arm-glibc@2.5.1':
    resolution: {integrity: sha512-RCdZlEyTs8geyBkkcnPWvtXLY44BCeZKmGYRtSgtwwnHR4dxfHRG3gR99XdMEdQ7KeiDdasJwwvNSF5jKtDwdA==}
    engines: {node: '>= 10.0.0'}
    cpu: [arm]
    os: [linux]

  '@parcel/watcher-linux-arm-musl@2.5.1':
    resolution: {integrity: sha512-6E+m/Mm1t1yhB8X412stiKFG3XykmgdIOqhjWj+VL8oHkKABfu/gjFj8DvLrYVHSBNC+/u5PeNrujiSQ1zwd1Q==}
    engines: {node: '>= 10.0.0'}
    cpu: [arm]
    os: [linux]

  '@parcel/watcher-linux-arm64-glibc@2.5.1':
    resolution: {integrity: sha512-LrGp+f02yU3BN9A+DGuY3v3bmnFUggAITBGriZHUREfNEzZh/GO06FF5u2kx8x+GBEUYfyTGamol4j3m9ANe8w==}
    engines: {node: '>= 10.0.0'}
    cpu: [arm64]
    os: [linux]

  '@parcel/watcher-linux-arm64-musl@2.5.1':
    resolution: {integrity: sha512-cFOjABi92pMYRXS7AcQv9/M1YuKRw8SZniCDw0ssQb/noPkRzA+HBDkwmyOJYp5wXcsTrhxO0zq1U11cK9jsFg==}
    engines: {node: '>= 10.0.0'}
    cpu: [arm64]
    os: [linux]

  '@parcel/watcher-linux-x64-glibc@2.5.1':
    resolution: {integrity: sha512-GcESn8NZySmfwlTsIur+49yDqSny2IhPeZfXunQi48DMugKeZ7uy1FX83pO0X22sHntJ4Ub+9k34XQCX+oHt2A==}
    engines: {node: '>= 10.0.0'}
    cpu: [x64]
    os: [linux]

  '@parcel/watcher-linux-x64-musl@2.5.1':
    resolution: {integrity: sha512-n0E2EQbatQ3bXhcH2D1XIAANAcTZkQICBPVaxMeaCVBtOpBZpWJuf7LwyWPSBDITb7In8mqQgJ7gH8CILCURXg==}
    engines: {node: '>= 10.0.0'}
    cpu: [x64]
    os: [linux]

  '@parcel/watcher-win32-arm64@2.5.1':
    resolution: {integrity: sha512-RFzklRvmc3PkjKjry3hLF9wD7ppR4AKcWNzH7kXR7GUe0Igb3Nz8fyPwtZCSquGrhU5HhUNDr/mKBqj7tqA2Vw==}
    engines: {node: '>= 10.0.0'}
    cpu: [arm64]
    os: [win32]

  '@parcel/watcher-win32-ia32@2.5.1':
    resolution: {integrity: sha512-c2KkcVN+NJmuA7CGlaGD1qJh1cLfDnQsHjE89E60vUEMlqduHGCdCLJCID5geFVM0dOtA3ZiIO8BoEQmzQVfpQ==}
    engines: {node: '>= 10.0.0'}
    cpu: [ia32]
    os: [win32]

  '@parcel/watcher-win32-x64@2.5.1':
    resolution: {integrity: sha512-9lHBdJITeNR++EvSQVUcaZoWupyHfXe1jZvGZ06O/5MflPcuPLtEphScIBL+AiCWBO46tDSHzWyD0uDmmZqsgA==}
    engines: {node: '>= 10.0.0'}
    cpu: [x64]
    os: [win32]

  '@parcel/watcher@2.5.1':
    resolution: {integrity: sha512-dfUnCxiN9H4ap84DvD2ubjw+3vUNpstxa0TneY/Paat8a3R4uQZDLSvWjmznAY/DoahqTHl9V46HF/Zs3F29pg==}
    engines: {node: '>= 10.0.0'}

  '@pkgjs/parseargs@0.11.0':
    resolution: {integrity: sha512-+1VkjdD0QBLPodGrJUeqarH8VAIvQODIbwh9XpP5Syisf7YoQgsJKPNFoqqLQlu+VQ/tVSshMR6loPMn8U+dPg==}
    engines: {node: '>=14'}

  '@pkgr/core@0.1.2':
    resolution: {integrity: sha512-fdDH1LSGfZdTH2sxdpVMw31BanV28K/Gry0cVFxaNP77neJSkd82mM8ErPNYs9e+0O7SdHBLTDzDgwUuy18RnQ==}
    engines: {node: ^12.20.0 || ^14.18.0 || >=16.0.0}

  '@popperjs/core@2.11.8':
    resolution: {integrity: sha512-P1st0aksCrn9sGZhp8GMYwBnQsbvAWsZAX44oXNNvLHGqAOcoVxmjZiohstwQ7SqKnbR47akdNi+uleWD8+g6A==}

  '@rollup/rollup-android-arm-eabi@4.39.0':
    resolution: {integrity: sha512-lGVys55Qb00Wvh8DMAocp5kIcaNzEFTmGhfFd88LfaogYTRKrdxgtlO5H6S49v2Nd8R2C6wLOal0qv6/kCkOwA==}
    cpu: [arm]
    os: [android]

  '@rollup/rollup-android-arm64@4.39.0':
    resolution: {integrity: sha512-It9+M1zE31KWfqh/0cJLrrsCPiF72PoJjIChLX+rEcujVRCb4NLQ5QzFkzIZW8Kn8FTbvGQBY5TkKBau3S8cCQ==}
    cpu: [arm64]
    os: [android]

  '@rollup/rollup-darwin-arm64@4.39.0':
    resolution: {integrity: sha512-lXQnhpFDOKDXiGxsU9/l8UEGGM65comrQuZ+lDcGUx+9YQ9dKpF3rSEGepyeR5AHZ0b5RgiligsBhWZfSSQh8Q==}
    cpu: [arm64]
    os: [darwin]

  '@rollup/rollup-darwin-x64@4.39.0':
    resolution: {integrity: sha512-mKXpNZLvtEbgu6WCkNij7CGycdw9cJi2k9v0noMb++Vab12GZjFgUXD69ilAbBh034Zwn95c2PNSz9xM7KYEAQ==}
    cpu: [x64]
    os: [darwin]

  '@rollup/rollup-freebsd-arm64@4.39.0':
    resolution: {integrity: sha512-jivRRlh2Lod/KvDZx2zUR+I4iBfHcu2V/BA2vasUtdtTN2Uk3jfcZczLa81ESHZHPHy4ih3T/W5rPFZ/hX7RtQ==}
    cpu: [arm64]
    os: [freebsd]

  '@rollup/rollup-freebsd-x64@4.39.0':
    resolution: {integrity: sha512-8RXIWvYIRK9nO+bhVz8DwLBepcptw633gv/QT4015CpJ0Ht8punmoHU/DuEd3iw9Hr8UwUV+t+VNNuZIWYeY7Q==}
    cpu: [x64]
    os: [freebsd]

  '@rollup/rollup-linux-arm-gnueabihf@4.39.0':
    resolution: {integrity: sha512-mz5POx5Zu58f2xAG5RaRRhp3IZDK7zXGk5sdEDj4o96HeaXhlUwmLFzNlc4hCQi5sGdR12VDgEUqVSHer0lI9g==}
    cpu: [arm]
    os: [linux]

  '@rollup/rollup-linux-arm-musleabihf@4.39.0':
    resolution: {integrity: sha512-+YDwhM6gUAyakl0CD+bMFpdmwIoRDzZYaTWV3SDRBGkMU/VpIBYXXEvkEcTagw/7VVkL2vA29zU4UVy1mP0/Yw==}
    cpu: [arm]
    os: [linux]

  '@rollup/rollup-linux-arm64-gnu@4.39.0':
    resolution: {integrity: sha512-EKf7iF7aK36eEChvlgxGnk7pdJfzfQbNvGV/+l98iiMwU23MwvmV0Ty3pJ0p5WQfm3JRHOytSIqD9LB7Bq7xdQ==}
    cpu: [arm64]
    os: [linux]

  '@rollup/rollup-linux-arm64-musl@4.39.0':
    resolution: {integrity: sha512-vYanR6MtqC7Z2SNr8gzVnzUul09Wi1kZqJaek3KcIlI/wq5Xtq4ZPIZ0Mr/st/sv/NnaPwy/D4yXg5x0B3aUUA==}
    cpu: [arm64]
    os: [linux]

  '@rollup/rollup-linux-loongarch64-gnu@4.39.0':
    resolution: {integrity: sha512-NMRUT40+h0FBa5fb+cpxtZoGAggRem16ocVKIv5gDB5uLDgBIwrIsXlGqYbLwW8YyO3WVTk1FkFDjMETYlDqiw==}
    cpu: [loong64]
    os: [linux]

  '@rollup/rollup-linux-powerpc64le-gnu@4.39.0':
    resolution: {integrity: sha512-0pCNnmxgduJ3YRt+D+kJ6Ai/r+TaePu9ZLENl+ZDV/CdVczXl95CbIiwwswu4L+K7uOIGf6tMo2vm8uadRaICQ==}
    cpu: [ppc64]
    os: [linux]

  '@rollup/rollup-linux-riscv64-gnu@4.39.0':
    resolution: {integrity: sha512-t7j5Zhr7S4bBtksT73bO6c3Qa2AV/HqiGlj9+KB3gNF5upcVkx+HLgxTm8DK4OkzsOYqbdqbLKwvGMhylJCPhQ==}
    cpu: [riscv64]
    os: [linux]

  '@rollup/rollup-linux-riscv64-musl@4.39.0':
    resolution: {integrity: sha512-m6cwI86IvQ7M93MQ2RF5SP8tUjD39Y7rjb1qjHgYh28uAPVU8+k/xYWvxRO3/tBN2pZkSMa5RjnPuUIbrwVxeA==}
    cpu: [riscv64]
    os: [linux]

  '@rollup/rollup-linux-s390x-gnu@4.39.0':
    resolution: {integrity: sha512-iRDJd2ebMunnk2rsSBYlsptCyuINvxUfGwOUldjv5M4tpa93K8tFMeYGpNk2+Nxl+OBJnBzy2/JCscGeO507kA==}
    cpu: [s390x]
    os: [linux]

  '@rollup/rollup-linux-x64-gnu@4.39.0':
    resolution: {integrity: sha512-t9jqYw27R6Lx0XKfEFe5vUeEJ5pF3SGIM6gTfONSMb7DuG6z6wfj2yjcoZxHg129veTqU7+wOhY6GX8wmf90dA==}
    cpu: [x64]
    os: [linux]

  '@rollup/rollup-linux-x64-musl@4.39.0':
    resolution: {integrity: sha512-ThFdkrFDP55AIsIZDKSBWEt/JcWlCzydbZHinZ0F/r1h83qbGeenCt/G/wG2O0reuENDD2tawfAj2s8VK7Bugg==}
    cpu: [x64]
    os: [linux]

  '@rollup/rollup-win32-arm64-msvc@4.39.0':
    resolution: {integrity: sha512-jDrLm6yUtbOg2TYB3sBF3acUnAwsIksEYjLeHL+TJv9jg+TmTwdyjnDex27jqEMakNKf3RwwPahDIt7QXCSqRQ==}
    cpu: [arm64]
    os: [win32]

  '@rollup/rollup-win32-ia32-msvc@4.39.0':
    resolution: {integrity: sha512-6w9uMuza+LbLCVoNKL5FSLE7yvYkq9laSd09bwS0tMjkwXrmib/4KmoJcrKhLWHvw19mwU+33ndC69T7weNNjQ==}
    cpu: [ia32]
    os: [win32]

  '@rollup/rollup-win32-x64-msvc@4.39.0':
    resolution: {integrity: sha512-yAkUOkIKZlK5dl7u6dg897doBgLXmUHhIINM2c+sND3DZwnrdQkkSiDh7N75Ll4mM4dxSkYfXqU9fW3lLkMFug==}
    cpu: [x64]
    os: [win32]

  '@rtsao/scc@1.1.0':
    resolution: {integrity: sha512-zt6OdqaDoOnJ1ZYsCYGt9YmWzDXl4vQdKTyJev62gFhRGKdx7mcT54V9KIjg+d2wi9EXsPvAPKe7i7WjfVWB8g==}

  '@rushstack/eslint-patch@1.11.0':
    resolution: {integrity: sha512-zxnHvoMQVqewTJr/W4pKjF0bMGiKJv1WX7bSrkl46Hg0QjESbzBROWK0Wg4RphzSOS5Jiy7eFimmM3UgMrMZbQ==}

  '@rushstack/node-core-library@5.13.0':
    resolution: {integrity: sha512-IGVhy+JgUacAdCGXKUrRhwHMTzqhWwZUI+qEPcdzsb80heOw0QPbhhoVsoiMF7Klp8eYsp7hzpScMXmOa3Uhfg==}
    peerDependencies:
      '@types/node': '*'
    peerDependenciesMeta:
      '@types/node':
        optional: true

  '@rushstack/rig-package@0.5.3':
    resolution: {integrity: sha512-olzSSjYrvCNxUFZowevC3uz8gvKr3WTpHQ7BkpjtRpA3wK+T0ybep/SRUMfr195gBzJm5gaXw0ZMgjIyHqJUow==}

  '@rushstack/terminal@0.15.2':
    resolution: {integrity: sha512-7Hmc0ysK5077R/IkLS9hYu0QuNafm+TbZbtYVzCMbeOdMjaRboLKrhryjwZSRJGJzu+TV1ON7qZHeqf58XfLpA==}
    peerDependencies:
      '@types/node': '*'
    peerDependenciesMeta:
      '@types/node':
        optional: true

  '@rushstack/ts-command-line@4.23.7':
    resolution: {integrity: sha512-Gr9cB7DGe6uz5vq2wdr89WbVDKz0UeuFEn5H2CfWDe7JvjFFaiV15gi6mqDBTbHhHCWS7w8mF1h3BnIfUndqdA==}

  '@scure/base@1.2.4':
    resolution: {integrity: sha512-5Yy9czTO47mqz+/J8GM6GIId4umdCk1wc1q8rKERQulIoc8VP9pzDcghv10Tl2E7R96ZUx/PhND3ESYUQX8NuQ==}

  '@sinclair/typebox@0.27.8':
    resolution: {integrity: sha512-+Fj43pSMwJs4KRrH/938Uf+uAELIgVBmQzg/q1YG10djyfA3TnrU8N8XzqCh/okZdszqBQTZf96idMfE5lnwTA==}

  '@sinclair/typebox@0.32.35':
    resolution: {integrity: sha512-Ul3YyOTU++to8cgNkttakC0dWvpERr6RYoHO2W47DLbFvrwBDJUY31B1sImH6JZSYc4Kt4PyHtoPNu+vL2r2dA==}

  '@standard-schema/spec@1.0.0':
    resolution: {integrity: sha512-m2bOd0f2RT9k8QJx1JN85cZYyH1RqFBdlwtkSlf4tBDYLCiiZnv1fIIwacK6cqwXavOydf0NPToMQgpKq+dVlA==}

  '@swc/counter@0.1.3':
    resolution: {integrity: sha512-e2BR4lsJkkRlKZ/qCHPw9ZaSxc0MVUd7gtbtaB7aMvHeJVYe8sOB8DBZkP2DtISHGSku9sCK6T6cnY0CtXrOCQ==}

  '@swc/helpers@0.5.5':
    resolution: {integrity: sha512-KGYxvIOXcceOAbEk4bi/dVLEK9z8sZ0uBB3Il5b1rhfClSpcX0yfRO0KmTkqR2cnQDymwLB+25ZyMzICg/cm/A==}

  '@tanstack/react-virtual@3.13.6':
    resolution: {integrity: sha512-WT7nWs8ximoQ0CDx/ngoFP7HbQF9Q2wQe4nh2NB+u2486eX3nZRE40P9g6ccCVq7ZfTSH5gFOuCoVH5DLNS/aA==}
    peerDependencies:
      react: ^16.8.0 || ^17.0.0 || ^18.0.0 || ^19.0.0
      react-dom: ^16.8.0 || ^17.0.0 || ^18.0.0 || ^19.0.0

  '@tanstack/virtual-core@3.13.6':
    resolution: {integrity: sha512-cnQUeWnhNP8tJ4WsGcYiX24Gjkc9ALstLbHcBj1t3E7EimN6n6kHH+DPV4PpDnuw00NApQp+ViojMj1GRdwYQg==}

  '@theguild/remark-mermaid@0.0.5':
    resolution: {integrity: sha512-e+ZIyJkEv9jabI4m7q29wZtZv+2iwPGsXJ2d46Zi7e+QcFudiyuqhLhHG/3gX3ZEB+hxTch+fpItyMS8jwbIcw==}
    peerDependencies:
      react: ^18.2.0

  '@theguild/remark-npm2yarn@0.2.1':
    resolution: {integrity: sha512-jUTFWwDxtLEFtGZh/TW/w30ySaDJ8atKWH8dq2/IiQF61dPrGfETpl0WxD0VdBfuLOeU14/kop466oBSRO/5CA==}

  '@tybys/wasm-util@0.9.0':
    resolution: {integrity: sha512-6+7nlbMVX/PVDCwaIQ8nTOPveOcFLSt8GcXdx8hD0bt39uWxYT88uXzqTd4fTvqta7oeUJqudepapKNt2DYJFw==}

  '@types/acorn@4.0.6':
    resolution: {integrity: sha512-veQTnWP+1D/xbxVrPC3zHnCZRjSrKfhbMUlEA43iMZLu7EsnTtkJklIuwrCPbOi8YkvDQAiW05VQQFvvz9oieQ==}

  '@types/argparse@1.0.38':
    resolution: {integrity: sha512-ebDJ9b0e702Yr7pWgB0jzm+CX4Srzz8RcXtLJDJB+BSccqMa36uyH/zUsSYao5+BD1ytv3k3rPYCq4mAE1hsXA==}

  '@types/d3-scale-chromatic@3.1.0':
    resolution: {integrity: sha512-iWMJgwkK7yTRmWqRB5plb1kadXyQ5Sj8V/zYlFGMUBbIPKQScw+Dku9cAAMgJG+z5GYDoMjWGLVOvjghDEFnKQ==}

  '@types/d3-scale@4.0.9':
    resolution: {integrity: sha512-dLmtwB8zkAeO/juAMfnV+sItKjlsw2lKdZVVy6LRr0cBmegxSABiLEpGVmSJJ8O08i4+sGR6qQtb6WtuwJdvVw==}

  '@types/d3-time@3.0.4':
    resolution: {integrity: sha512-yuzZug1nkAAaBlBBikKZTgzCeA+k1uy4ZFwWANOfKw5z5LRhV0gNA7gNkKm7HoK+HRN0wX3EkxGk0fpbWhmB7g==}

  '@types/debug@4.1.12':
    resolution: {integrity: sha512-vIChWdVG3LG1SMxEvI/AK+FWJthlrqlTu7fbrlywTkkaONwk/UAGaULXRlf8vkzFBLVm0zkMdCquhL5aOjhXPQ==}

  '@types/dns-packet@5.6.5':
    resolution: {integrity: sha512-qXOC7XLOEe43ehtWJCMnQXvgcIpv6rPmQ1jXT98Ad8A3TB1Ue50jsCbSSSyuazScEuZ/Q026vHbrOTVkmwA+7Q==}

  '@types/eslint@8.56.12':
    resolution: {integrity: sha512-03ruubjWyOHlmljCVoxSuNDdmfZDzsrrz0P2LeJsOXr+ZwFQ+0yQIwNCwt/GYhV7Z31fgtXJTAEs+FYlEL851g==}

  '@types/estree-jsx@1.0.5':
    resolution: {integrity: sha512-52CcUVNFyfb1A2ALocQw/Dd1BQFNmSdkuC3BkZ6iqhdMfQz7JWOFRuJFloOzjk+6WijU56m9oKXFAXc7o3Towg==}

  '@types/estree@1.0.7':
    resolution: {integrity: sha512-w28IoSUCJpidD/TGviZwwMJckNESJZXFu7NBZ5YJ4mEUnNraUn9Pm8HSZm/jDF1pDWYKspWE7oVphigUPRakIQ==}

  '@types/hast@2.3.10':
    resolution: {integrity: sha512-McWspRw8xx8J9HurkVBfYj0xKoE25tOFlHGdx4MJ5xORQrMGZNqJhVQWaIbm6Oyla5kYOXtDiopzKRJzEOkwJw==}

  '@types/hast@3.0.4':
    resolution: {integrity: sha512-WPs+bbQw5aCj+x6laNGWLH3wviHtoCv/P3+otBhbOhJgG8qtpdAMlTCxLtsTWA7LH1Oh/bFCHsBn0TPS5m30EQ==}

  '@types/js-yaml@4.0.9':
    resolution: {integrity: sha512-k4MGaQl5TGo/iipqb2UDG2UwjXziSWkh0uysQelTlJpX1qGlpUZYm8PnO4DxG1qBomtJUdYJ6qR6xdIah10JLg==}

  '@types/json-bigint@1.0.4':
    resolution: {integrity: sha512-ydHooXLbOmxBbubnA7Eh+RpBzuaIiQjh8WGJYQB50JFGFrdxW7JzVlyEV7fAXw0T2sqJ1ysTneJbiyNLqZRAag==}

  '@types/json-schema@7.0.15':
    resolution: {integrity: sha512-5+fP8P8MFNC+AyZCDxrB2pkZFPGzqQWUzpSeuuVLvm8VMcorNYavBqoFcxK8bQz4Qsbn4oUEEem4wDLfcysGHA==}

  '@types/json5@0.0.29':
    resolution: {integrity: sha512-dRLjCWHYg4oaA77cxO64oO+7JwCwnIzkZPdrrC71jQmQtlhM556pwKo5bUzqvZndkVbeFLIIi+9TC40JNF5hNQ==}

  '@types/katex@0.16.7':
    resolution: {integrity: sha512-HMwFiRujE5PjrgwHQ25+bsLJgowjGjm5Z8FVSf0N6PwgJrwxH0QxzHYDcKsTfV3wva0vzrpqMTJS2jXPr5BMEQ==}

  '@types/mdast@3.0.15':
    resolution: {integrity: sha512-LnwD+mUEfxWMa1QpDraczIn6k0Ee3SMicuYSSzS6ZYl2gKS09EClnJYGd8Du6rfc5r/GZEk5o1mRb8TaTj03sQ==}

  '@types/mdast@4.0.4':
    resolution: {integrity: sha512-kGaNbPh1k7AFzgpud/gMdvIm5xuECykRR+JnWKQno9TAXVa6WIVCGTPvYGekIDL4uwCZQSYbUxNBSb1aUo79oA==}

  '@types/mdx@2.0.13':
    resolution: {integrity: sha512-+OWZQfAYyio6YkJb3HLxDrvnx6SWWDbC0zVPfBRzUk0/nqoDyf6dNxQi3eArPe8rJ473nobTMQ/8Zk+LxJ+Yuw==}

  '@types/ms@2.1.0':
    resolution: {integrity: sha512-GsCCIZDE/p3i96vtEqx+7dBUGXrc7zeSK3wwPHIaRThS+9OhWIXRqzs4d6k1SVU8g91DrNRWxWUGhp5KXQb2VA==}

  '@types/node@12.20.55':
    resolution: {integrity: sha512-J8xLz7q2OFulZ2cyGTLE1TbbZcjpno7FaN6zdJNrgAdrJ+DZzh/uFR6YrTb4C+nXakvud8Q4+rbhoIWlYQbUFQ==}

  '@types/node@20.17.30':
    resolution: {integrity: sha512-7zf4YyHA+jvBNfVrk2Gtvs6x7E8V+YDW05bNfG2XkWDJfYRXrTiP/DsB2zSYTaHX0bGIujTBQdMVAhb+j7mwpg==}

  '@types/node@22.14.0':
    resolution: {integrity: sha512-Kmpl+z84ILoG+3T/zQFyAJsU6EPTmOCj8/2+83fSN6djd6I4o7uOuGIH6vq3PrjY5BGitSbFuMN18j3iknubbA==}

  '@types/node@22.14.1':
    resolution: {integrity: sha512-u0HuPQwe/dHrItgHHpmw3N2fYCR6x4ivMNbPHRkBVP4CvN+kiRrKHWk3i8tXiO/joPwXLMYvF9TTF0eqgHIuOw==}

  '@types/normalize-package-data@2.4.4':
    resolution: {integrity: sha512-37i+OaWTh9qeK4LSHPsyRC7NahnGotNuZvjLSgcPzblpHB3rrCJxAOgI5gCdKm7coonsaX1Of0ILiTcnZjbfxA==}

  '@types/prop-types@15.7.14':
    resolution: {integrity: sha512-gNMvNH49DJ7OJYv+KAKn0Xp45p8PLl6zo2YnvDIbTd4J6MER2BmWN49TG7n9LvkyihINxeKW8+3bfS2yDC9dzQ==}

  '@types/react-dom@18.3.6':
    resolution: {integrity: sha512-nf22//wEbKXusP6E9pfOCDwFdHAX4u172eaJI4YkDRQEZiorm6KfYnSC2SWLDMVWUOWPERmJnN0ujeAfTBLvrw==}
    peerDependencies:
      '@types/react': ^18.0.0

  '@types/react@18.3.20':
    resolution: {integrity: sha512-IPaCZN7PShZK/3t6Q87pfTkRm6oLTd4vztyoj+cbHUF1g3FfVb2tFIL79uCRKEfv16AhqDMBywP2VW3KIZUvcg==}

  '@types/semver@7.7.0':
    resolution: {integrity: sha512-k107IF4+Xr7UHjwDc7Cfd6PRQfbdkiRabXGRjo07b4WyPahFBZCZ1sE+BNxYIJPPg73UkfOsVOLwqVc/6ETrIA==}

  '@types/unist@2.0.11':
    resolution: {integrity: sha512-CmBKiL6NNo/OqgmMn95Fk9Whlp2mtvIv+KNpQKN2F4SjvrEesubTRWGYSg+BnWZOnlCaSTU1sMpsBOzgbYhnsA==}

  '@types/unist@3.0.3':
    resolution: {integrity: sha512-ko/gIFJRv177XgZsZcBwnqJN5x/Gien8qNOn0D5bQU/zAzVf9Zt3BlcUiLqhV9y4ARk0GbT3tnUiPNgnTXzc/Q==}

  '@types/ws@8.18.1':
    resolution: {integrity: sha512-ThVF6DCVhA8kUGy+aazFQ4kXQ7E1Ty7A3ypFOe0IcJV8O/M511G99AW24irKrW56Wt44yG9+ij8FaqoBGkuBXg==}

  '@typescript-eslint/eslint-plugin@6.21.0':
    resolution: {integrity: sha512-oy9+hTPCUFpngkEZUSzbf9MxI65wbKFoQYsgPdILTfbUldp5ovUuphZVe4i30emU9M/kP+T64Di0mxl7dSw3MA==}
    engines: {node: ^16.0.0 || >=18.0.0}
    peerDependencies:
      '@typescript-eslint/parser': ^6.0.0 || ^6.0.0-alpha
      eslint: ^7.0.0 || ^8.0.0
      typescript: '*'
    peerDependenciesMeta:
      typescript:
        optional: true

  '@typescript-eslint/parser@6.21.0':
    resolution: {integrity: sha512-tbsV1jPne5CkFQCgPBcDOt30ItF7aJoZL997JSF7MhGQqOeT3svWRYxiqlfA5RUdlHN6Fi+EI9bxqbdyAUZjYQ==}
    engines: {node: ^16.0.0 || >=18.0.0}
    peerDependencies:
      eslint: ^7.0.0 || ^8.0.0
      typescript: '*'
    peerDependenciesMeta:
      typescript:
        optional: true

  '@typescript-eslint/scope-manager@5.62.0':
    resolution: {integrity: sha512-VXuvVvZeQCQb5Zgf4HAxc04q5j+WrNAtNh9OwCsCgpKqESMTu3tF/jhZ3xG6T4NZwWl65Bg8KuS2uEvhSfLl0w==}
    engines: {node: ^12.22.0 || ^14.17.0 || >=16.0.0}

  '@typescript-eslint/scope-manager@6.21.0':
    resolution: {integrity: sha512-OwLUIWZJry80O99zvqXVEioyniJMa+d2GrqpUTqi5/v5D5rOrppJVBPa0yKCblcigC0/aYAzxxqQ1B+DS2RYsg==}
    engines: {node: ^16.0.0 || >=18.0.0}

  '@typescript-eslint/type-utils@6.21.0':
    resolution: {integrity: sha512-rZQI7wHfao8qMX3Rd3xqeYSMCL3SoiSQLBATSiVKARdFGCYSRvmViieZjqc58jKgs8Y8i9YvVVhRbHSTA4VBag==}
    engines: {node: ^16.0.0 || >=18.0.0}
    peerDependencies:
      eslint: ^7.0.0 || ^8.0.0
      typescript: '*'
    peerDependenciesMeta:
      typescript:
        optional: true

  '@typescript-eslint/types@5.62.0':
    resolution: {integrity: sha512-87NVngcbVXUahrRTqIK27gD2t5Cu1yuCXxbLcFtCzZGlfyVWWh8mLHkoxzjsB6DDNnvdL+fW8MiwPEJyGJQDgQ==}
    engines: {node: ^12.22.0 || ^14.17.0 || >=16.0.0}

  '@typescript-eslint/types@6.21.0':
    resolution: {integrity: sha512-1kFmZ1rOm5epu9NZEZm1kckCDGj5UJEf7P1kliH4LKu/RkwpsfqqGmY2OOcUs18lSlQBKLDYBOGxRVtrMN5lpg==}
    engines: {node: ^16.0.0 || >=18.0.0}

  '@typescript-eslint/typescript-estree@5.62.0':
    resolution: {integrity: sha512-CmcQ6uY7b9y694lKdRB8FEel7JbU/40iSAPomu++SjLMntB+2Leay2LO6i8VnJk58MtE9/nQSFIH6jpyRWyYzA==}
    engines: {node: ^12.22.0 || ^14.17.0 || >=16.0.0}
    peerDependencies:
      typescript: '*'
    peerDependenciesMeta:
      typescript:
        optional: true

  '@typescript-eslint/typescript-estree@6.21.0':
    resolution: {integrity: sha512-6npJTkZcO+y2/kr+z0hc4HwNfrrP4kNYh57ek7yCNlrBjWQ1Y0OS7jiZTkgumrvkX5HkEKXFZkkdFNkaW2wmUQ==}
    engines: {node: ^16.0.0 || >=18.0.0}
    peerDependencies:
      typescript: '*'
    peerDependenciesMeta:
      typescript:
        optional: true

  '@typescript-eslint/utils@5.62.0':
    resolution: {integrity: sha512-n8oxjeb5aIbPFEtmQxQYOLI0i9n5ySBEY/ZEHHZqKQSFnxio1rv6dthascc9dLuwrL0RC5mPCxB7vnAVGAYWAQ==}
    engines: {node: ^12.22.0 || ^14.17.0 || >=16.0.0}
    peerDependencies:
      eslint: ^6.0.0 || ^7.0.0 || ^8.0.0

  '@typescript-eslint/utils@6.21.0':
    resolution: {integrity: sha512-NfWVaC8HP9T8cbKQxHcsJBY5YE1O33+jpMwN45qzWWaPDZgLIbo12toGMWnmhvCpd3sIxkpDw3Wv1B3dYrbDQQ==}
    engines: {node: ^16.0.0 || >=18.0.0}
    peerDependencies:
      eslint: ^7.0.0 || ^8.0.0

  '@typescript-eslint/visitor-keys@5.62.0':
    resolution: {integrity: sha512-07ny+LHRzQXepkGg6w0mFY41fVUNBrL2Roj/++7V1txKugfjm/Ci/qSND03r2RhlJhJYMcTn9AhhSSqQp0Ysyw==}
    engines: {node: ^12.22.0 || ^14.17.0 || >=16.0.0}

  '@typescript-eslint/visitor-keys@6.21.0':
    resolution: {integrity: sha512-JJtkDduxLi9bivAB+cYOVMtbkqdPOhZ+ZI5LC47MIRrDV4Yn2o+ZnW10Nkmr28xRpSpdJ6Sm42Hjf2+REYXm0A==}
    engines: {node: ^16.0.0 || >=18.0.0}

  '@ungap/structured-clone@1.3.0':
    resolution: {integrity: sha512-WmoN8qaIAo7WTYWbAZuG8PYEhn5fkz7dZrqTBZ7dtt//lL2Gwms1IcnQ5yHqjDfX8Ft5j4YzDM23f87zBfDe9g==}

  '@unrs/resolver-binding-darwin-arm64@1.4.1':
    resolution: {integrity: sha512-8Tv+Bsd0BjGwfEedIyor4inw8atppRxM5BdUnIt+3mAm/QXUm7Dw74CHnXpfZKXkp07EXJGiA8hStqCINAWhdw==}
    cpu: [arm64]
    os: [darwin]

  '@unrs/resolver-binding-darwin-x64@1.4.1':
    resolution: {integrity: sha512-X8c3PhWziEMKAzZz+YAYWfwawi5AEgzy/hmfizAB4C70gMHLKmInJcp1270yYAOs7z07YVFI220pp50z24Jk3A==}
    cpu: [x64]
    os: [darwin]

  '@unrs/resolver-binding-freebsd-x64@1.4.1':
    resolution: {integrity: sha512-UUr/nREy1UdtxXQnmLaaTXFGOcGxPwNIzeJdb3KXai3TKtC1UgNOB9s8KOA4TaxOUBR/qVgL5BvBwmUjD5yuVA==}
    cpu: [x64]
    os: [freebsd]

  '@unrs/resolver-binding-linux-arm-gnueabihf@1.4.1':
    resolution: {integrity: sha512-e3pII53dEeS8inkX6A1ad2UXE0nuoWCqik4kOxaDnls0uJUq0ntdj5d9IYd+bv5TDwf9DSge/xPOvCmRYH+Tsw==}
    cpu: [arm]
    os: [linux]

  '@unrs/resolver-binding-linux-arm-musleabihf@1.4.1':
    resolution: {integrity: sha512-e/AKKd9gR+HNmVyDEPI/PIz2t0DrA3cyonHNhHVjrkxe8pMCiYiqhtn1+h+yIpHUtUlM6Y1FNIdivFa+r7wrEQ==}
    cpu: [arm]
    os: [linux]

  '@unrs/resolver-binding-linux-arm64-gnu@1.4.1':
    resolution: {integrity: sha512-vtIu34luF1jRktlHtiwm2mjuE8oJCsFiFr8hT5+tFQdqFKjPhbJXn83LswKsOhy0GxAEevpXDI4xxEwkjuXIPA==}
    cpu: [arm64]
    os: [linux]

  '@unrs/resolver-binding-linux-arm64-musl@1.4.1':
    resolution: {integrity: sha512-H3PaOuGyhFXiyJd+09uPhGl4gocmhyi1BRzvsP8Lv5AQO3p3/ZY7WjV4t2NkBksm9tMjf3YbOVHyPWi2eWsNYw==}
    cpu: [arm64]
    os: [linux]

  '@unrs/resolver-binding-linux-ppc64-gnu@1.4.1':
    resolution: {integrity: sha512-4+GmJcaaFntCi1S01YByqp8wLMjV/FyQyHVGm0vedIhL1Vfx7uHkz/sZmKsidRwokBGuxi92GFmSzqT2O8KcNA==}
    cpu: [ppc64]
    os: [linux]

  '@unrs/resolver-binding-linux-s390x-gnu@1.4.1':
    resolution: {integrity: sha512-6RDQVCmtFYTlhy89D5ixTqo9bTQqFhvNN0Ey1wJs5r+01Dq15gPHRXv2jF2bQATtMrOfYwv+R2ZR9ew1N1N3YQ==}
    cpu: [s390x]
    os: [linux]

  '@unrs/resolver-binding-linux-x64-gnu@1.4.1':
    resolution: {integrity: sha512-XpU9uzIkD86+19NjCXxlVPISMUrVXsXo5htxtuG+uJ59p5JauSRZsIxQxzzfKzkxEjdvANPM/lS1HFoX6A6QeA==}
    cpu: [x64]
    os: [linux]

  '@unrs/resolver-binding-linux-x64-musl@1.4.1':
    resolution: {integrity: sha512-3CDjG/spbTKCSHl66QP2ekHSD+H34i7utuDIM5gzoNBcZ1gTO0Op09Wx5cikXnhORRf9+HyDWzm37vU1PLSM1A==}
    cpu: [x64]
    os: [linux]

  '@unrs/resolver-binding-wasm32-wasi@1.4.1':
    resolution: {integrity: sha512-50tYhvbCTnuzMn7vmP8IV2UKF7ITo1oihygEYq9wW2DUb/Y+QMqBHJUSCABRngATjZ4shOK6f2+s0gQX6ElENQ==}
    engines: {node: '>=14.0.0'}
    cpu: [wasm32]

  '@unrs/resolver-binding-win32-arm64-msvc@1.4.1':
    resolution: {integrity: sha512-KyJiIne/AqV4IW0wyQO34wSMuJwy3VxVQOfIXIPyQ/Up6y/zi2P/WwXb78gHsLiGRUqCA9LOoCX+6dQZde0g1g==}
    cpu: [arm64]
    os: [win32]

  '@unrs/resolver-binding-win32-ia32-msvc@1.4.1':
    resolution: {integrity: sha512-y2NUD7pygrBolN2NoXUrwVqBpKPhF8DiSNE5oB5/iFO49r2DpoYqdj5HPb3F42fPBH5qNqj6Zg63+xCEzAD2hw==}
    cpu: [ia32]
    os: [win32]

  '@unrs/resolver-binding-win32-x64-msvc@1.4.1':
    resolution: {integrity: sha512-hVXaObGI2lGFmrtT77KSbPQ3I+zk9IU500wobjk0+oX59vg/0VqAzABNtt3YSQYgXTC2a/LYxekLfND/wlt0yQ==}
    cpu: [x64]
    os: [win32]

  '@vercel/style-guide@5.2.0':
    resolution: {integrity: sha512-fNSKEaZvSkiBoF6XEefs8CcgAV9K9e+MbcsDZjUsktHycKdA0jvjAzQi1W/FzLS+Nr5zZ6oejCwq/97dHUKe0g==}
    engines: {node: '>=16'}
    peerDependencies:
      '@next/eslint-plugin-next': '>=12.3.0 <15'
      eslint: '>=8.48.0 <9'
      prettier: '>=3.0.0 <4'
      typescript: '>=4.8.0 <6'
    peerDependenciesMeta:
      '@next/eslint-plugin-next':
        optional: true
      eslint:
        optional: true
      prettier:
        optional: true
      typescript:
        optional: true

  '@vitest/expect@1.6.1':
    resolution: {integrity: sha512-jXL+9+ZNIJKruofqXuuTClf44eSpcHlgj3CiuNihUF3Ioujtmc0zIa3UJOW5RjDK1YLBJZnWBlPuqhYycLioog==}

  '@vitest/expect@2.1.9':
    resolution: {integrity: sha512-UJCIkTBenHeKT1TTlKMJWy1laZewsRIzYighyYiJKZreqtdxSos/S1t+ktRMQWu2CKqaarrkeszJx1cgC5tGZw==}

  '@vitest/mocker@2.1.9':
    resolution: {integrity: sha512-tVL6uJgoUdi6icpxmdrn5YNo3g3Dxv+IHJBr0GXHaEdTcw3F+cPKnsXFhli6nO+f/6SDKPHEK1UN+k+TQv0Ehg==}
    peerDependencies:
      msw: ^2.4.9
      vite: ^5.0.0
    peerDependenciesMeta:
      msw:
        optional: true
      vite:
        optional: true

  '@vitest/pretty-format@2.1.9':
    resolution: {integrity: sha512-KhRIdGV2U9HOUzxfiHmY8IFHTdqtOhIzCpd8WRdJiE7D/HUcZVD0EgQCVjm+Q9gkUXWgBvMmTtZgIG48wq7sOQ==}

  '@vitest/runner@1.6.1':
    resolution: {integrity: sha512-3nSnYXkVkf3mXFfE7vVyPmi3Sazhb/2cfZGGs0JRzFsPFvAMBEcrweV1V1GsrstdXeKCTXlJbvnQwGWgEIHmOA==}

  '@vitest/runner@2.1.9':
    resolution: {integrity: sha512-ZXSSqTFIrzduD63btIfEyOmNcBmQvgOVsPNPe0jYtESiXkhd8u2erDLnMxmGrDCwHCCHE7hxwRDCT3pt0esT4g==}

  '@vitest/snapshot@1.6.1':
    resolution: {integrity: sha512-WvidQuWAzU2p95u8GAKlRMqMyN1yOJkGHnx3M1PL9Raf7AQ1kwLKg04ADlCa3+OXUZE7BceOhVZiuWAbzCKcUQ==}

  '@vitest/snapshot@2.1.9':
    resolution: {integrity: sha512-oBO82rEjsxLNJincVhLhaxxZdEtV0EFHMK5Kmx5sJ6H9L183dHECjiefOAdnqpIgT5eZwT04PoggUnW88vOBNQ==}

  '@vitest/spy@1.6.1':
    resolution: {integrity: sha512-MGcMmpGkZebsMZhbQKkAf9CX5zGvjkBTqf8Zx3ApYWXr3wG+QvEu2eXWfnIIWYSJExIp4V9FCKDEeygzkYrXMw==}

  '@vitest/spy@2.1.9':
    resolution: {integrity: sha512-E1B35FwzXXTs9FHNK6bDszs7mtydNi5MIfUWpceJ8Xbfb1gBMscAnwLbEu+B44ed6W3XjL9/ehLPHR1fkf1KLQ==}

  '@vitest/utils@1.6.1':
    resolution: {integrity: sha512-jOrrUvXM4Av9ZWiG1EajNto0u96kWAhJ1LmPmJhXXQx/32MecEKd10pOLYgS2BQx1TgkGhloPU1ArDW2vvaY6g==}

  '@vitest/utils@2.1.9':
    resolution: {integrity: sha512-v0psaMSkNJ3A2NMrUEHFRzJtDPFn+/VWZ5WxImB21T9fjucJRmS7xCS3ppEnARb9y11OAzaD+P2Ps+b+BGX5iQ==}

  '@zxing/text-encoding@0.9.0':
    resolution: {integrity: sha512-U/4aVJ2mxI0aDNI8Uq0wEhMgY+u4CNtEb0om3+y3+niDAsoTCOB33UF0sxpzqzdqXLqmvc+vZyAt4O8pPdfkwA==}

  acorn-jsx@5.3.2:
    resolution: {integrity: sha512-rq9s+JNhf0IChjtDXxllJ7g41oZk5SlXtp0LHwyA5cejwn7vKmKp4pPri6YEePv2PU65sAsegbXtIinmDFDXgQ==}
    peerDependencies:
      acorn: ^6.0.0 || ^7.0.0 || ^8.0.0

  acorn-walk@8.3.4:
    resolution: {integrity: sha512-ueEepnujpqee2o5aIYnvHU6C0A42MNdsIDeqy5BydrkuC5R1ZuUFnm27EeFJGoEHJQgn3uleRvmTXaJgfXbt4g==}
    engines: {node: '>=0.4.0'}

  acorn@8.14.1:
    resolution: {integrity: sha512-OvQ/2pUDKmgfCg++xsTX1wGxfTaszcHVcTctW4UJB4hibJx2HXxxO5UmVgyjMa+ZDsiaf5wWLXYpRWMmBI0QHg==}
    engines: {node: '>=0.4.0'}
    hasBin: true

  ajv-draft-04@1.0.0:
    resolution: {integrity: sha512-mv00Te6nmYbRp5DCwclxtt7yV/joXJPGS7nM+97GdxvuttCOfgI3K4U25zboyeX0O+myI8ERluxQe5wljMmVIw==}
    peerDependencies:
      ajv: ^8.5.0
    peerDependenciesMeta:
      ajv:
        optional: true

  ajv-formats@3.0.1:
    resolution: {integrity: sha512-8iUql50EUR+uUcdRQ3HDqa6EVyo3docL8g5WJ3FNcWmu62IbkGUue/pEyLBW8VGKKucTPgqeks4fIU1DA4yowQ==}
    peerDependencies:
      ajv: ^8.0.0
    peerDependenciesMeta:
      ajv:
        optional: true

  ajv@6.12.6:
    resolution: {integrity: sha512-j3fVLgvTo527anyYyJOGTYJbG+vnnQYvE0m5mmkc1TK+nxAppkCLMIL0aZ4dblVCNoGShhm+kzE4ZUykBoMg4g==}

  ajv@8.12.0:
    resolution: {integrity: sha512-sRu1kpcO9yLtYxBKvqfTeh9KzZEwO3STyX1HT+4CaDzC6HpTGYhIhPIzj9XuKU7KYDwnaeh5hcOwjy1QuJzBPA==}

  ajv@8.13.0:
    resolution: {integrity: sha512-PRA911Blj99jR5RMeTunVbNXMF6Lp4vZXnk5GQjcnUWUTsrXtekg/pnmFFI2u/I36Y/2bITGS30GZCXei6uNkA==}

  ansi-colors@4.1.3:
    resolution: {integrity: sha512-/6w/C21Pm1A7aZitlI5Ni/2J6FFQN8i1Cvz3kHABAAbw93v/NlvKdVOqz7CCWz/3iv/JplRSEEZ83XION15ovw==}
    engines: {node: '>=6'}

  ansi-regex@5.0.1:
    resolution: {integrity: sha512-quJQXlTSUGL2LH9SUXo8VwsY4soanhgo6LNSm84E1LBcE8s3O0wpdiRzyR9z/ZZJMlMWv37qOOb9pdJlMUEKFQ==}
    engines: {node: '>=8'}

  ansi-regex@6.1.0:
    resolution: {integrity: sha512-7HSX4QQb4CspciLpVFwyRe79O3xsIZDDLER21kERQ71oaPodF8jL725AgJMFAYbooIqolJoRLuM81SpeUkpkvA==}
    engines: {node: '>=12'}

  ansi-sequence-parser@1.1.3:
    resolution: {integrity: sha512-+fksAx9eG3Ab6LDnLs3ZqZa8KVJ/jYnX+D4Qe1azX+LFGFAXqynCQLOdLpNYN/l9e7l6hMWwZbrnctqr6eSQSw==}

  ansi-styles@3.2.1:
    resolution: {integrity: sha512-VT0ZI6kZRdTh8YyJw3SMbYm/u+NqfsAxEpWO0Pf9sq8/e94WxxOpPKx9FR1FlyCtOVDNOQ+8ntlqFxiRc+r5qA==}
    engines: {node: '>=4'}

  ansi-styles@4.3.0:
    resolution: {integrity: sha512-zbB9rCJAT1rbjiVDb2hqKFHNYLxgtk8NURxZ3IZwD3F6NtxbXZQCnnSi1Lkx+IDohdPlFp222wVALIheZJQSEg==}
    engines: {node: '>=8'}

  ansi-styles@5.2.0:
    resolution: {integrity: sha512-Cxwpt2SfTzTtXcfOlzGEee8O+c+MmUgGrNiBcXnuWxuFJHe6a5Hz7qwhwe5OgaSYI0IJvkLqWX1ASG+cJOkEiA==}
    engines: {node: '>=10'}

  ansi-styles@6.2.1:
    resolution: {integrity: sha512-bN798gFfQX+viw3R7yrGWRqnrN2oRkEkUjjl4JNn4E8GxxbjtG3FbrEIIY3l8/hrwUwIeCZvi4QuOTP4MErVug==}
    engines: {node: '>=12'}

  any-promise@1.3.0:
    resolution: {integrity: sha512-7UvmKalWRt1wgjL1RrGxoSJW/0QZFIegpeGvZG9kjp8vrRu55XTHbwnqq2GpXm9uLbcuhxm3IqX9OB4MZR1b2A==}

  arch@2.2.0:
    resolution: {integrity: sha512-Of/R0wqp83cgHozfIYLbBMnej79U/SVGOOyuB3VVFv1NRM/PSFMK12x9KVtiYzJqmnU5WR2qp0Z5rHb7sWGnFQ==}

  arg@1.0.0:
    resolution: {integrity: sha512-Wk7TEzl1KqvTGs/uyhmHO/3XLd3t1UeU4IstvPXVzGPM522cTjqjNZ99esCkcL52sjqjo8e8CTBcWhkxvGzoAw==}

  argparse@1.0.10:
    resolution: {integrity: sha512-o5Roy6tNG4SL/FOkCAN6RzjiakZS25RLYFrcMttJqbdd8BWrnA+fGz57iN5Pb06pvBGvl5gQ0B48dJlslXvoTg==}

  argparse@2.0.1:
    resolution: {integrity: sha512-8+9WqebbFzpX9OR+Wa6O29asIogeRMzcGtAINdpMHHyAg10f05aSFVBbcEqGf/PXw1EjAZ+q2/bEBg3DvurK3Q==}

  aria-query@5.3.2:
    resolution: {integrity: sha512-COROpnaoap1E2F000S62r6A60uHZnmlvomhfyT2DlTcrY1OrBKn2UhH7qn5wTC9zMvD0AY7csdPSNwKP+7WiQw==}
    engines: {node: '>= 0.4'}

  array-buffer-byte-length@1.0.2:
    resolution: {integrity: sha512-LHE+8BuR7RYGDKvnrmcuSq3tDcKv9OFEXQt/HpbZhY7V6h0zlUXutnAD82GiFx9rdieCMjkvtcsPqBwgUl1Iiw==}
    engines: {node: '>= 0.4'}

  array-includes@3.1.8:
    resolution: {integrity: sha512-itaWrbYbqpGXkGhZPGUulwnhVf5Hpy1xiCFsGqyIGglbBxmG5vSjxQen3/WGOjPpNEv1RtBLKxbmVXm8HpJStQ==}
    engines: {node: '>= 0.4'}

  array-union@2.1.0:
    resolution: {integrity: sha512-HGyxoOTYUyCM6stUe6EJgnd4EoewAI7zMdfqO+kGjnlZmBDz/cR5pf8r/cR4Wq60sL/p0IkcjUEEPwS3GFrIyw==}
    engines: {node: '>=8'}

  array.prototype.findlast@1.2.5:
    resolution: {integrity: sha512-CVvd6FHg1Z3POpBLxO6E6zr+rSKEQ9L6rZHAaY7lLfhKsWYUBBOuMs0e9o24oopj6H+geRCX0YJ+TJLBK2eHyQ==}
    engines: {node: '>= 0.4'}

  array.prototype.findlastindex@1.2.6:
    resolution: {integrity: sha512-F/TKATkzseUExPlfvmwQKGITM3DGTK+vkAsCZoDc5daVygbJBnjEUCbgkAvVFsgfXfX4YIqZ/27G3k3tdXrTxQ==}
    engines: {node: '>= 0.4'}

  array.prototype.flat@1.3.3:
    resolution: {integrity: sha512-rwG/ja1neyLqCuGZ5YYrznA62D4mZXg0i1cIskIUKSiqF3Cje9/wXAls9B9s1Wa2fomMsIv8czB8jZcPmxCXFg==}
    engines: {node: '>= 0.4'}

  array.prototype.flatmap@1.3.3:
    resolution: {integrity: sha512-Y7Wt51eKJSyi80hFrJCePGGNo5ktJCslFuboqJsbf57CCPcm5zztluPlc4/aD8sWsKvlwatezpV4U1efk8kpjg==}
    engines: {node: '>= 0.4'}

  array.prototype.tosorted@1.1.4:
    resolution: {integrity: sha512-p6Fx8B7b7ZhL/gmUsAy0D15WhvDccw3mnGNbZpi3pmeJdxtWsj2jEaI4Y6oo3XiHfzuSgPwKc04MYt6KgvC/wA==}
    engines: {node: '>= 0.4'}

  arraybuffer.prototype.slice@1.0.4:
    resolution: {integrity: sha512-BNoCY6SXXPQ7gF2opIP4GBE+Xw7U+pHMYKuzjgCN3GwiaIR09UUeKfheyIry77QtrCBlC0KK0q5/TER/tYh3PQ==}
    engines: {node: '>= 0.4'}

  assertion-error@1.1.0:
    resolution: {integrity: sha512-jgsaNduz+ndvGyFt3uSuWqvy4lCnIJiovtouQN5JZHOKCS2QuhEdbcQHFhVksz2N2U9hXJo8odG7ETyWlEeuDw==}

  assertion-error@2.0.1:
    resolution: {integrity: sha512-Izi8RQcffqCeNVgFigKli1ssklIbpHnCYc6AknXGYoB6grJqyeby7jv12JUQgmTAnIDnbck1uxksT4dzN3PWBA==}
    engines: {node: '>=12'}

  ast-types-flow@0.0.8:
    resolution: {integrity: sha512-OH/2E5Fg20h2aPrbe+QL8JZQFko0YZaF+j4mnQ7BGhfavO7OpSLa8a0y9sBwomHdSbkhTS8TQNayBfnW5DwbvQ==}

  astring@1.9.0:
    resolution: {integrity: sha512-LElXdjswlqjWrPpJFg1Fx4wpkOCxj1TDHlSV4PlaRxHGWko024xICaa97ZkMfs6DRKlCguiAI+rbXv5GWwXIkg==}
    hasBin: true

  async-function@1.0.0:
    resolution: {integrity: sha512-hsU18Ae8CDTR6Kgu9DYf0EbCr/a5iGL0rytQDobUcdpYOKokk8LEjVphnXkDkgpi0wYVsqrXuP0bZxJaTqdgoA==}
    engines: {node: '>= 0.4'}

  autolinker@0.28.1:
    resolution: {integrity: sha512-zQAFO1Dlsn69eXaO6+7YZc+v84aquQKbwpzCE3L0stj56ERn9hutFxPopViLjo9G+rWwjozRhgS5KJ25Xy19cQ==}

  available-typed-arrays@1.0.7:
    resolution: {integrity: sha512-wvUjBtSGN7+7SjNpq/9M2Tg350UZD3q62IFZLbRAR1bSMlCo1ZaeW+BJ+D090e4hIIZLBcTDWe4Mh4jvUDajzQ==}
    engines: {node: '>= 0.4'}

  axe-core@4.10.3:
    resolution: {integrity: sha512-Xm7bpRXnDSX2YE2YFfBk2FnF0ep6tmG7xPh8iHee8MIcrgq762Nkce856dYtJYLkuIoYZvGfTs/PbZhideTcEg==}
    engines: {node: '>=4'}

  axobject-query@4.1.0:
    resolution: {integrity: sha512-qIj0G9wZbMGNLjLmg1PT6v2mE9AH2zlnADJD/2tC6E00hgmhUOfEB6greHPAfLRSufHqROIUTkw6E+M3lH0PTQ==}
    engines: {node: '>= 0.4'}

  b4a@1.6.7:
    resolution: {integrity: sha512-OnAYlL5b7LEkALw87fUVafQw5rVR9RjwGd4KUwNQ6DrrNmaVaUCgLipfVlzrPQ4tWOR9P0IXGNOx50jYCCdSJg==}

  bail@2.0.2:
    resolution: {integrity: sha512-0xO6mYd7JB2YesxDKplafRpsiOzPt9V02ddPCLbY1xYGPOX24NTyN50qnUxgCPcSoYMhKpAuBTjQoRZCAkUDRw==}

  balanced-match@1.0.2:
    resolution: {integrity: sha512-3oSeUO0TMV67hN1AmbXsK4yaqU7tjiHlbxRDZOpH0KW9+CeX4bRAaX0Anxt0tx2MrpRpWwQaPwIlISEJhYU5Pw==}

  base64-js@1.5.1:
    resolution: {integrity: sha512-AKpaYlHn8t4SVbOHCy+b5+KKgvR4vrsD8vbvrbiQJps7fKDTkjkDry6ji0rUJjC0kzbNePLwzxq8iypo41qeWA==}

  bech32@2.0.0:
    resolution: {integrity: sha512-LcknSilhIGatDAsY1ak2I8VtGaHNhgMSYVxFrGLXv+xLHytaKZKcaUJJUE7qmBr7h33o5YQwP55pMI0xmkpJwg==}

  better-path-resolve@1.0.0:
    resolution: {integrity: sha512-pbnl5XzGBdrFU/wT4jqmJVPn2B6UHPBOhzMQkY/SPUPB6QtUXtmBHBIwCbXJol93mOpGMnQyP/+BB19q04xj7g==}
    engines: {node: '>=4'}

  bignumber.js@9.2.0:
    resolution: {integrity: sha512-JocpCSOixzy5XFJi2ub6IMmV/G9i8Lrm2lZvwBv9xPdglmZM0ufDVBbjbrfU/zuLvBfD7Bv2eYxz9i+OHTgkew==}

  bip39@3.1.0:
    resolution: {integrity: sha512-c9kiwdk45Do5GL0vJMe7tS95VjCii65mYAH7DfWl3uW8AVzXKQVUm64i3hzVybBDMp9r7j9iNxR85+ul8MdN/A==}

  blake2b-wasm@2.4.0:
    resolution: {integrity: sha512-S1kwmW2ZhZFFFOghcx73+ZajEfKBqhP82JMssxtLVMxlaPea1p9uoLiUZ5WYyHn0KddwbLc+0vh4wR0KBNoT5w==}

  blake2b@2.1.4:
    resolution: {integrity: sha512-AyBuuJNI64gIvwx13qiICz6H6hpmjvYS5DGkG6jbXMOT8Z3WUJ3V1X0FlhIoT1b/5JtHE3ki+xjtMvu1nn+t9A==}

  brace-expansion@1.1.11:
    resolution: {integrity: sha512-iCuPHDFgrHX7H2vEI/5xpz07zSHB00TpugqhmYtVmMO6518mCuRMoOYFldEBl0g187ufozdaHgWKcYFb61qGiA==}

  brace-expansion@2.0.1:
    resolution: {integrity: sha512-XnAIvQ8eM+kC6aULx6wuQiwVsnzsi9d3WxzV3FpWTGA19F621kwdbsAcFKXgKUHZWsy+mY6iL1sHTxWEFCytDA==}

  braces@3.0.3:
    resolution: {integrity: sha512-yQbXgO/OSZVD2IsiLlro+7Hf6Q18EJrKSEsdoMzKePKXct3gvD8oLcOQdIzGupr5Fj+EDe8gO/lxc1BzfMpxvA==}
    engines: {node: '>=8'}

  browserslist@4.24.4:
    resolution: {integrity: sha512-KDi1Ny1gSePi1vm0q4oxSF8b4DR44GF4BbmS2YdhPLOEqd8pDviZOGH/GsmRwoWJ2+5Lr085X7naowMwKHDG1A==}
    engines: {node: ^6 || ^7 || ^8 || ^9 || ^10 || ^11 || ^12 || >=13.7}
    hasBin: true

  buffer-from@1.1.2:
    resolution: {integrity: sha512-E+XQCRwSbaaiChtv6k6Dwgc+bx+Bs6vuKJHHl5kox/BaKbhiXzqQOwK4cO22yElGp2OCmjwVhT3HmxgyPGnJfQ==}

  buffer@6.0.3:
    resolution: {integrity: sha512-FTiCpNxtwiZZHEZbcbTIcZjERVICn9yq/pDFkTl95/AxzD1naBctN7YO68riM/gLSDY7sdrMby8hofADYuuqOA==}

  builtin-modules@3.3.0:
    resolution: {integrity: sha512-zhaCDicdLuWN5UbN5IMnFqNMhNfo919sH85y2/ea+5Yg9TsTkeZxpL+JLbp6cgYFS4sRLp3YV4S6yDuqVWHYOw==}
    engines: {node: '>=6'}

  bundle-require@5.1.0:
    resolution: {integrity: sha512-3WrrOuZiyaaZPWiEt4G3+IffISVC9HYlWueJEBWED4ZH4aIAC2PnkdnuRrR94M+w6yGWn4AglWtJtBI8YqvgoA==}
    engines: {node: ^12.20.0 || ^14.13.1 || >=16.0.0}
    peerDependencies:
      esbuild: '>=0.18'

  busboy@1.6.0:
    resolution: {integrity: sha512-8SFQbg/0hQ9xy3UNTB0YEnsNBbWfhf7RtnzpL7TkBiTBRfrQ9Fxcnz7VJsleJpyp6rVLvXiuORqjlHi5q+PYuA==}
    engines: {node: '>=10.16.0'}

  cac@6.7.14:
    resolution: {integrity: sha512-b6Ilus+c3RrdDk+JhLKUAQfzzgLEPy6wcXqS7f/xe1EETvsDP6GORG7SFuOs6cID5YkqchW/LXZbX5bc8j7ZcQ==}
    engines: {node: '>=8'}

  call-bind-apply-helpers@1.0.2:
    resolution: {integrity: sha512-Sp1ablJ0ivDkSzjcaJdxEunN5/XvksFJ2sMBFfq6x0ryhQV/2b/KwFe21cMpmHtPOSij8K99/wSfoEuTObmuMQ==}
    engines: {node: '>= 0.4'}

  call-bind@1.0.8:
    resolution: {integrity: sha512-oKlSFMcMwpUg2ednkhQ454wfWiU/ul3CkJe/PEHcTKuiX6RpbehUiFMXu13HalGZxfUwCQzZG747YXBn1im9ww==}
    engines: {node: '>= 0.4'}

  call-bound@1.0.4:
    resolution: {integrity: sha512-+ys997U96po4Kx/ABpBCqhA9EuxJaQWDQg7295H4hBphv3IZg0boBKuwYpt4YXp6MZ5AmZQnU/tyMTlRpaSejg==}
    engines: {node: '>= 0.4'}

  callsites@3.1.0:
    resolution: {integrity: sha512-P8BjAsXvZS+VIDUI11hHCQEv74YT67YUi5JJFNWIqL235sBmjX4+qx9Muvls5ivyNENctx46xQLQ3aTuE7ssaQ==}
    engines: {node: '>=6'}

  caniuse-lite@1.0.30001712:
    resolution: {integrity: sha512-MBqPpGYYdQ7/hfKiet9SCI+nmN5/hp4ZzveOJubl5DTAMa5oggjAuoi0Z4onBpKPFI2ePGnQuQIzF3VxDjDJig==}

  cbor-extract@2.2.0:
    resolution: {integrity: sha512-Ig1zM66BjLfTXpNgKpvBePq271BPOvu8MR0Jl080yG7Jsl+wAZunfrwiwA+9ruzm/WEdIV5QF/bjDZTqyAIVHA==}
    hasBin: true

  cbor-x@1.6.0:
    resolution: {integrity: sha512-0kareyRwHSkL6ws5VXHEf8uY1liitysCVJjlmhaLG+IXLqhSaOO+t63coaso7yjwEzWZzLy8fJo06gZDVQM9Qg==}

  ccount@2.0.1:
    resolution: {integrity: sha512-eyrF0jiFpY+3drT6383f1qhkbGsLSifNAjA61IUjZjmLCWjItY6LB9ft9YhoDgwfmclB2zhu51Lc7+95b8NRAg==}

  chai@4.5.0:
    resolution: {integrity: sha512-RITGBfijLkBddZvnn8jdqoTypxvqbOLYQkGGxXzeFjVHvudaPw0HNFD9x928/eUwYWd2dPCugVqspGALTZZQKw==}
    engines: {node: '>=4'}

  chai@5.2.0:
    resolution: {integrity: sha512-mCuXncKXk5iCLhfhwTc0izo0gtEmpz5CtG2y8GiOINBlMVS6v8TMRc5TaLWKS6692m9+dVVfzgeVxR5UxWHTYw==}
    engines: {node: '>=12'}

  chalk@2.3.0:
    resolution: {integrity: sha512-Az5zJR2CBujap2rqXGaJKaPHyJ0IrUimvYNX+ncCy8PJP4ltOGTrHUIo097ZaL2zMeKYpiCdqDvS6zdrTFok3Q==}
    engines: {node: '>=4'}

  chalk@4.1.2:
    resolution: {integrity: sha512-oKnbhFyRIXpUuez8iBMmyEa4nbj4IOQyuhc/wy9kY7/WVPcwIO9VA668Pu8RkO7+0G76SLROeyw9CpQ061i4mA==}
    engines: {node: '>=10'}

  character-entities-html4@2.1.0:
    resolution: {integrity: sha512-1v7fgQRj6hnSwFpq1Eu0ynr/CDEw0rXo2B61qXrLNdHZmPKgb7fqS1a2JwF0rISo9q77jDI8VMEHoApn8qDoZA==}

  character-entities-legacy@3.0.0:
    resolution: {integrity: sha512-RpPp0asT/6ufRm//AJVwpViZbGM/MkjQFxJccQRHmISF/22NBtsHqAWmL+/pmkPWoIUJdWyeVleTl1wydHATVQ==}

  character-entities@2.0.2:
    resolution: {integrity: sha512-shx7oQ0Awen/BRIdkjkvz54PnEEI/EjwXDSIZp86/KKdbafHh1Df/RYGBhn4hbe2+uKC9FnT5UCEdyPz3ai9hQ==}

  character-reference-invalid@2.0.1:
    resolution: {integrity: sha512-iBZ4F4wRbyORVsu0jPV7gXkOsGYjGHPmAyv+HiHG8gi5PtC9KI2j1+v8/tlibRvjoWX027ypmG/n0HtO5t7unw==}

  chardet@0.7.0:
    resolution: {integrity: sha512-mT8iDcrh03qDGRRmoA2hmBJnxpllMR+0/0qlzjqZES6NdiWDcZkCNAk4rPFZ9Q85r27unkiNNg8ZOiwZXBHwcA==}

  check-error@1.0.3:
    resolution: {integrity: sha512-iKEoDYaRmd1mxM90a2OEfWhjsjPpYPuQ+lMYsoxB126+t8fw7ySEO48nmDg5COTjxDI65/Y2OWpeEHk3ZOe8zg==}

  check-error@2.1.1:
    resolution: {integrity: sha512-OAlb+T7V4Op9OwdkjmguYRqncdlx5JiofwOAUkmTF+jNdHwzTaTs4sRAGpzLF3oOz5xAyDGrPgeIDFQmDOTiJw==}
    engines: {node: '>= 16'}

  chokidar@4.0.3:
    resolution: {integrity: sha512-Qgzu8kfBvo+cA4962jnP1KkS6Dop5NS6g7R5LFYJr4b8Ub94PPQXUksCw9PvXoeXPRRddRNC5C1JQUR2SMGtnA==}
    engines: {node: '>= 14.16.0'}

  ci-info@3.9.0:
    resolution: {integrity: sha512-NIxF55hv4nSqQswkAeiOi1r83xy8JldOFDTWiug55KBu9Jnblncd2U6ViHmYgHf01TPZS77NJBhBMKdWj9HQMQ==}
    engines: {node: '>=8'}

  cipher-base@1.0.6:
    resolution: {integrity: sha512-3Ek9H3X6pj5TgenXYtNWdaBon1tgYCaebd+XPg0keyjEbEfkD4KkmAxkQ/i1vYvxdcT5nscLBfq9VJRmCBcFSw==}
    engines: {node: '>= 0.10'}

  clean-regexp@1.0.0:
    resolution: {integrity: sha512-GfisEZEJvzKrmGWkvfhgzcz/BllN1USeqD2V6tg14OAOgaCD2Z/PUEuxnAZ/nPvmaHRG7a8y77p1T/IRQ4D1Hw==}
    engines: {node: '>=4'}

  client-only@0.0.1:
    resolution: {integrity: sha512-IV3Ou0jSMzZrd3pZ48nLkT9DA7Ag1pnPzaiQhpW7c3RbcqqzvzzVu+L8gfqMp/8IM2MQtSiqaCxrrcfu8I8rMA==}

  clipboardy@1.2.2:
    resolution: {integrity: sha512-16KrBOV7bHmHdxcQiCvfUFYVFyEah4FI8vYT1Fr7CGSA4G+xBWMEfUEQJS1hxeHGtI9ju1Bzs9uXSbj5HZKArw==}
    engines: {node: '>=4'}

  clsx@2.1.1:
    resolution: {integrity: sha512-eYm0QWBtUrBWZWG0d386OGAw16Z995PiOVo2B7bjWSbHedGl5e0ZWaq65kOGgUSNesEIDkB9ISbTg/JK9dhCZA==}
    engines: {node: '>=6'}

  color-convert@1.9.3:
    resolution: {integrity: sha512-QfAUtd+vFdAtFQcC8CCyYt1fYWxSqAiK2cSD6zDB8N3cpsEBAvRxp9zOGg6G/SHHJYAT88/az/IuDGALsNVbGg==}

  color-convert@2.0.1:
    resolution: {integrity: sha512-RRECPsj7iu/xb5oKYcsFHSppFNnsj/52OVTRKb4zP5onXwVF3zVmmToNcOfGC+CRDpfK/U584fMg38ZHCaElKQ==}
    engines: {node: '>=7.0.0'}

  color-name@1.1.3:
    resolution: {integrity: sha512-72fSenhMw2HZMTVHeCA9KCmpEIbzWiQsjN+BHcBbS9vr1mtt+vJjPdksIBNUmKAW8TFUDPJK5SUU3QhE9NEXDw==}

  color-name@1.1.4:
    resolution: {integrity: sha512-dOy+3AuW3a2wNbZHIuMZpTcgjGuLU/uBL/ubcZF9OXbDo8ff4O8yVp5Bf0efS8uEoYo5q4Fx7dY9OgQGXgAsQA==}

  comma-separated-tokens@2.0.3:
    resolution: {integrity: sha512-Fu4hJdvzeylCfQPp9SGWidpzrMs7tTrlu6Vb8XGaRGck8QSNZJJp538Wrb60Lax4fPwR64ViY468OIUTbRlGZg==}

  commander@4.1.1:
    resolution: {integrity: sha512-NOKm8xhkzAjzFx8B2v5OAHT+u5pRQc2UCa2Vq9jYL/31o2wi9mxBA7LIFs3sV5VSC49z6pEhfbMULvShKj26WA==}
    engines: {node: '>= 6'}

  commander@7.2.0:
    resolution: {integrity: sha512-QrWXB+ZQSVPmIWIhtEO9H+gwHaMGYiF5ChvoJ+K9ZGHG/sVsa6yiesAD1GC/x46sET00Xlwo1u49RVVVzvcSkw==}
    engines: {node: '>= 10'}

  commander@8.3.0:
    resolution: {integrity: sha512-OkTL9umf+He2DZkUq8f8J9of7yL6RJKI24dVITBmNfZBmri9zYZQrKkuXiKhyfPSu8tUhnVBB1iKXevvnlR4Ww==}
    engines: {node: '>= 12'}

  compute-scroll-into-view@3.1.1:
    resolution: {integrity: sha512-VRhuHOLoKYOy4UbilLbUzbYg93XLjv2PncJC50EuTWPA3gaja1UjBsUP/D/9/juV3vQFr6XBEzn9KCAHdUvOHw==}

  concat-map@0.0.1:
    resolution: {integrity: sha512-/Srv4dswyQNBfohGpz9o6Yb3Gz3SrUDqBH5rTuhGR7ahtlbYKnVxw2bCFMRljaA7EXHaXZ8wsHdodFvbkhKmqg==}

  concat-stream@1.6.2:
    resolution: {integrity: sha512-27HBghJxjiZtIk3Ycvn/4kbJk/1uZuJFfuPEns6LaEvpvG1f0hTea8lilrouyo9mVc2GWdcEZ8OLoGmSADlrCw==}
    engines: {'0': node >= 0.8}

  concat-with-sourcemaps@1.1.0:
    resolution: {integrity: sha512-4gEjHJFT9e+2W/77h/DS5SGUgwDaOwprX8L/gl5+3ixnzkVJJsZWDSelmN3Oilw3LNDZjZV0yqH1hLG3k6nghg==}

  confbox@0.1.8:
    resolution: {integrity: sha512-RMtmw0iFkeR4YV+fUOSucriAQNb9g8zFR52MWCtl+cCZOFRNL6zeB395vPzFhEjjn4fMxXudmELnl/KF/WrK6w==}

  consola@3.4.2:
    resolution: {integrity: sha512-5IKcdX0nnYavi6G7TtOhwkYzyjfJlatbjMjuLSfE2kYT5pMDOilZ4OvMhi637CcDICTmz3wARPoyhqyX1Y+XvA==}
    engines: {node: ^14.18.0 || >=16.10.0}

  convert-source-map@2.0.0:
    resolution: {integrity: sha512-Kvp459HrV2FEJ1CAsi1Ku+MY3kasH19TFykTz2xWmMeq6bk2NU3XXvfJ+Q61m0xktWwt+1HSYf3JZsTms3aRJg==}

  core-util-is@1.0.3:
    resolution: {integrity: sha512-ZQBvi1DcpJ4GDqanjucZ2Hj3wEO5pZDS89BWbkcrvdxksJorwUDDZamX9ldFkp9aw2lmBDLgkObEA4DWNJ9FYQ==}

  cose-base@1.0.3:
    resolution: {integrity: sha512-s9whTXInMSgAp/NVXVNuVxVKzGH2qck3aQlVHxDCdAEPgtMKwc4Wq6/QKhgdEdgbLSi9rBTAcPoRa6JpiG4ksg==}

  create-hash@1.2.0:
    resolution: {integrity: sha512-z00bCGNHDG8mHAkP7CtT1qVu+bFQUPjYq/4Iv3C3kWjTFV10zIjfSoeqXo9Asws8gwSHDGj/hl2u4OGIjapeCg==}

  create-hmac@1.1.7:
    resolution: {integrity: sha512-MJG9liiZ+ogc4TzUwuvbER1JRdgvUFSB5+VR/g5h82fGaIRWMWddtKBHi7/sVhfjQZ6SehlyhvQYrcYkaUIpLg==}

  cross-fetch@3.2.0:
    resolution: {integrity: sha512-Q+xVJLoGOeIMXZmbUK4HYk+69cQH6LudR0Vu/pRm2YlU/hDV9CiS0gKUMaWY5f2NeUH9C1nV3bsTlCo0FsTV1Q==}

  cross-spawn@5.1.0:
    resolution: {integrity: sha512-pTgQJ5KC0d2hcY8eyL1IzlBPYjTkyH72XRZPnLyKus2mBfNjQs3klqbJU2VILqZryAZUt9JOb3h/mWMy23/f5A==}

  cross-spawn@7.0.6:
    resolution: {integrity: sha512-uV2QOWP2nWzsy2aMp8aRibhi9dlzF5Hgh5SHaB9OiTGEyDTiJJyx0uy51QXdyWbtAHNua4XJzUKca3OzKUd3vA==}
    engines: {node: '>= 8'}

  csstype@3.1.3:
    resolution: {integrity: sha512-M1uQkMl8rQK/szD0LNhtqxIPLpimGm8sOBwU7lLnCpSbTyY3yeU1Vc7l4KT5zT4s/yOxHH5O7tIuuLOCnLADRw==}

  cytoscape-cose-bilkent@4.1.0:
    resolution: {integrity: sha512-wgQlVIUJF13Quxiv5e1gstZ08rnZj2XaLHGoFMYXz7SkNfCDOOteKBE6SYRfA9WxxI/iBc3ajfDoc6hb/MRAHQ==}
    peerDependencies:
      cytoscape: ^3.2.0

  cytoscape@3.31.2:
    resolution: {integrity: sha512-/eOXg2uGdMdpGlEes5Sf6zE+jUG+05f3htFNQIxLxduOH/SsaUZiPBfAwP1btVIVzsnhiNOdi+hvDRLYfMZjGw==}
    engines: {node: '>=0.10'}

  d3-array@2.12.1:
    resolution: {integrity: sha512-B0ErZK/66mHtEsR1TkPEEkwdy+WDesimkM5gpZr5Dsg54BiTA5RXtYW5qTLIAcekaS9xfZrzBLF/OAkB3Qn1YQ==}

  d3-array@3.2.4:
    resolution: {integrity: sha512-tdQAmyA18i4J7wprpYq8ClcxZy3SC31QMeByyCFyRt7BVHdREQZ5lpzoe5mFEYZUWe+oq8HBvk9JjpibyEV4Jg==}
    engines: {node: '>=12'}

  d3-axis@3.0.0:
    resolution: {integrity: sha512-IH5tgjV4jE/GhHkRV0HiVYPDtvfjHQlQfJHs0usq7M30XcSBvOotpmH1IgkcXsO/5gEQZD43B//fc7SRT5S+xw==}
    engines: {node: '>=12'}

  d3-brush@3.0.0:
    resolution: {integrity: sha512-ALnjWlVYkXsVIGlOsuWH1+3udkYFI48Ljihfnh8FZPF2QS9o+PzGLBslO0PjzVoHLZ2KCVgAM8NVkXPJB2aNnQ==}
    engines: {node: '>=12'}

  d3-chord@3.0.1:
    resolution: {integrity: sha512-VE5S6TNa+j8msksl7HwjxMHDM2yNK3XCkusIlpX5kwauBfXuyLAtNg9jCp/iHH61tgI4sb6R/EIMWCqEIdjT/g==}
    engines: {node: '>=12'}

  d3-color@3.1.0:
    resolution: {integrity: sha512-zg/chbXyeBtMQ1LbD/WSoW2DpC3I0mpmPdW+ynRTj/x2DAWYrIY7qeZIHidozwV24m4iavr15lNwIwLxRmOxhA==}
    engines: {node: '>=12'}

  d3-contour@4.0.2:
    resolution: {integrity: sha512-4EzFTRIikzs47RGmdxbeUvLWtGedDUNkTcmzoeyg4sP/dvCexO47AaQL7VKy/gul85TOxw+IBgA8US2xwbToNA==}
    engines: {node: '>=12'}

  d3-delaunay@6.0.4:
    resolution: {integrity: sha512-mdjtIZ1XLAM8bm/hx3WwjfHt6Sggek7qH043O8KEjDXN40xi3vx/6pYSVTwLjEgiXQTbvaouWKynLBiUZ6SK6A==}
    engines: {node: '>=12'}

  d3-dispatch@3.0.1:
    resolution: {integrity: sha512-rzUyPU/S7rwUflMyLc1ETDeBj0NRuHKKAcvukozwhshr6g6c5d8zh4c2gQjY2bZ0dXeGLWc1PF174P2tVvKhfg==}
    engines: {node: '>=12'}

  d3-drag@3.0.0:
    resolution: {integrity: sha512-pWbUJLdETVA8lQNJecMxoXfH6x+mO2UQo8rSmZ+QqxcbyA3hfeprFgIT//HW2nlHChWeIIMwS2Fq+gEARkhTkg==}
    engines: {node: '>=12'}

  d3-dsv@3.0.1:
    resolution: {integrity: sha512-UG6OvdI5afDIFP9w4G0mNq50dSOsXHJaRE8arAS5o9ApWnIElp8GZw1Dun8vP8OyHOZ/QJUKUJwxiiCCnUwm+Q==}
    engines: {node: '>=12'}
    hasBin: true

  d3-ease@3.0.1:
    resolution: {integrity: sha512-wR/XK3D3XcLIZwpbvQwQ5fK+8Ykds1ip7A2Txe0yxncXSdq1L9skcG7blcedkOX+ZcgxGAmLX1FrRGbADwzi0w==}
    engines: {node: '>=12'}

  d3-fetch@3.0.1:
    resolution: {integrity: sha512-kpkQIM20n3oLVBKGg6oHrUchHM3xODkTzjMoj7aWQFq5QEM+R6E4WkzT5+tojDY7yjez8KgCBRoj4aEr99Fdqw==}
    engines: {node: '>=12'}

  d3-force@3.0.0:
    resolution: {integrity: sha512-zxV/SsA+U4yte8051P4ECydjD/S+qeYtnaIyAs9tgHCqfguma/aAQDjo85A9Z6EKhBirHRJHXIgJUlffT4wdLg==}
    engines: {node: '>=12'}

  d3-format@3.1.0:
    resolution: {integrity: sha512-YyUI6AEuY/Wpt8KWLgZHsIU86atmikuoOmCfommt0LYHiQSPjvX2AcFc38PX0CBpr2RCyZhjex+NS/LPOv6YqA==}
    engines: {node: '>=12'}

  d3-geo@3.1.1:
    resolution: {integrity: sha512-637ln3gXKXOwhalDzinUgY83KzNWZRKbYubaG+fGVuc/dxO64RRljtCTnf5ecMyE1RIdtqpkVcq0IbtU2S8j2Q==}
    engines: {node: '>=12'}

  d3-hierarchy@3.1.2:
    resolution: {integrity: sha512-FX/9frcub54beBdugHjDCdikxThEqjnR93Qt7PvQTOHxyiNCAlvMrHhclk3cD5VeAaq9fxmfRp+CnWw9rEMBuA==}
    engines: {node: '>=12'}

  d3-interpolate@3.0.1:
    resolution: {integrity: sha512-3bYs1rOD33uo8aqJfKP3JWPAibgw8Zm2+L9vBKEHJ2Rg+viTR7o5Mmv5mZcieN+FRYaAOWX5SJATX6k1PWz72g==}
    engines: {node: '>=12'}

  d3-path@1.0.9:
    resolution: {integrity: sha512-VLaYcn81dtHVTjEHd8B+pbe9yHWpXKZUC87PzoFmsFrJqgFwDe/qxfp5MlfsfM1V5E/iVt0MmEbWQ7FVIXh/bg==}

  d3-path@3.1.0:
    resolution: {integrity: sha512-p3KP5HCf/bvjBSSKuXid6Zqijx7wIfNW+J/maPs+iwR35at5JCbLUT0LzF1cnjbCHWhqzQTIN2Jpe8pRebIEFQ==}
    engines: {node: '>=12'}

  d3-polygon@3.0.1:
    resolution: {integrity: sha512-3vbA7vXYwfe1SYhED++fPUQlWSYTTGmFmQiany/gdbiWgU/iEyQzyymwL9SkJjFFuCS4902BSzewVGsHHmHtXg==}
    engines: {node: '>=12'}

  d3-quadtree@3.0.1:
    resolution: {integrity: sha512-04xDrxQTDTCFwP5H6hRhsRcb9xxv2RzkcsygFzmkSIOJy3PeRJP7sNk3VRIbKXcog561P9oU0/rVH6vDROAgUw==}
    engines: {node: '>=12'}

  d3-random@3.0.1:
    resolution: {integrity: sha512-FXMe9GfxTxqd5D6jFsQ+DJ8BJS4E/fT5mqqdjovykEB2oFbTMDVdg1MGFxfQW+FBOGoB++k8swBrgwSHT1cUXQ==}
    engines: {node: '>=12'}

  d3-sankey@0.12.3:
    resolution: {integrity: sha512-nQhsBRmM19Ax5xEIPLMY9ZmJ/cDvd1BG3UVvt5h3WRxKg5zGRbvnteTyWAbzeSvlh3tW7ZEmq4VwR5mB3tutmQ==}

  d3-scale-chromatic@3.1.0:
    resolution: {integrity: sha512-A3s5PWiZ9YCXFye1o246KoscMWqf8BsD9eRiJ3He7C9OBaxKhAd5TFCdEx/7VbKtxxTsu//1mMJFrEt572cEyQ==}
    engines: {node: '>=12'}

  d3-scale@4.0.2:
    resolution: {integrity: sha512-GZW464g1SH7ag3Y7hXjf8RoUuAFIqklOAq3MRl4OaWabTFJY9PN/E1YklhXLh+OQ3fM9yS2nOkCoS+WLZ6kvxQ==}
    engines: {node: '>=12'}

  d3-selection@3.0.0:
    resolution: {integrity: sha512-fmTRWbNMmsmWq6xJV8D19U/gw/bwrHfNXxrIN+HfZgnzqTHp9jOmKMhsTUjXOJnZOdZY9Q28y4yebKzqDKlxlQ==}
    engines: {node: '>=12'}

  d3-shape@1.3.7:
    resolution: {integrity: sha512-EUkvKjqPFUAZyOlhY5gzCxCeI0Aep04LwIRpsZ/mLFelJiUfnK56jo5JMDSE7yyP2kLSb6LtF+S5chMk7uqPqw==}

  d3-shape@3.2.0:
    resolution: {integrity: sha512-SaLBuwGm3MOViRq2ABk3eLoxwZELpH6zhl3FbAoJ7Vm1gofKx6El1Ib5z23NUEhF9AsGl7y+dzLe5Cw2AArGTA==}
    engines: {node: '>=12'}

  d3-time-format@4.1.0:
    resolution: {integrity: sha512-dJxPBlzC7NugB2PDLwo9Q8JiTR3M3e4/XANkreKSUxF8vvXKqm1Yfq4Q5dl8budlunRVlUUaDUgFt7eA8D6NLg==}
    engines: {node: '>=12'}

  d3-time@3.1.0:
    resolution: {integrity: sha512-VqKjzBLejbSMT4IgbmVgDjpkYrNWUYJnbCGo874u7MMKIWsILRX+OpX/gTk8MqjpT1A/c6HY2dCA77ZN0lkQ2Q==}
    engines: {node: '>=12'}

  d3-timer@3.0.1:
    resolution: {integrity: sha512-ndfJ/JxxMd3nw31uyKoY2naivF+r29V+Lc0svZxe1JvvIRmi8hUsrMvdOwgS1o6uBHmiz91geQ0ylPP0aj1VUA==}
    engines: {node: '>=12'}

  d3-transition@3.0.1:
    resolution: {integrity: sha512-ApKvfjsSR6tg06xrL434C0WydLr7JewBB3V+/39RMHsaXTOG0zmt/OAXeng5M5LBm0ojmxJrpomQVZ1aPvBL4w==}
    engines: {node: '>=12'}
    peerDependencies:
      d3-selection: 2 - 3

  d3-zoom@3.0.0:
    resolution: {integrity: sha512-b8AmV3kfQaqWAuacbPuNbL6vahnOJflOhexLzMMNLga62+/nh0JzvJ0aO/5a5MVgUFGS7Hu1P9P03o3fJkDCyw==}
    engines: {node: '>=12'}

  d3@7.9.0:
    resolution: {integrity: sha512-e1U46jVP+w7Iut8Jt8ri1YsPOvFpg46k+K8TpCb0P+zjCkjkPnV7WzfDJzMHy1LnA+wj5pLT1wjO901gLXeEhA==}
    engines: {node: '>=12'}

  dagre-d3-es@7.0.10:
    resolution: {integrity: sha512-qTCQmEhcynucuaZgY5/+ti3X/rnszKZhEQH/ZdWdtP1tA/y3VoHJzcVrO9pjjJCNpigfscAtoUB5ONcd2wNn0A==}

  damerau-levenshtein@1.0.8:
    resolution: {integrity: sha512-sdQSFB7+llfUcQHUQO3+B8ERRj0Oa4w9POWMI/puGtuf7gFywGmkaLCElnudfTiKZV+NvHqL0ifzdrI8Ro7ESA==}

  data-view-buffer@1.0.2:
    resolution: {integrity: sha512-EmKO5V3OLXh1rtK2wgXRansaK1/mtVdTUEiEI0W8RkvgT05kfxaH29PliLnpLP73yYO6142Q72QNa8Wx/A5CqQ==}
    engines: {node: '>= 0.4'}

  data-view-byte-length@1.0.2:
    resolution: {integrity: sha512-tuhGbE6CfTM9+5ANGf+oQb72Ky/0+s3xKUpHvShfiz2RxMFgFPjsXuRLBVMtvMs15awe45SRb83D6wH4ew6wlQ==}
    engines: {node: '>= 0.4'}

  data-view-byte-offset@1.0.1:
    resolution: {integrity: sha512-BS8PfmtDGnrgYdOonGZQdLZslWIeCGFP9tpan0hi1Co2Zr2NKADsvGYA8XxuG/4UWgJ6Cjtv+YJnB6MM69QGlQ==}
    engines: {node: '>= 0.4'}

  dataloader@1.4.0:
    resolution: {integrity: sha512-68s5jYdlvasItOJnCuI2Q9s4q98g0pCyL3HrcKJu8KNugUl8ahgmZYg38ysLTgQjjXX3H8CJLkAvWrclWfcalw==}

  dayjs@1.11.13:
    resolution: {integrity: sha512-oaMBel6gjolK862uaPQOVTA7q3TZhuSvuMQAAglQDOWYO9A91IrAOUJEyKVlqJlHE0vq5p5UXxzdPfMH/x6xNg==}

  debug@3.2.7:
    resolution: {integrity: sha512-CFjzYYAi4ThfiQvizrFQevTTXHtnCqWfe7x1AhgEscTz6ZbLbfoLRLPugTQyBth6f8ZERVUSyWHFD/7Wu4t1XQ==}
    peerDependencies:
      supports-color: '*'
    peerDependenciesMeta:
      supports-color:
        optional: true

  debug@4.4.0:
    resolution: {integrity: sha512-6WTZ/IxCY/T6BALoZHaE4ctp9xm+Z5kY/pzYaCHRFeyVhojxlrm+46y68HA6hr0TcwEssoxNiDEUJQjfPZ/RYA==}
    engines: {node: '>=6.0'}
    peerDependencies:
      supports-color: '*'
    peerDependenciesMeta:
      supports-color:
        optional: true

  decode-named-character-reference@1.1.0:
    resolution: {integrity: sha512-Wy+JTSbFThEOXQIR2L6mxJvEs+veIzpmqD7ynWxMXGpnk3smkHQOp6forLdHsKpAMW9iJpaBBIxz285t1n1C3w==}

  deep-eql@4.1.4:
    resolution: {integrity: sha512-SUwdGfqdKOwxCPeVYjwSyRpJ7Z+fhpwIAtmCUdZIWZ/YP5R9WAsyuSgpLVDi9bjWoN2LXHNss/dk3urXtdQxGg==}
    engines: {node: '>=6'}

  deep-eql@5.0.2:
    resolution: {integrity: sha512-h5k/5U50IJJFpzfL6nO9jaaumfjO/f2NjK/oYB2Djzm4p9L+3T9qWpZqZ2hAbLPuuYq9wrU08WQyBTL5GbPk5Q==}
    engines: {node: '>=6'}

  deep-is@0.1.4:
    resolution: {integrity: sha512-oIPzksmTg4/MriiaYGO+okXDT7ztn/w3Eptv/+gSIdMdKsJo0u4CfYNFJPy+4SKMuCqGw2wxnA+URMg3t8a/bQ==}

  define-data-property@1.1.4:
    resolution: {integrity: sha512-rBMvIzlpA8v6E+SJZoo++HAYqsLrkg7MSfIinMPFhmkorw7X+dOXVJQs+QT69zGkzMyfDnIMN2Wid1+NbL3T+A==}
    engines: {node: '>= 0.4'}

  define-properties@1.2.1:
    resolution: {integrity: sha512-8QmQKqEASLd5nx0U1B1okLElbUuuttJ/AnYmRXbbbGDWh6uS208EjD4Xqq/I9wK7u0v6O08XhTWnt5XtEbR6Dg==}
    engines: {node: '>= 0.4'}

  delaunator@5.0.1:
    resolution: {integrity: sha512-8nvh+XBe96aCESrGOqMp/84b13H9cdKbG5P2ejQCh4d4sK9RL4371qou9drQjMhvnPmhWl5hnmqbEE0fXr9Xnw==}

  dequal@2.0.3:
    resolution: {integrity: sha512-0je+qPKHEMohvfRTCEo3CrPG6cAzAYgmzKyxRiYSSDkS6eGJdyVJm7WaYA5ECaAD9wLB2T4EEeymA5aFVcYXCA==}
    engines: {node: '>=6'}

  detect-indent@6.1.0:
    resolution: {integrity: sha512-reYkTUJAZb9gUuZ2RvVCNhVHdg62RHnJ7WJl8ftMi4diZ6NWlciOzQN88pUhSELEwflJht4oQDv0F0BMlwaYtA==}
    engines: {node: '>=8'}

  detect-indent@7.0.1:
    resolution: {integrity: sha512-Mc7QhQ8s+cLrnUfU/Ji94vG/r8M26m8f++vyres4ZoojaRDpZ1eSIh/EpzLNwlWuvzSZ3UbDFspjFvTDXe6e/g==}
    engines: {node: '>=12.20'}

  detect-libc@1.0.3:
    resolution: {integrity: sha512-pGjwhsmsp4kL2RTz08wcOlGN83otlqHeD/Z5T8GXZB+/YcpQ/dgo+lbU8ZsGxV0HIvqqxo9l7mqYwyYMD9bKDg==}
    engines: {node: '>=0.10'}
    hasBin: true

  detect-libc@2.0.3:
    resolution: {integrity: sha512-bwy0MGW55bG41VqxxypOsdSdGqLwXPI/focwgTYCFMbdUiBAxLg9CFzG08sz2aqzknwiX7Hkl0bQENjg8iLByw==}
    engines: {node: '>=8'}

  detect-newline@4.0.1:
    resolution: {integrity: sha512-qE3Veg1YXzGHQhlA6jzebZN2qVf6NX+A7m7qlhCGG30dJixrAQhYOsJjsnBjJkCSmuOPpCk30145fr8FV0bzog==}
    engines: {node: ^12.20.0 || ^14.13.1 || >=16.0.0}

  devlop@1.1.0:
    resolution: {integrity: sha512-RWmIqhcFf1lRYBvNmr7qTNuyCt/7/ns2jbpp1+PalgE/rDQcBT0fioSMUpJ93irlUhC5hrg4cYqe6U+0ImW0rA==}

  diacritics-map@0.1.0:
    resolution: {integrity: sha512-3omnDTYrGigU0i4cJjvaKwD52B8aoqyX/NEIkukFFkogBemsIbhSa1O414fpTp5nuszJG6lvQ5vBvDVNCbSsaQ==}
    engines: {node: '>=0.8.0'}

  diff-sequences@29.6.3:
    resolution: {integrity: sha512-EjePK1srD3P08o2j4f0ExnylqRs5B9tJjcp9t1krH2qRi8CCdsYfwe9JgSLurFBWwq4uOlipzfk5fHNvwFKr8Q==}
    engines: {node: ^14.15.0 || ^16.10.0 || >=18.0.0}

  diff@5.2.0:
    resolution: {integrity: sha512-uIFDxqpRZGZ6ThOk84hEfqWoHx2devRFvpTZcTHur85vImfaxUbTW9Ryh4CpCuDnToOP1CEtXKIgytHBPVff5A==}
    engines: {node: '>=0.3.1'}

  dir-glob@3.0.1:
    resolution: {integrity: sha512-WkrWp9GR4KXfKGYzOLmTuGVi1UWFfws377n9cc55/tb6DuqyF6pcQ5AbiHEshaDpY9v6oaSr2XCDidGmMwdzIA==}
    engines: {node: '>=8'}

  dns-packet@5.6.1:
    resolution: {integrity: sha512-l4gcSouhcgIKRvyy99RNVOgxXiicE+2jZoNmaNmZ6JXiGajBOJAesk1OBlJuM5k2c+eudGdLxDqXuPCKIj6kpw==}
    engines: {node: '>=6'}

  doctrine@2.1.0:
    resolution: {integrity: sha512-35mSku4ZXK0vfCuHEDAwt55dg2jNajHZ1odvF+8SSr82EsZY4QmXfuWso8oEd8zRhVObSN18aM0CjSdoBX7zIw==}
    engines: {node: '>=0.10.0'}

  doctrine@3.0.0:
    resolution: {integrity: sha512-yS+Q5i3hBf7GBkd4KG8a7eBNNWNGLTaEwwYWUijIYM7zrlYDM0BFXHjjPWlWZ1Rg7UaddZeIDmi9jF3HmqiQ2w==}
    engines: {node: '>=6.0.0'}

  dompurify@3.1.6:
    resolution: {integrity: sha512-cTOAhc36AalkjtBpfG6O8JimdTMWNXjiePT2xQH/ppBGi/4uIpmj8eKyIkMJErXWARyINV/sB38yf8JCLF5pbQ==}

  dotenv@16.0.3:
    resolution: {integrity: sha512-7GO6HghkA5fYG9TYnNxi14/7K9f5occMlp3zXAuSxn7CKCxt9xbNWG7yF8hTCSUchlfWSe3uLmlPfigevRItzQ==}
    engines: {node: '>=12'}

  dotenv@8.6.0:
    resolution: {integrity: sha512-IrPdXQsk2BbzvCBGBOTmmSH5SodmqZNt4ERAZDmW4CT+tL8VtvinqywuANaFu4bOMWki16nqf0e4oC0QIaDr/g==}
    engines: {node: '>=10'}

  dunder-proto@1.0.1:
    resolution: {integrity: sha512-KIN/nDJBQRcXw0MLVhZE9iQHmG68qAVIBg9CqmUYjmQIhgij9U5MFvrqkUL5FbtyyzZuOeOt0zdeRe4UY7ct+A==}
    engines: {node: '>= 0.4'}

  eastasianwidth@0.2.0:
    resolution: {integrity: sha512-I88TYZWc9XiYHRQ4/3c5rjjfgkjhLyW2luGIheGERbNQ6OY7yTybanSpDXZa8y7VUP9YmDcYa+eyq4ca7iLqWA==}

  effect@3.14.6:
    resolution: {integrity: sha512-/QMsBfMw2Gt10x3y2jVqDanLpKFrhc4L/3vqjrD36GWeuOcjN+1mvsvw9+RseAq9hmmkc3MFvLznfiEopqcPuw==}

<<<<<<< HEAD
  electron-to-chromium@1.5.134:
    resolution: {integrity: sha512-zSwzrLg3jNP3bwsLqWHmS5z2nIOQ5ngMnfMZOWWtXnqqQkPVyOipxK98w+1beLw1TB+EImPNcG8wVP/cLVs2Og==}
=======
  effect@3.14.7:
    resolution: {integrity: sha512-vAev6B05EYMhh1fpCKsiUdVKmT0ph3TjTTfPno384dLL39tI88OIV2QNkNby506NY1L/w1NIaxcaKGfEw3rPhw==}

  electron-to-chromium@1.5.73:
    resolution: {integrity: sha512-8wGNxG9tAG5KhGd3eeA0o6ixhiNdgr0DcHWm85XPCphwZgD1lIEoi6t3VERayWao7SF7AAZTw6oARGJeVjH8Kg==}
>>>>>>> a4384986

  elkjs@0.9.3:
    resolution: {integrity: sha512-f/ZeWvW/BCXbhGEf1Ujp29EASo/lk1FDnETgNKwJrsVvGZhUWCZyg3xLJjAsxfOmt8KjswHmI5EwCQcPMpOYhQ==}

  emoji-regex@8.0.0:
    resolution: {integrity: sha512-MSjYzcWNOA0ewAHpz0MxpYFvwg6yjy1NG3xteoqz644VCo/RPgnr1/GGt+ic3iJTzQ8Eu3TdM14SawnVUmGE6A==}

  emoji-regex@9.2.2:
    resolution: {integrity: sha512-L18DaJsXSUk2+42pv8mLs5jJT2hqFkFE4j21wOmgbUqsZ2hL72NsUU785g9RXgo3s0ZNgVl42TiHp3ZtOv/Vyg==}

  enquirer@2.4.1:
    resolution: {integrity: sha512-rRqJg/6gd538VHvR3PSrdRBb/1Vy2YfzHqzvbhGIQpDRKIa4FgV/54b5Q1xYSxOOwKvjXweS26E0Q+nAMwp2pQ==}
    engines: {node: '>=8.6'}

  entities@4.5.0:
    resolution: {integrity: sha512-V0hjH4dGPh9Ao5p0MoRY6BVqtwCjhz6vI5LT8AJ55H+4g9/4vbHx1I54fS0XuclLhDHArPQCiMjDxjaL8fPxhw==}
    engines: {node: '>=0.12'}

  error-ex@1.3.2:
    resolution: {integrity: sha512-7dFHNmqeFSEt2ZBsCriorKnn3Z2pj+fd9kmI6QoWw4//DL+icEBfc0U7qJCisqrTsKTjw4fNFy2pW9OqStD84g==}

  es-abstract@1.23.9:
    resolution: {integrity: sha512-py07lI0wjxAC/DcfK1S6G7iANonniZwTISvdPzk9hzeH0IZIshbuuFxLIU96OyF89Yb9hiqWn8M/bY83KY5vzA==}
    engines: {node: '>= 0.4'}

  es-define-property@1.0.1:
    resolution: {integrity: sha512-e3nRfgfUZ4rNGL232gUgX06QNyyez04KdjFrF+LTRoOXmrOgFKDg4BCdsjW8EnT69eqdYGmRpJwiPVYNrCaW3g==}
    engines: {node: '>= 0.4'}

  es-errors@1.3.0:
    resolution: {integrity: sha512-Zf5H2Kxt2xjTvbJvP2ZWLEICxA6j+hAmMzIlypy4xcBg1vKVnx89Wy0GbS+kf5cwCVFFzdCFh2XSCFNULS6csw==}
    engines: {node: '>= 0.4'}

  es-iterator-helpers@1.2.1:
    resolution: {integrity: sha512-uDn+FE1yrDzyC0pCo961B2IHbdM8y/ACZsKD4dG6WqrjV53BADjwa7D+1aom2rsNVfLyDgU/eigvlJGJ08OQ4w==}
    engines: {node: '>= 0.4'}

  es-module-lexer@1.6.0:
    resolution: {integrity: sha512-qqnD1yMU6tk/jnaMosogGySTZP8YtUgAffA9nMN+E/rjxcfRQ6IEk7IiozUjgxKoFHBGjTLnrHB/YC45r/59EQ==}

  es-object-atoms@1.1.1:
    resolution: {integrity: sha512-FGgH2h8zKNim9ljj7dankFPcICIK9Cp5bm+c2gQSYePhpaG5+esrLODihIorn+Pe6FGJzWhXQotPv73jTaldXA==}
    engines: {node: '>= 0.4'}

  es-set-tostringtag@2.1.0:
    resolution: {integrity: sha512-j6vWzfrGVfyXxge+O0x5sh6cvxAog0a/4Rdd2K36zCMV5eJ+/+tOAngRO8cODMNWbVRdVlmGZQL2YS3yR8bIUA==}
    engines: {node: '>= 0.4'}

  es-shim-unscopables@1.1.0:
    resolution: {integrity: sha512-d9T8ucsEhh8Bi1woXCf+TIKDIROLG5WCkxg8geBCbvk22kzwC5G2OnXVMO6FUsvQlgUUXQ2itephWDLqDzbeCw==}
    engines: {node: '>= 0.4'}

  es-to-primitive@1.3.0:
    resolution: {integrity: sha512-w+5mJ3GuFL+NjVtJlvydShqE1eN3h3PbI7/5LAsYJP/2qtuMXjfL2LpHSRqo4b4eSF5K/DH1JXKUAHSB2UW50g==}
    engines: {node: '>= 0.4'}

  esbuild-plugin-wasm@1.1.0:
    resolution: {integrity: sha512-0bQ6+1tUbySSnxzn5jnXHMDvYnT0cN/Wd4Syk8g/sqAIJUg7buTIi22svS3Qz6ssx895NT+TgLPb33xi1OkZig==}
    engines: {node: '>=0.10.0'}

  esbuild@0.21.5:
    resolution: {integrity: sha512-mg3OPMV4hXywwpoDxu3Qda5xCKQi+vCTZq8S9J/EpkhB2HzKXq4SNFZE3+NK93JYxc8VMSep+lOUSC/RVKaBqw==}
    engines: {node: '>=12'}
    hasBin: true

  esbuild@0.25.2:
    resolution: {integrity: sha512-16854zccKPnC+toMywC+uKNeYSv+/eXkevRAfwRD/G9Cleq66m8XFIrigkbvauLLlCfDL45Q2cWegSg53gGBnQ==}
    engines: {node: '>=18'}
    hasBin: true

  escalade@3.2.0:
    resolution: {integrity: sha512-WUj2qlxaQtO4g6Pq5c29GTcWGDyd8itL8zTlipgECz3JesAiiOKotd8JU6otB3PACgG6xkJUyVhboMS+bje/jA==}
    engines: {node: '>=6'}

  escape-string-regexp@1.0.5:
    resolution: {integrity: sha512-vbRorB5FUQWvla16U8R/qgaFIya2qGzwDrNmCZuYKrbdSUMG6I1ZCGQRefkRVhuOkIGVne7BQ35DSfo1qvJqFg==}
    engines: {node: '>=0.8.0'}

  escape-string-regexp@4.0.0:
    resolution: {integrity: sha512-TtpcNJ3XAzx3Gq8sWRzJaVajRs0uVxA2YAkdb1jm2YkPz4G6egUFAyA3n5vtEIZefPk5Wa4UXbKuS5fKkJWdgA==}
    engines: {node: '>=10'}

  escape-string-regexp@5.0.0:
    resolution: {integrity: sha512-/veY75JbMK4j1yjvuUxuVsiS/hr/4iHs9FTT6cgTexxdE0Ly/glccBAkloH/DofkjRbZU3bnoj38mOmhkZ0lHw==}
    engines: {node: '>=12'}

  eslint-config-prettier@9.1.0:
    resolution: {integrity: sha512-NSWl5BFQWEPi1j4TjVNItzYV7dZXZ+wP6I6ZhrBGpChQhZRUaElihE9uRRkcbRnNb76UMKDF3r+WTmNcGPKsqw==}
    hasBin: true
    peerDependencies:
      eslint: '>=7.0.0'

  eslint-config-turbo@1.13.4:
    resolution: {integrity: sha512-+we4eWdZlmlEn7LnhXHCIPX/wtujbHCS7XjQM/TN09BHNEl2fZ8id4rHfdfUKIYTSKyy8U/nNyJ0DNoZj5Q8bw==}
    peerDependencies:
      eslint: '>6.6.0'

  eslint-import-resolver-alias@1.1.2:
    resolution: {integrity: sha512-WdviM1Eu834zsfjHtcGHtGfcu+F30Od3V7I9Fi57uhBEwPkjDcii7/yW8jAT+gOhn4P/vOxxNAXbFAKsrrc15w==}
    engines: {node: '>= 4'}
    peerDependencies:
      eslint-plugin-import: '>=1.4.0'

  eslint-import-resolver-node@0.3.9:
    resolution: {integrity: sha512-WFj2isz22JahUv+B788TlO3N6zL3nNJGU8CcZbPZvVEkBPaJdCV4vy5wyghty5ROFbCRnm132v8BScu5/1BQ8g==}

  eslint-import-resolver-typescript@3.10.0:
    resolution: {integrity: sha512-aV3/dVsT0/H9BtpNwbaqvl+0xGMRGzncLyhm793NFGvbwGGvzyAykqWZ8oZlZuGwuHkwJjhWJkG1cM3ynvd2pQ==}
    engines: {node: ^14.18.0 || >=16.0.0}
    peerDependencies:
      eslint: '*'
      eslint-plugin-import: '*'
      eslint-plugin-import-x: '*'
    peerDependenciesMeta:
      eslint-plugin-import:
        optional: true
      eslint-plugin-import-x:
        optional: true

  eslint-module-utils@2.12.0:
    resolution: {integrity: sha512-wALZ0HFoytlyh/1+4wuZ9FJCD/leWHQzzrxJ8+rebyReSLk7LApMyd3WJaLVoN+D5+WIdJyDK1c6JnE65V4Zyg==}
    engines: {node: '>=4'}
    peerDependencies:
      '@typescript-eslint/parser': '*'
      eslint: '*'
      eslint-import-resolver-node: '*'
      eslint-import-resolver-typescript: '*'
      eslint-import-resolver-webpack: '*'
    peerDependenciesMeta:
      '@typescript-eslint/parser':
        optional: true
      eslint:
        optional: true
      eslint-import-resolver-node:
        optional: true
      eslint-import-resolver-typescript:
        optional: true
      eslint-import-resolver-webpack:
        optional: true

  eslint-plugin-eslint-comments@3.2.0:
    resolution: {integrity: sha512-0jkOl0hfojIHHmEHgmNdqv4fmh7300NdpA9FFpF7zaoLvB/QeXOGNLIo86oAveJFrfB1p05kC8hpEMHM8DwWVQ==}
    engines: {node: '>=6.5.0'}
    peerDependencies:
      eslint: '>=4.19.1'

  eslint-plugin-import@2.31.0:
    resolution: {integrity: sha512-ixmkI62Rbc2/w8Vfxyh1jQRTdRTF52VxwRVHl/ykPAmqG+Nb7/kNn+byLP0LxPgI7zWA16Jt82SybJInmMia3A==}
    engines: {node: '>=4'}
    peerDependencies:
      '@typescript-eslint/parser': '*'
      eslint: ^2 || ^3 || ^4 || ^5 || ^6 || ^7.2.0 || ^8 || ^9
    peerDependenciesMeta:
      '@typescript-eslint/parser':
        optional: true

  eslint-plugin-jest@27.9.0:
    resolution: {integrity: sha512-QIT7FH7fNmd9n4se7FFKHbsLKGQiw885Ds6Y/sxKgCZ6natwCsXdgPOADnYVxN2QrRweF0FZWbJ6S7Rsn7llug==}
    engines: {node: ^14.15.0 || ^16.10.0 || >=18.0.0}
    peerDependencies:
      '@typescript-eslint/eslint-plugin': ^5.0.0 || ^6.0.0 || ^7.0.0
      eslint: ^7.0.0 || ^8.0.0
      jest: '*'
    peerDependenciesMeta:
      '@typescript-eslint/eslint-plugin':
        optional: true
      jest:
        optional: true

  eslint-plugin-jsx-a11y@6.10.2:
    resolution: {integrity: sha512-scB3nz4WmG75pV8+3eRUQOHZlNSUhFNq37xnpgRkCCELU3XMvXAxLk1eqWWyE22Ki4Q01Fnsw9BA3cJHDPgn2Q==}
    engines: {node: '>=4.0'}
    peerDependencies:
      eslint: ^3 || ^4 || ^5 || ^6 || ^7 || ^8 || ^9

  eslint-plugin-only-warn@1.1.0:
    resolution: {integrity: sha512-2tktqUAT+Q3hCAU0iSf4xAN1k9zOpjK5WO8104mB0rT/dGhOa09582HN5HlbxNbPRZ0THV7nLGvzugcNOSjzfA==}
    engines: {node: '>=6'}

  eslint-plugin-playwright@0.16.0:
    resolution: {integrity: sha512-DcHpF0SLbNeh9MT4pMzUGuUSnJ7q5MWbP8sSEFIMS6j7Ggnduq8ghNlfhURgty4c1YFny7Ge9xYTO1FSAoV2Vw==}
    peerDependencies:
      eslint: '>=7'
      eslint-plugin-jest: '>=25'
    peerDependenciesMeta:
      eslint-plugin-jest:
        optional: true

  eslint-plugin-react-hooks@4.6.2:
    resolution: {integrity: sha512-QzliNJq4GinDBcD8gPB5v0wh6g8q3SUi6EFF0x8N/BL9PoVs0atuGc47ozMRyOWAKdwaZ5OnbOEa3WR+dSGKuQ==}
    engines: {node: '>=10'}
    peerDependencies:
      eslint: ^3.0.0 || ^4.0.0 || ^5.0.0 || ^6.0.0 || ^7.0.0 || ^8.0.0-0

  eslint-plugin-react@7.37.5:
    resolution: {integrity: sha512-Qteup0SqU15kdocexFNAJMvCJEfa2xUKNV4CC1xsVMrIIqEy3SQ/rqyxCWNzfrd3/ldy6HMlD2e0JDVpDg2qIA==}
    engines: {node: '>=4'}
    peerDependencies:
      eslint: ^3 || ^4 || ^5 || ^6 || ^7 || ^8 || ^9.7

  eslint-plugin-testing-library@6.5.0:
    resolution: {integrity: sha512-Ls5TUfLm5/snocMAOlofSOJxNN0aKqwTlco7CrNtMjkTdQlkpSMaeTCDHCuXfzrI97xcx2rSCNeKeJjtpkNC1w==}
    engines: {node: ^12.22.0 || ^14.17.0 || >=16.0.0, npm: '>=6'}
    peerDependencies:
      eslint: ^7.5.0 || ^8.0.0 || ^9.0.0

  eslint-plugin-tsdoc@0.2.17:
    resolution: {integrity: sha512-xRmVi7Zx44lOBuYqG8vzTXuL6IdGOeF9nHX17bjJ8+VE6fsxpdGem0/SBTmAwgYMKYB1WBkqRJVQ+n8GK041pA==}

  eslint-plugin-turbo@1.13.4:
    resolution: {integrity: sha512-82GfMzrewI/DJB92Bbch239GWbGx4j1zvjk1lqb06lxIlMPnVwUHVwPbAnLfyLG3JuhLv9whxGkO/q1CL18JTg==}
    peerDependencies:
      eslint: '>6.6.0'

  eslint-plugin-unicorn@48.0.1:
    resolution: {integrity: sha512-FW+4r20myG/DqFcCSzoumaddKBicIPeFnTrifon2mWIzlfyvzwyqZjqVP7m4Cqr/ZYisS2aiLghkUWaPg6vtCw==}
    engines: {node: '>=16'}
    peerDependencies:
      eslint: '>=8.44.0'

  eslint-scope@5.1.1:
    resolution: {integrity: sha512-2NxwbF/hZ0KpepYN0cNbo+FN6XoK7GaHlQhgx/hIZl6Va0bF45RQOOwhLIy8lQDbuCiadSLCBnH2CFYquit5bw==}
    engines: {node: '>=8.0.0'}

  eslint-scope@7.2.2:
    resolution: {integrity: sha512-dOt21O7lTMhDM+X9mB4GX+DZrZtCUJPL/wlcTqxyrx5IvO0IYtILdtrQGQp+8n5S0gwSVmOf9NQrjMOgfQZlIg==}
    engines: {node: ^12.22.0 || ^14.17.0 || >=16.0.0}

  eslint-visitor-keys@2.1.0:
    resolution: {integrity: sha512-0rSmRBzXgDzIsD6mGdJgevzgezI534Cer5L/vyMX0kHzT/jiB43jRhd9YUlMGYLQy2zprNmoT8qasCGtY+QaKw==}
    engines: {node: '>=10'}

  eslint-visitor-keys@3.4.3:
    resolution: {integrity: sha512-wpc+LXeiyiisxPlEkUzU6svyS1frIO3Mgxj1fdy7Pm8Ygzguax2N3Fa/D/ag1WqbOprdI+uY6wMUl8/a2G+iag==}
    engines: {node: ^12.22.0 || ^14.17.0 || >=16.0.0}

  eslint@8.57.1:
    resolution: {integrity: sha512-ypowyDxpVSYpkXr9WPv2PAZCtNip1Mv5KTW0SCurXv/9iOpcrH9PaqUElksqEB6pChqHGDRCFTyrZlGhnLNGiA==}
    engines: {node: ^12.22.0 || ^14.17.0 || >=16.0.0}
    deprecated: This version is no longer supported. Please see https://eslint.org/version-support for other options.
    hasBin: true

  espree@9.6.1:
    resolution: {integrity: sha512-oruZaFkjorTpF32kDSI5/75ViwGeZginGGy2NoOSg3Q9bnwlnmDm4HLnkl0RE3n+njDXR037aY1+x58Z/zFdwQ==}
    engines: {node: ^12.22.0 || ^14.17.0 || >=16.0.0}

  esprima@4.0.1:
    resolution: {integrity: sha512-eGuFFw7Upda+g4p+QHvnW0RyTX/SVeJBDM/gCtMARO0cLuT2HcEKnTPvhjV6aGeqrCB/sbNop0Kszm0jsaWU4A==}
    engines: {node: '>=4'}
    hasBin: true

  esquery@1.6.0:
    resolution: {integrity: sha512-ca9pw9fomFcKPvFLXhBKUK90ZvGibiGOvRJNbjljY7s7uq/5YO4BOzcYtJqExdx99rF6aAcnRxHmcUHcz6sQsg==}
    engines: {node: '>=0.10'}

  esrecurse@4.3.0:
    resolution: {integrity: sha512-KmfKL3b6G+RXvP8N1vr3Tq1kL/oCFgn2NYXEtqP8/L3pKapUA4G8cFVaoF3SU323CD4XypR/ffioHmkti6/Tag==}
    engines: {node: '>=4.0'}

  estraverse@4.3.0:
    resolution: {integrity: sha512-39nnKffWz8xN1BU/2c79n9nB9HDzo0niYUqx6xyqUnyoAnQyyWpOTdZEeiCch8BBu515t4wp9ZmgVfVhn9EBpw==}
    engines: {node: '>=4.0'}

  estraverse@5.3.0:
    resolution: {integrity: sha512-MMdARuVEQziNTeJD8DgMqmhwR11BRQ/cBP+pLtYdSTnf3MIO8fFeiINEbX36ZdNlfU/7A9f3gUw49B3oQsvwBA==}
    engines: {node: '>=4.0'}

  estree-util-attach-comments@2.1.1:
    resolution: {integrity: sha512-+5Ba/xGGS6mnwFbXIuQiDPTbuTxuMCooq3arVv7gPZtYpjp+VXH/NkHAP35OOefPhNG/UGqU3vt/LTABwcHX0w==}

  estree-util-build-jsx@2.2.2:
    resolution: {integrity: sha512-m56vOXcOBuaF+Igpb9OPAy7f9w9OIkb5yhjsZuaPm7HoGi4oTOQi0h2+yZ+AtKklYFZ+rPC4n0wYCJCEU1ONqg==}

  estree-util-is-identifier-name@2.1.0:
    resolution: {integrity: sha512-bEN9VHRyXAUOjkKVQVvArFym08BTWB0aJPppZZr0UNyAqWsLaVfAqP7hbaTJjzHifmB5ebnR8Wm7r7yGN/HonQ==}

  estree-util-to-js@1.2.0:
    resolution: {integrity: sha512-IzU74r1PK5IMMGZXUVZbmiu4A1uhiPgW5hm1GjcOfr4ZzHaMPpLNJjR7HjXiIOzi25nZDrgFTobHTkV5Q6ITjA==}

  estree-util-value-to-estree@1.3.0:
    resolution: {integrity: sha512-Y+ughcF9jSUJvncXwqRageavjrNPAI+1M/L3BI3PyLp1nmgYTGUXU6t5z1Y7OWuThoDdhPME07bQU+d5LxdJqw==}
    engines: {node: '>=12.0.0'}

  estree-util-visit@1.2.1:
    resolution: {integrity: sha512-xbgqcrkIVbIG+lI/gzbvd9SGTJL4zqJKBFttUl5pP27KhAjtMKbX/mQXJ7qgyXpMgVy/zvpm0xoQQaGL8OloOw==}

  estree-walker@3.0.3:
    resolution: {integrity: sha512-7RUKfXgSMMkzt6ZuXmqapOurLGPPfgj6l9uRZ7lRGolvk0y2yocc35LdcxKC5PQZdn2DMqioAQ2NoWcrTKmm6g==}

  esutils@2.0.3:
    resolution: {integrity: sha512-kVscqXk4OCp68SZ0dkgEKVi6/8ij300KBWTJq32P/dYeWTSwK41WyTxalN1eRmA5Z9UU/LX9D7FWSmV9SAYx6g==}
    engines: {node: '>=0.10.0'}

  eventemitter3@5.0.1:
    resolution: {integrity: sha512-GWkBvjiSZK87ELrYOSESUYeVIc9mvLLf/nXalMOS5dYrgZq9o5OVkbZAVM06CVxYsCwH9BDZFPlQTlPA1j4ahA==}

  execa@0.8.0:
    resolution: {integrity: sha512-zDWS+Rb1E8BlqqhALSt9kUhss8Qq4nN3iof3gsOdyINksElaPyNBtKUMTR62qhvgVWR0CqCX7sdnKe4MnUbFEA==}
    engines: {node: '>=4'}

  execa@8.0.1:
    resolution: {integrity: sha512-VyhnebXciFV2DESc+p6B+y0LjSm0krU4OgJN44qFAhBY0TJ+1V61tYD2+wHusZ6F9n5K+vl8k0sTy7PEfV4qpg==}
    engines: {node: '>=16.17'}

  expand-range@1.8.2:
    resolution: {integrity: sha512-AFASGfIlnIbkKPQwX1yHaDjFvh/1gyKJODme52V6IORh69uEYgZp0o9C+qsIGNVEiuuhQU0CSSl++Rlegg1qvA==}
    engines: {node: '>=0.10.0'}

  expect-type@1.2.1:
    resolution: {integrity: sha512-/kP8CAwxzLVEeFrMm4kMmy4CCDlpipyA7MYLVrdJIkV0fYF0UaigQHRsxHiuY/GEea+bh4KSv3TIlgr+2UL6bw==}
    engines: {node: '>=12.0.0'}

  extend-shallow@2.0.1:
    resolution: {integrity: sha512-zCnTtlxNoAiDc3gqY2aYAWFx7XWWiasuF2K8Me5WbN8otHKTUKBwjPtNpRs/rbUZm7KxWAaNj7P1a/p52GbVug==}
    engines: {node: '>=0.10.0'}

  extend@3.0.2:
    resolution: {integrity: sha512-fjquC59cD7CyW6urNXK0FBufkZcoiGG80wTuPujX590cB5Ttln20E2UB4S/WARVqhXffZl2LNgS+gQdPIIim/g==}

  extendable-error@0.1.7:
    resolution: {integrity: sha512-UOiS2in6/Q0FK0R0q6UY9vYpQ21mr/Qn1KOnte7vsACuNJf514WvCCUHSRCPcgjPT2bAhNIJdlE6bVap1GKmeg==}

  external-editor@3.1.0:
    resolution: {integrity: sha512-hMQ4CX1p1izmuLYyZqLMO/qGNw10wSv9QDCPfzXfyFrOaCSSoRfqE1Kf1s5an66J5JZC62NewG+mK49jOCtQew==}
    engines: {node: '>=4'}

  fast-check@3.23.2:
    resolution: {integrity: sha512-h5+1OzzfCC3Ef7VbtKdcv7zsstUQwUDlYpUTvjeUsJAssPgLn7QzbboPtL5ro04Mq0rPOsMzl7q5hIbRs2wD1A==}
    engines: {node: '>=8.0.0'}

  fast-deep-equal@3.1.3:
    resolution: {integrity: sha512-f3qQ9oQy9j2AhBe/H9VC91wLmKBCCU/gDOnKNAYG5hswO7BLKj09Hc5HYNz9cGI++xlpDCIgDaitVs03ATR84Q==}

  fast-glob@3.3.3:
    resolution: {integrity: sha512-7MptL8U0cqcFdzIzwOTHoilX9x5BrNqye7Z/LuC7kCMRio1EMSyqRK3BEAUD7sXRq4iT4AzTVuZdhgQ2TCvYLg==}
    engines: {node: '>=8.6.0'}

  fast-json-stable-stringify@2.1.0:
    resolution: {integrity: sha512-lhd/wF+Lk98HZoTCtlVraHtfh5XYijIjalXck7saUtuanSDyLMxnHhSXEDJqHxD7msR8D0uCmqlkwjCV8xvwHw==}

  fast-levenshtein@2.0.6:
    resolution: {integrity: sha512-DCXu6Ifhqcks7TZKY3Hxp3y6qphY5SJZmrWMDrKcERSOXWQdMhU9Ig/PYrzyw/ul9jOIyh0N4M0tbC5hodg8dw==}

  fastq@1.19.1:
    resolution: {integrity: sha512-GwLTyxkCXjXbxqIhTsMI2Nui8huMPtnxg7krajPJAjnEG/iiOS7i+zCtWGZR9G0NBKbXKh6X9m9UIsYX/N6vvQ==}

  fdir@6.4.3:
    resolution: {integrity: sha512-PMXmW2y1hDDfTSRc9gaXIuCCRpuoz3Kaz8cUelp3smouvfT632ozg2vrT6lJsHKKOF59YLbOGfAWGUcKEfRMQw==}
    peerDependencies:
      picomatch: ^3 || ^4
    peerDependenciesMeta:
      picomatch:
        optional: true

  file-entry-cache@6.0.1:
    resolution: {integrity: sha512-7Gps/XWymbLk2QLYK4NzpMOrYjMhdIxXuIvy2QBsLE6ljuodKvdkWs/cpyJJ3CVIVpH0Oi1Hvg1ovbMzLdFBBg==}
    engines: {node: ^10.12.0 || >=12.0.0}

  fill-range@2.2.4:
    resolution: {integrity: sha512-cnrcCbj01+j2gTG921VZPnHbjmdAf8oQV/iGeV2kZxGSyfYjjTyY79ErsK1WJWMpw6DaApEX72binqJE+/d+5Q==}
    engines: {node: '>=0.10.0'}

  fill-range@7.1.1:
    resolution: {integrity: sha512-YsGpe3WHLK8ZYi4tWDg2Jy3ebRz2rXowDxnld4bkQB00cc/1Zw9AWnC0i9ztDJitivtQvaI9KaLyKrc+hBW0yg==}
    engines: {node: '>=8'}

  find-my-way-ts@0.1.5:
    resolution: {integrity: sha512-4GOTMrpGQVzsCH2ruUn2vmwzV/02zF4q+ybhCIrw/Rkt3L8KWcycdC6aJMctJzwN4fXD4SD5F/4B9Sksh5rE0A==}

  find-up@4.1.0:
    resolution: {integrity: sha512-PpOwAdQ/YlXQ2vj8a3h8IipDuYRi3wceVQQGYWxNINccq40Anw7BlsEXCMbt1Zt+OLA6Fq9suIpIWD0OsnISlw==}
    engines: {node: '>=8'}

  find-up@5.0.0:
    resolution: {integrity: sha512-78/PXT1wlLLDgTzDs7sjq9hzz0vXD+zn+7wypEe4fXQxCmdmqfGsEPQxmiCSQI3ajFV91bVSsvNtrJRiW6nGng==}
    engines: {node: '>=10'}

  flat-cache@3.2.0:
    resolution: {integrity: sha512-CYcENa+FtcUKLmhhqyctpclsq7QF38pKjZHsGNiSQF5r4FtoKDWabFDl3hzaEQMvT1LHEysw5twgLvpYYb4vbw==}
    engines: {node: ^10.12.0 || >=12.0.0}

  flatted@3.3.3:
    resolution: {integrity: sha512-GX+ysw4PBCz0PzosHDepZGANEuFCMLrnRTiEy9McGjmkCQYwRq4A/X786G/fjM/+OjsWSU1ZrY5qyARZmO/uwg==}

  flexsearch@0.7.43:
    resolution: {integrity: sha512-c5o/+Um8aqCSOXGcZoqZOm+NqtVwNsvVpWv6lfmSclU954O3wvQKxxK8zj74fPaSJbXpSLTs4PRhh+wnoCXnKg==}

  focus-visible@5.2.1:
    resolution: {integrity: sha512-8Bx950VD1bWTQJEH/AM6SpEk+SU55aVnp4Ujhuuxy3eMEBCRwBnTBnVXr9YAPvZL3/CNjCa8u4IWfNmEO53whA==}

  for-each@0.3.5:
    resolution: {integrity: sha512-dKx12eRCVIzqCxFGplyFKJMPvLEWgmNtUrpTiJIR5u97zEhRG8ySrtboPHZXx7daLxQVrl643cTzbab2tkQjxg==}
    engines: {node: '>= 0.4'}

  for-in@1.0.2:
    resolution: {integrity: sha512-7EwmXrOjyL+ChxMhmG5lnW9MPt1aIeZEwKhQzoBUdTV0N3zuwWDZYVJatDvZ2OyzPUvdIAZDsCetk3coyMfcnQ==}
    engines: {node: '>=0.10.0'}

  foreground-child@3.3.1:
    resolution: {integrity: sha512-gIXjKqtFuWEgzFRJA9WCQeSJLZDjgJUOMCMzxtvFq/37KojM1BFGufqsCy0r4qSQmYLsZYMeyRqzIWOMup03sw==}
    engines: {node: '>=14'}

  fraction.js@4.0.1:
    resolution: {integrity: sha512-NQYzZw8MUsxSZFQo6E8tKOlmSd/BlDTNOR4puXFSHSwFwNaIlmbortQy5PDN/KnVQ4xWG2NtN0J0hjPw7eE06A==}

  fs-extra@11.3.0:
    resolution: {integrity: sha512-Z4XaCL6dUDHfP/jT25jJKMmtxvuwbkrD1vNSMFlo9lNLY2c5FHYSQgHPRZUjAB26TpDEoW9HCOgplrdbaPV/ew==}
    engines: {node: '>=14.14'}

  fs-extra@7.0.1:
    resolution: {integrity: sha512-YJDaCJZEnBmcbw13fvdAM9AwNOJwOzrE4pqMqBq5nFiEqXUqHwlK4B+3pUw6JNvfSPtX05xFHtYy/1ni01eGCw==}
    engines: {node: '>=6 <7 || >=8'}

  fs-extra@8.1.0:
    resolution: {integrity: sha512-yhlQgA6mnOJUKOsRUFsgJdQCvkKhcz8tlZG5HBQfReYZy46OwLcY+Zia0mtdHsOo9y/hP+CxMN0TU9QxoOtG4g==}
    engines: {node: '>=6 <7 || >=8'}

  fs.realpath@1.0.0:
    resolution: {integrity: sha512-OO0pH2lK6a0hZnAdau5ItzHPI6pUlvI7jMVnxUQRtw4owF2wk8lOSabtGDCTP4Ggrg2MbGnWO9X8K1t4+fGMDw==}

  fsevents@2.3.3:
    resolution: {integrity: sha512-5xoDfX+fL7faATnagmWPpbFtwh/R77WmMMqqHGS65C3vvB0YHrgF+B1YmZ3441tMj5n63k0212XNoJwzlhffQw==}
    engines: {node: ^8.16.0 || ^10.6.0 || >=11.0.0}
    os: [darwin]

  function-bind@1.1.2:
    resolution: {integrity: sha512-7XHNxH7qX9xG5mIwxkhumTox/MIRNcOgDrxWsMt2pAr23WHp6MrRlN7FBSFpCpr+oVO0F744iUgR82nJMfG2SA==}

  function.prototype.name@1.1.8:
    resolution: {integrity: sha512-e5iwyodOHhbMr/yNrc7fDYG4qlbIvI5gajyzPnb5TCwyhjApznQh1BMFou9b30SevY43gCJKXycoCBjMbsuW0Q==}
    engines: {node: '>= 0.4'}

  functions-have-names@1.2.3:
    resolution: {integrity: sha512-xckBUXyTIqT97tq2x2AMb+g163b5JFysYk0x4qxNFwbfQkmNZoiRHb6sPzI9/QV33WeuvVYBUIiD4NzNIyqaRQ==}

  gensync@1.0.0-beta.2:
    resolution: {integrity: sha512-3hN7NaskYvMDLQY55gnW3NQ+mesEAepTqlg+VEbj7zzqEMBVNhzcGYYeqFo/TlYz6eQiFcp1HcsCZO+nGgS8zg==}
    engines: {node: '>=6.9.0'}

  get-func-name@2.0.2:
    resolution: {integrity: sha512-8vXOvuE167CtIc3OyItco7N/dpRtBbYOsPsXCz7X/PMnlGjYjSGuZJgM1Y7mmew7BKf9BqvLX2tnOVy1BBUsxQ==}

  get-intrinsic@1.3.0:
    resolution: {integrity: sha512-9fSjSaos/fRIVIp+xSJlE6lfwhES7LNtKaCBIamHsjr2na1BiABJPo0mOjjz8GJDURarmCPGqaiVg5mfjb98CQ==}
    engines: {node: '>= 0.4'}

  get-proto@1.0.1:
    resolution: {integrity: sha512-sTSfBjoXBp89JvIKIefqw7U2CCebsc74kiY6awiGogKtoSGbgjYE/G/+l9sF3MWFPNc9IcoOC4ODfKHfxFmp0g==}
    engines: {node: '>= 0.4'}

  get-stdin@9.0.0:
    resolution: {integrity: sha512-dVKBjfWisLAicarI2Sf+JuBE/DghV4UzNAVe9yhEJuzeREd3JhOTE9cUaJTeSa77fsbQUK3pcOpJfM59+VKZaA==}
    engines: {node: '>=12'}

  get-stream@3.0.0:
    resolution: {integrity: sha512-GlhdIUuVakc8SJ6kK0zAFbiGzRFzNnY4jUuEbV9UROo4Y+0Ny4fjvcZFVTeDA4odpFyOQzaw6hXukJSq/f28sQ==}
    engines: {node: '>=4'}

  get-stream@8.0.1:
    resolution: {integrity: sha512-VaUJspBffn/LMCJVoMvSAdmscJyS1auj5Zulnn5UoYcY531UWmdwhRWkcGKnGU93m5HSXP9LP2usOryrBtQowA==}
    engines: {node: '>=16'}

  get-symbol-description@1.1.0:
    resolution: {integrity: sha512-w9UMqWwJxHNOvoNzSJ2oPF5wvYcvP7jUvYzhp67yEhTi17ZDBBC1z9pTdGuzjD+EFIqLSYRweZjqfiPzQ06Ebg==}
    engines: {node: '>= 0.4'}

  get-tsconfig@4.10.0:
    resolution: {integrity: sha512-kGzZ3LWWQcGIAmg6iWvXn0ei6WDtV26wzHRMwDSzmAbcXrTEXxHy6IehI6/4eT6VRKyMP1eF1VqwrVUmE/LR7A==}

  git-hooks-list@3.2.0:
    resolution: {integrity: sha512-ZHG9a1gEhUMX1TvGrLdyWb9kDopCBbTnI8z4JgRMYxsijWipgjSEYoPWqBuIB0DnRnvqlQSEeVmzpeuPm7NdFQ==}

  git-up@7.0.0:
    resolution: {integrity: sha512-ONdIrbBCFusq1Oy0sC71F5azx8bVkvtZtMJAsv+a6lz5YAmbNnLD6HAB4gptHZVLPR8S2/kVN6Gab7lryq5+lQ==}

  git-url-parse@13.1.1:
    resolution: {integrity: sha512-PCFJyeSSdtnbfhSNRw9Wk96dDCNx+sogTe4YNXeXSJxt7xz5hvXekuRn9JX7m+Mf4OscCu8h+mtAl3+h5Fo8lQ==}

  github-slugger@2.0.0:
    resolution: {integrity: sha512-IaOQ9puYtjrkq7Y0Ygl9KDZnrf/aiUJYUpVf89y8kyaxbRG7Y1SrX/jaumrv81vc61+kiMempujsM3Yw7w5qcw==}

  glob-parent@5.1.2:
    resolution: {integrity: sha512-AOIgSQCepiJYwP3ARnGx+5VnTu2HBYdzbGP45eLw1vr3zB3vZLeyed1sC9hnbcOc9/SrMyM5RPQrkGz4aS9Zow==}
    engines: {node: '>= 6'}

  glob-parent@6.0.2:
    resolution: {integrity: sha512-XxwI8EOhVQgWp6iDL+3b0r86f4d6AX6zSU55HfB4ydCEuXLXc5FcYeOu+nnGftS4TEju/11rt4KJPTMgbfmv4A==}
    engines: {node: '>=10.13.0'}

  glob@10.3.10:
    resolution: {integrity: sha512-fa46+tv1Ak0UPK1TOy/pZrIybNNt4HCv7SDzwyfiOZkvZLEbjsZkJBPtDHVshZjbecAoAGSC20MjLDG/qr679g==}
    engines: {node: '>=16 || 14 >=14.17'}
    hasBin: true

  glob@10.4.5:
    resolution: {integrity: sha512-7Bv8RF0k6xjo7d4A/PxYLbUCfb6c+Vpd2/mB2yRDlew7Jb5hEXiCD9ibfO7wpk8i4sevK6DFny9h7EYbM3/sHg==}
    hasBin: true

  glob@7.2.3:
    resolution: {integrity: sha512-nFR0zLpU2YCaRxwoCJvL6UvCH2JFyFVIvwTLsIf21AuHlMskA1hhTdk+LlYJtOlYt9v6dvszD2BGRqBL+iQK9Q==}
    deprecated: Glob versions prior to v9 are no longer supported

  globals@11.12.0:
    resolution: {integrity: sha512-WOBp/EEGUiIsJSp7wcv/y6MO+lV9UoncWqxuFfm8eBwzWNgyfBd6Gz+IeKQ9jCmyhoH99g15M3T+QaVHFjizVA==}
    engines: {node: '>=4'}

  globals@13.24.0:
    resolution: {integrity: sha512-AhO5QUcj8llrbG09iWhPU2B204J1xnPeL8kQmVorSsy+Sjj1sk8gIyh6cUocGmH4L0UuhAJy+hJMRA4mgA4mFQ==}
    engines: {node: '>=8'}

  globalthis@1.0.4:
    resolution: {integrity: sha512-DpLKbNU4WylpxJykQujfCcwYWiV/Jhm50Goo0wrVILAv5jOr9d+H+UR3PhSCD2rCCEIg0uc+G+muBTwD54JhDQ==}
    engines: {node: '>= 0.4'}

  globby@11.1.0:
    resolution: {integrity: sha512-jhIXaOzy1sb8IyocaruWSn1TjmnBVs8Ayhcy83rmxNJ8q2uWKCAj3CnJY+KpGSXCueAPc0i05kVvVKtP1t9S3g==}
    engines: {node: '>=10'}

  gopd@1.2.0:
    resolution: {integrity: sha512-ZUKRh6/kUFoAiTAtTYPZJ3hw9wNxx+BIBOijnlG9PnrJsCcSjs1wyyD6vJpaYtgnzDrKYRSqf3OO6Rfa93xsRg==}
    engines: {node: '>= 0.4'}

  graceful-fs@4.2.11:
    resolution: {integrity: sha512-RbJ5/jmFcNNCcDV5o9eTnBLJ/HszWV0P73bc+Ff4nS/rJj+YaS6IGyiOL0VoBYX+l1Wrl3k63h/KrH+nhJ0XvQ==}

  graphemer@1.4.0:
    resolution: {integrity: sha512-EtKwoO6kxCL9WO5xipiHTZlSzBm7WLT627TqC/uVRd0HKmq8NXyebnNYxDoBi7wt8eTWrUrKXCOVaFq9x1kgag==}

  gray-matter@3.1.1:
    resolution: {integrity: sha512-nZ1qjLmayEv0/wt3sHig7I0s3/sJO0dkAaKYQ5YAOApUtYEOonXSFdWvL1khvnZMTvov4UufkqlFsilPnejEXA==}
    engines: {node: '>=0.10.0'}

  gray-matter@4.0.3:
    resolution: {integrity: sha512-5v6yZd4JK3eMI3FqqCouswVqwugaA9r4dNZB1wwcmrD02QkV5H0y7XBQW8QwQqEaZY1pM9aqORSORhJRdNK44Q==}
    engines: {node: '>=6.0'}

  gulp-header@1.8.12:
    resolution: {integrity: sha512-lh9HLdb53sC7XIZOYzTXM4lFuXElv3EVkSDhsd7DoJBj7hm+Ni7D3qYbb+Rr8DuM8nRanBvkVO9d7askreXGnQ==}
    deprecated: Removed event-stream from gulp-header

  has-bigints@1.1.0:
    resolution: {integrity: sha512-R3pbpkcIqv2Pm3dUwgjclDRVmWpTJW2DcMzcIhEXEx1oh/CEMObMm3KLmRJOdvhM7o4uQBnwr8pzRK2sJWIqfg==}
    engines: {node: '>= 0.4'}

  has-flag@2.0.0:
    resolution: {integrity: sha512-P+1n3MnwjR/Epg9BBo1KT8qbye2g2Ou4sFumihwt6I4tsUX7jnLcX4BTOSKg/B1ZrIYMN9FcEnG4x5a7NB8Eng==}
    engines: {node: '>=0.10.0'}

  has-flag@4.0.0:
    resolution: {integrity: sha512-EykJT/Q1KjTWctppgIAgfSO0tKVuZUjhgMr17kqTumMl6Afv3EISleU7qZUzoXDFTAHTDC4NOoG/ZxU3EvlMPQ==}
    engines: {node: '>=8'}

  has-property-descriptors@1.0.2:
    resolution: {integrity: sha512-55JNKuIW+vq4Ke1BjOTjM2YctQIvCT7GFzHwmfZPGo5wnrgkid0YQtnAleFSqumZm4az3n2BS+erby5ipJdgrg==}

  has-proto@1.2.0:
    resolution: {integrity: sha512-KIL7eQPfHQRC8+XluaIw7BHUwwqL19bQn4hzNgdr+1wXoU0KKj6rufu47lhY7KbJR2C6T6+PfyN0Ea7wkSS+qQ==}
    engines: {node: '>= 0.4'}

  has-symbols@1.1.0:
    resolution: {integrity: sha512-1cDNdwJ2Jaohmb3sg4OmKaMBwuC48sYni5HUw2DvsC8LjGTLK9h+eb1X6RyuOHe4hT0ULCW68iomhjUoKUqlPQ==}
    engines: {node: '>= 0.4'}

  has-tostringtag@1.0.2:
    resolution: {integrity: sha512-NqADB8VjPFLM2V0VvHUewwwsw0ZWBaIdgo+ieHtK3hasLz4qeCRjYcqfB6AQrBggRKppKF8L52/VqdVsO47Dlw==}
    engines: {node: '>= 0.4'}

  hash-base@3.1.0:
    resolution: {integrity: sha512-1nmYp/rhMDiE7AYkDw+lLwlAzz0AntGIe51F3RfFfEqyQ3feY2eI/NcwC6umIQVOASPMsWJLJScWKSSvzL9IVA==}
    engines: {node: '>=4'}

  hash-obj@4.0.0:
    resolution: {integrity: sha512-FwO1BUVWkyHasWDW4S8o0ssQXjvyghLV2rfVhnN36b2bbcj45eGiuzdn9XOvOpjV3TKQD7Gm2BWNXdE9V4KKYg==}
    engines: {node: '>=12'}

  hashlru@2.3.0:
    resolution: {integrity: sha512-0cMsjjIC8I+D3M44pOQdsy0OHXGLVz6Z0beRuufhKa0KfaD2wGwAev6jILzXsd3/vpnNQJmWyZtIILqM1N+n5A==}

  hasown@2.0.2:
    resolution: {integrity: sha512-0hJU9SCPvmMzIBdZFqNPXWa6dqh7WdH0cII9y+CyS8rG3nL48Bclra9HmKhVVUHyPWNH5Y7xDwAB7bfgSjkUMQ==}
    engines: {node: '>= 0.4'}

  hast-util-from-dom@5.0.1:
    resolution: {integrity: sha512-N+LqofjR2zuzTjCPzyDUdSshy4Ma6li7p/c3pA78uTwzFgENbgbUrm2ugwsOdcjI1muO+o6Dgzp9p8WHtn/39Q==}

  hast-util-from-html-isomorphic@2.0.0:
    resolution: {integrity: sha512-zJfpXq44yff2hmE0XmwEOzdWin5xwH+QIhMLOScpX91e/NSGPsAzNCvLQDIEPyO2TXi+lBmU6hjLIhV8MwP2kw==}

  hast-util-from-html@2.0.3:
    resolution: {integrity: sha512-CUSRHXyKjzHov8yKsQjGOElXy/3EKpyX56ELnkHH34vDVw1N1XSQ1ZcAvTyAPtGqLTuKP/uxM+aLkSPqF/EtMw==}

  hast-util-from-parse5@8.0.3:
    resolution: {integrity: sha512-3kxEVkEKt0zvcZ3hCRYI8rqrgwtlIOFMWkbclACvjlDw8Li9S2hk/d51OI0nr/gIpdMHNepwgOKqZ/sy0Clpyg==}

  hast-util-is-element@3.0.0:
    resolution: {integrity: sha512-Val9mnv2IWpLbNPqc/pUem+a7Ipj2aHacCwgNfTiK0vJKl0LF+4Ba4+v1oPHFpf3bLYmreq0/l3Gud9S5OH42g==}

  hast-util-parse-selector@4.0.0:
    resolution: {integrity: sha512-wkQCkSYoOGCRKERFWcxMVMOcYE2K1AaNLU8DXS9arxnLOUEWbOXKXiJUNzEpqZ3JOKpnha3jkFrumEjVliDe7A==}

  hast-util-raw@9.1.0:
    resolution: {integrity: sha512-Y8/SBAHkZGoNkpzqqfCldijcuUKh7/su31kEBp67cFY09Wy0mTRgtsLYsiIxMJxlu0f6AA5SUTbDR8K0rxnbUw==}

  hast-util-to-estree@2.3.3:
    resolution: {integrity: sha512-ihhPIUPxN0v0w6M5+IiAZZrn0LH2uZomeWwhn7uP7avZC6TE7lIiEh2yBMPr5+zi1aUCXq6VoYRgs2Bw9xmycQ==}

  hast-util-to-parse5@8.0.0:
    resolution: {integrity: sha512-3KKrV5ZVI8if87DVSi1vDeByYrkGzg4mEfeu4alwgmmIeARiBLKCZS2uw5Gb6nU9x9Yufyj3iudm6i7nl52PFw==}

  hast-util-to-text@4.0.2:
    resolution: {integrity: sha512-KK6y/BN8lbaq654j7JgBydev7wuNMcID54lkRav1P0CaE1e47P72AWWPiGKXTJU271ooYzcvTAn/Zt0REnvc7A==}

  hast-util-whitespace@2.0.1:
    resolution: {integrity: sha512-nAxA0v8+vXSBDt3AnRUNjyRIQ0rD+ntpbAp4LnPkumc5M9yUbSMa4XDU9Q6etY4f1Wp4bNgvc1yjiZtsTTrSng==}

  hastscript@9.0.1:
    resolution: {integrity: sha512-g7df9rMFX/SPi34tyGCyUBREQoKkapwdY/T04Qn9TDWfHhAYt4/I0gMVirzK5wEzeUqIjEB+LXC/ypb7Aqno5w==}

  hosted-git-info@2.8.9:
    resolution: {integrity: sha512-mxIDAb9Lsm6DoOJ7xH+5+X4y1LU/4Hi50L9C5sIswK3JzULS4bwk1FvjdBgvYR4bzT4tuUQiC15FE2f5HbLvYw==}

  html-void-elements@3.0.0:
    resolution: {integrity: sha512-bEqo66MRXsUGxWHV5IP0PUiAWwoEjba4VCzg0LjFJBpchPaTfyfCKTG6bc5F8ucKec3q5y6qOdGyYTSBEvhCrg==}

  human-id@4.1.1:
    resolution: {integrity: sha512-3gKm/gCSUipeLsRYZbbdA1BD83lBoWUkZ7G9VFrhWPAU76KwYo5KR8V28bpoPm/ygy0x5/GCbpRQdY7VLYCoIg==}
    hasBin: true

  human-signals@5.0.0:
    resolution: {integrity: sha512-AXcZb6vzzrFAUE61HnN4mpLqd/cSIwNQjtNWR0euPm6y0iqx3G4gOXaIDdtdDwZmhwe82LA6+zinmW4UBWVePQ==}
    engines: {node: '>=16.17.0'}

  i@0.3.7:
    resolution: {integrity: sha512-FYz4wlXgkQwIPqhzC5TdNMLSE5+GS1IIDJZY/1ZiEPCT2S3COUVZeT5OW4BmW4r5LHLQuOosSwsvnroG9GR59Q==}
    engines: {node: '>=0.4'}

  iconv-lite@0.4.24:
    resolution: {integrity: sha512-v3MXnZAcvnywkTUEZomIActle7RXXeedOR31wwl7VlyoXO4Qi9arvSenNQWne1TcRwhCL1HwLI21bEqdpj8/rA==}
    engines: {node: '>=0.10.0'}

  iconv-lite@0.6.3:
    resolution: {integrity: sha512-4fCk79wshMdzMp2rH06qWrJE4iolqLhCUH+OiuIgU++RB0+94NlDL81atO7GX55uUKueo0txHNtvEyI6D7WdMw==}
    engines: {node: '>=0.10.0'}

  ieee754@1.2.1:
    resolution: {integrity: sha512-dcyqhDvX1C46lXZcVqCpK+FtMRQVdIMN6/Df5js2zouUsqG7I6sFxitIC+7KYK29KdXOLHdu9zL4sFnoVQnqaA==}

  ignore@5.3.2:
    resolution: {integrity: sha512-hsBTNUqQTDwkWtcdYI2i06Y/nUBEsNEDJKjWdigLvegy8kDuJAS8uRlpkkcQpyEXL0Z/pjDy5HBmMjRCJ2gq+g==}
    engines: {node: '>= 4'}

  import-fresh@3.3.1:
    resolution: {integrity: sha512-TR3KfrTZTYLPB6jUjfx6MF9WcWrHL9su5TObK4ZkYgBdWKPOFoSoQIdEuTuR82pmtxH2spWG9h6etwfr1pLBqQ==}
    engines: {node: '>=6'}

  import-lazy@4.0.0:
    resolution: {integrity: sha512-rKtvo6a868b5Hu3heneU+L4yEQ4jYKLtjpnPeUdK7h0yzXGmyBTypknlkCvHFBqfX9YlorEiMM6Dnq/5atfHkw==}
    engines: {node: '>=8'}

  imurmurhash@0.1.4:
    resolution: {integrity: sha512-JmXMZ6wuvDmLiHEml9ykzqO6lwFbof0GG4IkcGaENdCRDDmMVnny7s5HsIgHCbaq0w2MyPhDqkhTUgS2LU2PHA==}
    engines: {node: '>=0.8.19'}

  indent-string@4.0.0:
    resolution: {integrity: sha512-EdDDZu4A2OyIK7Lr/2zG+w5jmbuk1DVBnEwREQvBzspBJkCEbRa8GxU1lghYcaGJCnRWibjDXlq779X1/y5xwg==}
    engines: {node: '>=8'}

  inflight@1.0.6:
    resolution: {integrity: sha512-k92I/b08q4wvFscXCLvqfsHCrjrF7yiXsQuIVvVE7N82W3+aqpzuUdBbfhWcy/FZR3/4IgflMgKLOsvPDrGCJA==}
    deprecated: This module is not supported, and leaks memory. Do not use it. Check out lru-cache if you want a good and tested way to coalesce async requests by a key value, which is much more comprehensive and powerful.

  inherits@2.0.4:
    resolution: {integrity: sha512-k/vGaX4/Yla3WzyMCvTQOXYeIHvqOKtnqBduzTHpzpQZzAskKMhZ2K+EnBiSM9zGSoIFeMpXKxa4dYeZIQqewQ==}

  inline-style-parser@0.1.1:
    resolution: {integrity: sha512-7NXolsK4CAS5+xvdj5OMMbI962hU/wvwoxk+LWR9Ek9bVtyuuYScDN6eS0rUm6TxApFpw7CX1o4uJzcd4AyD3Q==}

  internal-slot@1.1.0:
    resolution: {integrity: sha512-4gd7VpWNQNB4UKKCFFVcp1AVv+FMOgs9NKzjHKusc8jTMhd5eL1NqQqOpE0KzMds804/yHlglp3uxgluOqAPLw==}
    engines: {node: '>= 0.4'}

  internmap@1.0.1:
    resolution: {integrity: sha512-lDB5YccMydFBtasVtxnZ3MRBHuaoE8GKsppq+EchKL2U4nK/DmEpPHNH8MZe5HkMtpSiTSOZwfN0tzYjO/lJEw==}

  internmap@2.0.3:
    resolution: {integrity: sha512-5Hh7Y1wQbvY5ooGgPbDaL5iYLAPzMTUrjMulskHLH6wnv/A+1q5rgEaiuqEjB+oxGXIVZs1FF+R/KPN3ZSQYYg==}
    engines: {node: '>=12'}

  intersection-observer@0.12.2:
    resolution: {integrity: sha512-7m1vEcPCxXYI8HqnL8CKI6siDyD+eIWSwgB3DZA+ZTogxk9I4CDnj4wilt9x/+/QbHI4YG5YZNmC6458/e9Ktg==}

  ip-address@9.0.5:
    resolution: {integrity: sha512-zHtQzGojZXTwZTHQqra+ETKd4Sn3vgi7uBmlPoXVWZqYvuKmtI0l/VZTjqGmJY9x88GGOaZ9+G9ES8hC4T4X8g==}
    engines: {node: '>= 12'}

  is-alphabetical@2.0.1:
    resolution: {integrity: sha512-FWyyY60MeTNyeSRpkM2Iry0G9hpr7/9kD40mD/cGQEuilcZYS4okz8SN2Q6rLCJ8gbCt6fN+rC+6tMGS99LaxQ==}

  is-alphanumerical@2.0.1:
    resolution: {integrity: sha512-hmbYhX/9MUMF5uh7tOXyK/n0ZvWpad5caBA17GsC6vyuCqaWliRG5K1qS9inmUhEMaOBIW7/whAnSwveW/LtZw==}

  is-arguments@1.2.0:
    resolution: {integrity: sha512-7bVbi0huj/wrIAOzb8U1aszg9kdi3KN/CyU19CTI7tAoZYEZoL9yCDXpbXN+uPsuWnP02cyug1gleqq+TU+YCA==}
    engines: {node: '>= 0.4'}

  is-array-buffer@3.0.5:
    resolution: {integrity: sha512-DDfANUiiG2wC1qawP66qlTugJeL5HyzMpfr8lLK+jMQirGzNod0B12cFB/9q838Ru27sBwfw78/rdoU7RERz6A==}
    engines: {node: '>= 0.4'}

  is-arrayish@0.2.1:
    resolution: {integrity: sha512-zz06S8t0ozoDXMG+ube26zeCTNXcKIPJZJi8hBrF4idCLms4CG9QtK7qBl1boi5ODzFpjswb5JPmHCbMpjaYzg==}

  is-async-function@2.1.1:
    resolution: {integrity: sha512-9dgM/cZBnNvjzaMYHVoxxfPj2QXt22Ev7SuuPrs+xav0ukGB0S6d4ydZdEiM48kLx5kDV+QBPrpVnFyefL8kkQ==}
    engines: {node: '>= 0.4'}

  is-bigint@1.1.0:
    resolution: {integrity: sha512-n4ZT37wG78iz03xPRKJrHTdZbe3IicyucEtdRsV5yglwc3GyUfbAfpSeD0FJ41NbUNSt5wbhqfp1fS+BgnvDFQ==}
    engines: {node: '>= 0.4'}

  is-boolean-object@1.2.2:
    resolution: {integrity: sha512-wa56o2/ElJMYqjCjGkXri7it5FbebW5usLw/nPmCMs5DeZ7eziSYZhSmPRn0txqeW4LnAmQQU7FgqLpsEFKM4A==}
    engines: {node: '>= 0.4'}

  is-buffer@1.1.6:
    resolution: {integrity: sha512-NcdALwpXkTm5Zvvbk7owOUSvVvBKDgKP5/ewfXEznmQFfs4ZRmanOeKBTjRVjka3QFoN6XJ+9F3USqfHqTaU5w==}

  is-buffer@2.0.5:
    resolution: {integrity: sha512-i2R6zNFDwgEHJyQUtJEk0XFi1i0dPFn/oqjK3/vPCcDeJvW5NQ83V8QbicfF1SupOaB0h8ntgBC2YiE7dfyctQ==}
    engines: {node: '>=4'}

  is-builtin-module@3.2.1:
    resolution: {integrity: sha512-BSLE3HnV2syZ0FK0iMA/yUGplUeMmNz4AW5fnTunbCIqZi4vG3WjJT9FHMy5D69xmAYBHXQhJdALdpwVxV501A==}
    engines: {node: '>=6'}

  is-bun-module@2.0.0:
    resolution: {integrity: sha512-gNCGbnnnnFAUGKeZ9PdbyeGYJqewpmc2aKHUEMO5nQPWU9lOmv7jcmQIv+qHD8fXW6W7qfuCwX4rY9LNRjXrkQ==}

  is-callable@1.2.7:
    resolution: {integrity: sha512-1BC0BVFhS/p0qtw6enp8e+8OD0UrK0oFLztSjNzhcKA3WDuJxxAPXzPuPtKkjEY9UUoEWlX/8fgKeu2S8i9JTA==}
    engines: {node: '>= 0.4'}

  is-core-module@2.16.1:
    resolution: {integrity: sha512-UfoeMA6fIJ8wTYFEUjelnaGI67v6+N7qXJEvQuIGa99l4xsCruSYOVSQ0uPANn4dAzm8lkYPaKLrrijLq7x23w==}
    engines: {node: '>= 0.4'}

  is-data-view@1.0.2:
    resolution: {integrity: sha512-RKtWF8pGmS87i2D6gqQu/l7EYRlVdfzemCJN/P3UOs//x1QE7mfhvzHIApBTRf7axvT6DMGwSwBXYCT0nfB9xw==}
    engines: {node: '>= 0.4'}

  is-date-object@1.1.0:
    resolution: {integrity: sha512-PwwhEakHVKTdRNVOw+/Gyh0+MzlCl4R6qKvkhuvLtPMggI1WAHt9sOwZxQLSGpUaDnrdyDsomoRgNnCfKNSXXg==}
    engines: {node: '>= 0.4'}

  is-decimal@2.0.1:
    resolution: {integrity: sha512-AAB9hiomQs5DXWcRB1rqsxGUstbRroFOPPVAomNk/3XHR5JyEZChOyTWe2oayKnsSsr/kcGqF+z6yuH6HHpN0A==}

  is-extendable@0.1.1:
    resolution: {integrity: sha512-5BMULNob1vgFX6EjQw5izWDxrecWK9AM72rugNr0TFldMOi0fj6Jk+zeKIt0xGj4cEfQIJth4w3OKWOJ4f+AFw==}
    engines: {node: '>=0.10.0'}

  is-extendable@1.0.1:
    resolution: {integrity: sha512-arnXMxT1hhoKo9k1LZdmlNyJdDDfy2v0fXjFlmok4+i8ul/6WlbVge9bhM74OpNPQPMGUToDtz+KXa1PneJxOA==}
    engines: {node: '>=0.10.0'}

  is-extglob@2.1.1:
    resolution: {integrity: sha512-SbKbANkN603Vi4jEZv49LeVJMn4yGwsbzZworEoyEiutsN3nJYdbO36zfhGJ6QEDpOZIFkDtnq5JRxmvl3jsoQ==}
    engines: {node: '>=0.10.0'}

  is-finalizationregistry@1.1.1:
    resolution: {integrity: sha512-1pC6N8qWJbWoPtEjgcL2xyhQOP491EQjeUo3qTKcmV8YSDDJrOepfG8pcC7h/QgnQHYSv0mJ3Z/ZWxmatVrysg==}
    engines: {node: '>= 0.4'}

  is-fullwidth-code-point@3.0.0:
    resolution: {integrity: sha512-zymm5+u+sCsSWyD9qNaejV3DFvhCKclKdizYaJUuHA83RLjb7nSuGnddCHGv0hk+KY7BMAlsWeK4Ueg6EV6XQg==}
    engines: {node: '>=8'}

  is-generator-function@1.1.0:
    resolution: {integrity: sha512-nPUB5km40q9e8UfN/Zc24eLlzdSf9OfKByBw9CIdw4H1giPMeA0OIJvbchsCu4npfI2QcMVBsGEBHKZ7wLTWmQ==}
    engines: {node: '>= 0.4'}

  is-glob@4.0.3:
    resolution: {integrity: sha512-xelSayHH36ZgE7ZWhli7pW34hNbNl8Ojv5KVmkJD4hBdD3th8Tfk9vYasLM+mXWOZhFkgZfxhLSnrwRr4elSSg==}
    engines: {node: '>=0.10.0'}

  is-hexadecimal@2.0.1:
    resolution: {integrity: sha512-DgZQp241c8oO6cA1SbTEWiXeoxV42vlcJxgH+B3hi1AiqqKruZR3ZGF8In3fj4+/y/7rHvlOZLZtgJ/4ttYGZg==}

  is-map@2.0.3:
    resolution: {integrity: sha512-1Qed0/Hr2m+YqxnM09CjA2d/i6YZNfF6R2oRAOj36eUdS6qIV/huPJNSEpKbupewFs+ZsJlxsjjPbc0/afW6Lw==}
    engines: {node: '>= 0.4'}

  is-number-object@1.1.1:
    resolution: {integrity: sha512-lZhclumE1G6VYD8VHe35wFaIif+CTy5SJIi5+3y4psDgWu4wPDoBhF8NxUOinEc7pHgiTsT6MaBb92rKhhD+Xw==}
    engines: {node: '>= 0.4'}

  is-number@2.1.0:
    resolution: {integrity: sha512-QUzH43Gfb9+5yckcrSA0VBDwEtDUchrk4F6tfJZQuNzDJbEDB9cZNzSfXGQ1jqmdDY/kl41lUOWM9syA8z8jlg==}
    engines: {node: '>=0.10.0'}

  is-number@4.0.0:
    resolution: {integrity: sha512-rSklcAIlf1OmFdyAqbnWTLVelsQ58uvZ66S/ZyawjWqIviTWCjg2PzVGw8WUA+nNuPTqb4wgA+NszrJ+08LlgQ==}
    engines: {node: '>=0.10.0'}

  is-number@7.0.0:
    resolution: {integrity: sha512-41Cifkg6e8TylSpdtTpeLVMqvSBEVzTttHvERD741+pnZ8ANv0004MRL43QKPDlK9cGvNp6NZWZUBlbGXYxxng==}
    engines: {node: '>=0.12.0'}

  is-obj@3.0.0:
    resolution: {integrity: sha512-IlsXEHOjtKhpN8r/tRFj2nDyTmHvcfNeu/nrRIcXE17ROeatXchkojffa1SpdqW4cr/Fj6QkEf/Gn4zf6KKvEQ==}
    engines: {node: '>=12'}

  is-path-inside@3.0.3:
    resolution: {integrity: sha512-Fd4gABb+ycGAmKou8eMftCupSir5lRxqf4aD/vd0cD2qc4HL07OjCeuHMr8Ro4CoMaeCKDB0/ECBOVWjTwUvPQ==}
    engines: {node: '>=8'}

  is-plain-obj@3.0.0:
    resolution: {integrity: sha512-gwsOE28k+23GP1B6vFl1oVh/WOzmawBrKwo5Ev6wMKzPkaXaCDIQKzLnvsA42DRlbVTWorkgTKIviAKCWkfUwA==}
    engines: {node: '>=10'}

  is-plain-obj@4.1.0:
    resolution: {integrity: sha512-+Pgi+vMuUNkJyExiMBt5IlFoMyKnr5zhJ4Uspz58WOhBF5QoIZkFyNHIbBAtHwzVAgk5RtndVNsDRN61/mmDqg==}
    engines: {node: '>=12'}

  is-plain-object@2.0.4:
    resolution: {integrity: sha512-h5PpgXkWitc38BBMYawTYMWJHFZJVnBquFE57xFpjB8pJFiF6gZ+bU+WyI/yqXiFR5mdLsgYNaPe8uao6Uv9Og==}
    engines: {node: '>=0.10.0'}

  is-reference@3.0.3:
    resolution: {integrity: sha512-ixkJoqQvAP88E6wLydLGGqCJsrFUnqoH6HnaczB8XmDH1oaWU+xxdptvikTgaEhtZ53Ky6YXiBuUI2WXLMCwjw==}

  is-regex@1.2.1:
    resolution: {integrity: sha512-MjYsKHO5O7mCsmRGxWcLWheFqN9DJ/2TmngvjKXihe6efViPqc274+Fx/4fYj/r03+ESvBdTXK0V6tA3rgez1g==}
    engines: {node: '>= 0.4'}

  is-set@2.0.3:
    resolution: {integrity: sha512-iPAjerrse27/ygGLxw+EBR9agv9Y6uLeYVJMu+QNCoouJ1/1ri0mGrcWpfCqFZuzzx3WjtwxG098X+n4OuRkPg==}
    engines: {node: '>= 0.4'}

  is-shared-array-buffer@1.0.4:
    resolution: {integrity: sha512-ISWac8drv4ZGfwKl5slpHG9OwPNty4jOWPRIhBpxOoD+hqITiwuipOQ2bNthAzwA3B4fIjO4Nln74N0S9byq8A==}
    engines: {node: '>= 0.4'}

  is-ssh@1.4.1:
    resolution: {integrity: sha512-JNeu1wQsHjyHgn9NcWTaXq6zWSR6hqE0++zhfZlkFBbScNkyvxCdeV8sRkSBaeLKxmbpR21brail63ACNxJ0Tg==}

  is-stream@1.1.0:
    resolution: {integrity: sha512-uQPm8kcs47jx38atAcWTVxyltQYoPT68y9aWYdV6yWXSyW8mzSat0TL6CiWdZeCdF3KrAvpVtnHbTv4RN+rqdQ==}
    engines: {node: '>=0.10.0'}

  is-stream@3.0.0:
    resolution: {integrity: sha512-LnQR4bZ9IADDRSkvpqMGvt/tEJWclzklNgSw48V5EAaAeDd6qGvN8ei6k5p0tvxSR171VmGyHuTiAOfxAbr8kA==}
    engines: {node: ^12.20.0 || ^14.13.1 || >=16.0.0}

  is-string@1.1.1:
    resolution: {integrity: sha512-BtEeSsoaQjlSPBemMQIrY1MY0uM6vnS1g5fmufYOtnxLGUZM2178PKbhsk7Ffv58IX+ZtcvoGwccYsh0PglkAA==}
    engines: {node: '>= 0.4'}

  is-subdir@1.2.0:
    resolution: {integrity: sha512-2AT6j+gXe/1ueqbW6fLZJiIw3F8iXGJtt0yDrZaBhAZEG1raiTxKWU+IPqMCzQAXOUCKdA4UDMgacKH25XG2Cw==}
    engines: {node: '>=4'}

  is-symbol@1.1.1:
    resolution: {integrity: sha512-9gGx6GTtCQM73BgmHQXfDmLtfjjTUDSyoxTCbp5WtoixAhfgsDirWIcVQ/IHpvI5Vgd5i/J5F7B9cN/WlVbC/w==}
    engines: {node: '>= 0.4'}

  is-typed-array@1.1.15:
    resolution: {integrity: sha512-p3EcsicXjit7SaskXHs1hA91QxgTw46Fv6EFKKGS5DRFLD8yKnohjF3hxoju94b/OcMZoQukzpPpBE9uLVKzgQ==}
    engines: {node: '>= 0.4'}

  is-weakmap@2.0.2:
    resolution: {integrity: sha512-K5pXYOm9wqY1RgjpL3YTkF39tni1XajUIkawTLUo9EZEVUFga5gSQJF8nNS7ZwJQ02y+1YCNYcMh+HIf1ZqE+w==}
    engines: {node: '>= 0.4'}

  is-weakref@1.1.1:
    resolution: {integrity: sha512-6i9mGWSlqzNMEqpCp93KwRS1uUOodk2OJ6b+sq7ZPDSy2WuI5NFIxp/254TytR8ftefexkWn5xNiHUNpPOfSew==}
    engines: {node: '>= 0.4'}

  is-weakset@2.0.4:
    resolution: {integrity: sha512-mfcwb6IzQyOKTs84CQMrOwW4gQcaTOAWJ0zzJCl2WSPDrWk/OzDaImWFH3djXhb24g4eudZfLRozAvPGw4d9hQ==}
    engines: {node: '>= 0.4'}

  is-windows@1.0.2:
    resolution: {integrity: sha512-eXK1UInq2bPmjyX6e3VHIzMLobc4J94i4AWn+Hpq3OU5KkrRC96OAcR3PRJ/pGu6m8TRnBHP9dkXQVsT/COVIA==}
    engines: {node: '>=0.10.0'}

  isarray@1.0.0:
    resolution: {integrity: sha512-VLghIWNM6ELQzo7zwmcg0NmTVyWKYjvIeM83yjp0wRDTmUnrM678fQbcKBo6n2CJEF0szoG//ytg+TKla89ALQ==}

  isarray@2.0.5:
    resolution: {integrity: sha512-xHjhDr3cNBK0BzdUJSPXZntQUx/mwMS5Rw4A7lPJ90XGAO6ISP/ePDNuo0vhqOZU+UD5JoodwCAAoZQd3FeAKw==}

  isexe@2.0.0:
    resolution: {integrity: sha512-RHxMLp9lnKHGHRng9QFhRCMbYAcVpn69smSGcq3f36xjgVVWThj4qqLbTLlq7Ssj8B+fIQ1EuCEGI2lKsyQeIw==}

  iso-url@1.2.1:
    resolution: {integrity: sha512-9JPDgCN4B7QPkLtYAAOrEuAWvP9rWvR5offAr0/SeF046wIkglqH3VXgYYP6NcsKslH80UIVgmPqNe3j7tG2ng==}
    engines: {node: '>=12'}

  isobject@2.1.0:
    resolution: {integrity: sha512-+OUdGJlgjOBZDfxnDjYYG6zp487z0JGNQq3cYQYg5f5hKR+syHMsaztzGeml/4kGG55CSpKSpWTY+jYGgsHLgA==}
    engines: {node: '>=0.10.0'}

  isobject@3.0.1:
    resolution: {integrity: sha512-WhB9zCku7EGTj/HQQRz5aUQEUeoQZH2bWcltRErOpymJ4boYE6wL9Tbr23krRPSZ+C5zqNSrSw+Cc7sZZ4b7vg==}
    engines: {node: '>=0.10.0'}

  isomorphic-ws@4.0.1:
    resolution: {integrity: sha512-BhBvN2MBpWTaSHdWRb/bwdZJ1WaehQ2L1KngkCkfLUGF0mAWAT1sQUQacEmQ0jXkFw/czDXPNQSL5u2/Krsz1w==}
    peerDependencies:
      ws: '*'

  iterator.prototype@1.1.5:
    resolution: {integrity: sha512-H0dkQoCa3b2VEeKQBOxFph+JAbcrQdE7KC0UkqwpLmv2EC4P41QXP+rqo9wYodACiG5/WM5s9oDApTU8utwj9g==}
    engines: {node: '>= 0.4'}

  jackspeak@2.3.6:
    resolution: {integrity: sha512-N3yCS/NegsOBokc8GAdM8UcmfsKiSS8cipheD/nivzr700H+nsMOxJjQnvwOcRYVuFkdH0wGUvW2WbXGmrZGbQ==}
    engines: {node: '>=14'}

  jackspeak@3.4.3:
    resolution: {integrity: sha512-OGlZQpz2yfahA/Rd1Y8Cd9SIEsqvXkLVoSw/cgwhnhFMDbsQFeZYoJJ7bIZBS9BcamUW96asq/npPWugM+RQBw==}

  jju@1.4.0:
    resolution: {integrity: sha512-8wb9Yw966OSxApiCt0K3yNJL8pnNeIv+OEq2YMidz4FKP6nonSRoOXc80iXY4JaN2FC11B9qsNmDsm+ZOfMROA==}

  joycon@3.1.1:
    resolution: {integrity: sha512-34wB/Y7MW7bzjKRjUKTa46I2Z7eV62Rkhva+KkopW7Qvv/OSWBqvkSY7vusOPrNuZcUG3tApvdVgNB8POj3SPw==}
    engines: {node: '>=10'}

  js-tokens@4.0.0:
    resolution: {integrity: sha512-RdJUflcE3cUzKiMqQgsCu06FPu9UdIJO0beYbPhHN4k6apgJtifcoCtT9bcxOpYBtpD2kCM6Sbzg4CausW/PKQ==}

  js-tokens@9.0.1:
    resolution: {integrity: sha512-mxa9E9ITFOt0ban3j6L5MpjwegGz6lBQmM1IJkWeBZGcMxto50+eWdjC/52xDbS2vy0k7vIMK0Fe2wfL9OQSpQ==}

  js-yaml@3.14.1:
    resolution: {integrity: sha512-okMH7OXXJ7YrN9Ok3/SXrnu4iX9yOk+25nqX4imS2npuvTYDmo/QEZoqwZkYaIDk3jVvBOTOIEgEhaLOynBS9g==}
    hasBin: true

  js-yaml@4.1.0:
    resolution: {integrity: sha512-wpxZs9NoxZaJESJGIZTyDEaYpl0FKSA+FB9aJiyemKhMwkxQg63h4T1KJgUGHpTqPDNRcmmYLugrRjJlBtWvRA==}
    hasBin: true

  jsbn@1.1.0:
    resolution: {integrity: sha512-4bYVV3aAMtDTTu4+xsDYa6sy9GyJ69/amsu9sYF2zqjiEoZA5xJi3BrfX3uY+/IekIu7MwdObdbDWpoZdBv3/A==}

  jsesc@0.5.0:
    resolution: {integrity: sha512-uZz5UnB7u4T9LvwmFqXii7pZSouaRPorGs5who1Ip7VO0wxanFvBL7GkM6dTHlgX+jhBApRetaWpnDabOeTcnA==}
    hasBin: true

  jsesc@3.1.0:
    resolution: {integrity: sha512-/sM3dO2FOzXjKQhJuo0Q173wf2KOo8t4I8vHy6lF9poUp7bKT0/NHE8fPX23PwfhnykfqnC2xRxOnVw5XuGIaA==}
    engines: {node: '>=6'}
    hasBin: true

  json-buffer@3.0.1:
    resolution: {integrity: sha512-4bV5BfR2mqfQTJm+V5tPPdf+ZpuhiIvTuAB5g8kcrXOZpTT/QwwVRWBywX1ozr6lEuPdbHxwaJlm9G6mI2sfSQ==}

  json-parse-even-better-errors@2.3.1:
    resolution: {integrity: sha512-xyFwyhro/JEof6Ghe2iz2NcXoj2sloNsWr/XsERDK/oiPCfaNhl5ONfp+jQdAZRQQ0IJWNzH9zIZF7li91kh2w==}

  json-schema-traverse@0.4.1:
    resolution: {integrity: sha512-xbbCH5dCYU5T8LcEhhuh7HJ88HXuW3qsI3Y0zOZFKfZEHcpWiHU/Jxzk629Brsab/mMiHQti9wMP+845RPe3Vg==}

  json-schema-traverse@1.0.0:
    resolution: {integrity: sha512-NM8/P9n3XjXhIZn1lLhkFaACTOURQXjWhV4BA/RnOv8xvgqtqpAX9IO4mRQxSx1Rlo4tqzeqb0sOlruaOy3dug==}

  json-stable-stringify-without-jsonify@1.0.1:
    resolution: {integrity: sha512-Bdboy+l7tA3OGW6FjyFHWkP5LuByj1Tk33Ljyq0axyzdk9//JSi2u3fP1QSmd1KNwq6VOKYGlAu87CisVir6Pw==}

  json5@1.0.2:
    resolution: {integrity: sha512-g1MWMLBiz8FKi1e4w0UyVL3w+iJceWAFBAaBnnGKOpNa5f8TLktkbre1+s6oICydWAm+HRUGTmI+//xv2hvXYA==}
    hasBin: true

  json5@2.2.3:
    resolution: {integrity: sha512-XmOWe7eyHYH14cLdVPoyg+GOH3rYX++KpzrylJwSW98t3Nk+U8XOl8FWKOgwtzdb8lXGf6zYwDUzeHMWfxasyg==}
    engines: {node: '>=6'}
    hasBin: true

  jsonc-parser@3.3.1:
    resolution: {integrity: sha512-HUgH65KyejrUFPvHFPbqOY0rsFip3Bo5wb4ngvdi1EpCYWUQDC5V+Y7mZws+DLkr4M//zQJoanu1SP+87Dv1oQ==}

  jsonfile@4.0.0:
    resolution: {integrity: sha512-m6F1R3z8jjlf2imQHS2Qez5sjKWQzbuuhuJ/FKYFRZvPE3PuHcSMVZzfsLhGVOkfd20obL5SWEBew5ShlquNxg==}

  jsonfile@6.1.0:
    resolution: {integrity: sha512-5dgndWOriYSm5cnYaJNhalLNDKOqFwyDB/rr1E9ZsGciGvKPs8R2xYGCacuf3z6K1YKDz182fd+fY3cn3pMqXQ==}

  jsx-ast-utils@3.3.5:
    resolution: {integrity: sha512-ZZow9HBI5O6EPgSJLUb8n2NKgmVWTwCvHGwFuJlMjvLFqlGG6pjirPhtdsseaLZjSibD8eegzmYpUZwoIlj2cQ==}
    engines: {node: '>=4.0'}

  katex@0.16.21:
    resolution: {integrity: sha512-XvqR7FgOHtWupfMiigNzmh+MgUVmDGU2kXZm899ZkPfcuoPuFxyHmXsgATDpFZDAXCI8tvinaVcDo8PIIJSo4A==}
    hasBin: true

  keyv@4.5.4:
    resolution: {integrity: sha512-oxVHkHR/EJf2CNXnWxRLW6mg7JyCCUcG0DtEGmL2ctUo1PNTin1PUil+r/+4r5MpVgC/fn1kjsx7mjSujKqIpw==}

  khroma@2.1.0:
    resolution: {integrity: sha512-Ls993zuzfayK269Svk9hzpeGUKob/sIgZzyHYdjQoAdQetRKpOLj+k/QQQ/6Qi0Yz65mlROrfd+Ev+1+7dz9Kw==}

  kind-of@3.2.2:
    resolution: {integrity: sha512-NOW9QQXMoZGg/oqnVNoNTTIFEIid1627WCffUBJEdMxYApq7mNE7CpzucIPc+ZQg25Phej7IJSmX3hO+oblOtQ==}
    engines: {node: '>=0.10.0'}

  kind-of@5.1.0:
    resolution: {integrity: sha512-NGEErnH6F2vUuXDh+OlbcKW7/wOcfdRHaZ7VWtqCztfHri/++YKmP51OdWeGPuqCOba6kk2OTe5d02VmTB80Pw==}
    engines: {node: '>=0.10.0'}

  kind-of@6.0.3:
    resolution: {integrity: sha512-dcS1ul+9tmeD95T+x28/ehLgd9mENa3LsvDTtzm3vyBEO7RPptvAD+t44WVXaUjTBRcrpFeFlC8WCruUR456hw==}
    engines: {node: '>=0.10.0'}

  kleur@4.1.5:
    resolution: {integrity: sha512-o+NO+8WrRiQEE4/7nwRJhN1HWpVmJm511pBHUxPLtp0BUISzlBplORYSmTclCnJvQq2tKu/sgl3xVpkc7ZWuQQ==}
    engines: {node: '>=6'}

  language-subtag-registry@0.3.23:
    resolution: {integrity: sha512-0K65Lea881pHotoGEa5gDlMxt3pctLi2RplBb7Ezh4rRdLEOtgi7n4EwK9lamnUCkKBqaeKRVebTq6BAxSkpXQ==}

  language-tags@1.0.9:
    resolution: {integrity: sha512-MbjN408fEndfiQXbFQ1vnd+1NoLDsnQW41410oQBXiyXDMYH5z505juWa4KUE1LqxRC7DgOgZDbKLxHIwm27hA==}
    engines: {node: '>=0.10'}

  layout-base@1.0.2:
    resolution: {integrity: sha512-8h2oVEZNktL4BH2JCOI90iD1yXwL6iNW7KcCKT2QZgQJR2vbqDsldCTPRU9NifTCqHZci57XvQQ15YTu+sTYPg==}

  lazy-cache@2.0.2:
    resolution: {integrity: sha512-7vp2Acd2+Kz4XkzxGxaB1FWOi8KjWIWsgdfD5MCb86DWvlLqhRPM+d6Pro3iNEL5VT9mstz5hKAlcd+QR6H3aA==}
    engines: {node: '>=0.10.0'}

  levn@0.4.1:
    resolution: {integrity: sha512-+bT2uH4E5LGE7h/n3evcS/sQlJXCpIp6ym8OWJ5eV6+67Dsql/LaaT7qJBAt2rzfoa/5QBGBhxDix1dMt2kQKQ==}
    engines: {node: '>= 0.8.0'}

  libsodium-sumo@0.7.15:
    resolution: {integrity: sha512-5tPmqPmq8T8Nikpm1Nqj0hBHvsLFCXvdhBFV7SGOitQPZAA6jso8XoL0r4L7vmfKXr486fiQInvErHtEvizFMw==}

  libsodium-wrappers-sumo@0.7.15:
    resolution: {integrity: sha512-aSWY8wKDZh5TC7rMvEdTHoyppVq/1dTSAeAR7H6pzd6QRT3vQWcT5pGwCotLcpPEOLXX6VvqihSPkpEhYAjANA==}

  lilconfig@3.1.3:
    resolution: {integrity: sha512-/vlFKAoH5Cgt3Ie+JLhRbwOsCQePABiU3tJ1egGvyQ+33R/vcwM2Zl2QR/LzjsBeItPt3oSVXapn+m4nQDvpzw==}
    engines: {node: '>=14'}

  lines-and-columns@1.2.4:
    resolution: {integrity: sha512-7ylylesZQ/PV29jhEDl3Ufjo6ZX7gCqJr5F7PKrqc93v7fzSymt1BpwEU8nAUXs8qzzvqhbjhK5QZg6Mt/HkBg==}

  list-item@1.1.1:
    resolution: {integrity: sha512-S3D0WZ4J6hyM8o5SNKWaMYB1ALSacPZ2nHGEuCjmHZ+dc03gFeNZoNDcqfcnO4vDhTZmNrqrpYZCdXsRh22bzw==}
    engines: {node: '>=0.10.0'}

  load-tsconfig@0.2.5:
    resolution: {integrity: sha512-IXO6OCs9yg8tMKzfPZ1YmheJbZCiEsnBdcB03l0OcfK9prKnJb96siuHCr5Fl37/yo9DnKU+TLpxzTUspw9shg==}
    engines: {node: ^12.20.0 || ^14.13.1 || >=16.0.0}

  local-pkg@0.5.1:
    resolution: {integrity: sha512-9rrA30MRRP3gBD3HTGnC6cDFpaE1kVDWxWgqWJUN0RvDNAo+Nz/9GxB+nHOH0ifbVFy0hSA1V6vFDvnx54lTEQ==}
    engines: {node: '>=14'}

  locate-path@5.0.0:
    resolution: {integrity: sha512-t7hw9pI+WvuwNJXwk5zVHpyhIqzg2qTlklJOf0mVxGSbe3Fp2VieZcduNYjaLDoy6p9uGpQEGWG87WpMKlNq8g==}
    engines: {node: '>=8'}

  locate-path@6.0.0:
    resolution: {integrity: sha512-iPZK6eYjbxRu3uB4/WZ3EsEIMJFMqAoopl3R+zuq0UjcAm/MO6KCweDgPfP3elTztoKP3KtnVHxTn2NHBSDVUw==}
    engines: {node: '>=10'}

  lodash-es@4.17.21:
    resolution: {integrity: sha512-mKnC+QJ9pWVzv+C4/U3rRsHapFfHvQFoFB92e52xeyGMcX6/OlIl78je1u8vePzYZSkkogMPJ2yjxxsb89cxyw==}

  lodash._reinterpolate@3.0.0:
    resolution: {integrity: sha512-xYHt68QRoYGjeeM/XOE1uJtvXQAgvszfBhjV4yvsQH0u2i9I6cI6c6/eG4Hh3UAOVn0y/xAXwmTzEay49Q//HA==}

  lodash.get@4.4.2:
    resolution: {integrity: sha512-z+Uw/vLuy6gQe8cfaFWD7p0wVv8fJl3mbzXh33RS+0oW2wvUqiRXiQ69gLWSLpgB5/6sU+r6BlQR0MBILadqTQ==}
    deprecated: This package is deprecated. Use the optional chaining (?.) operator instead.

  lodash.merge@4.6.2:
    resolution: {integrity: sha512-0KpjqXRVvrYyCsX1swR/XTK0va6VQkQM6MNo7PqW77ByjAhoARA8EfrP1N4+KlKj8YS0ZUCtRT/YUuhyYDujIQ==}

  lodash.sortby@4.7.0:
    resolution: {integrity: sha512-HDWXG8isMntAyRF5vZ7xKuEvOhT4AhlRt/3czTSjvGUxjYCBVRQY48ViDHyfYz9VIoBkW4TMGQNapx+l3RUwdA==}

  lodash.startcase@4.4.0:
    resolution: {integrity: sha512-+WKqsK294HMSc2jEbNgpHpd0JfIBhp7rEV4aqXWqFr6AlXov+SlcgB1Fv01y2kGe3Gc8nMW7VA0SrGuSkRfIEg==}

  lodash.template@4.5.0:
    resolution: {integrity: sha512-84vYFxIkmidUiFxidA/KjjH9pAycqW+h980j7Fuz5qxRtO9pgB7MDFTdys1N7A5mcucRiDyEq4fusljItR1T/A==}
    deprecated: This package is deprecated. Use https://socket.dev/npm/package/eta instead.

  lodash.templatesettings@4.2.0:
    resolution: {integrity: sha512-stgLz+i3Aa9mZgnjr/O+v9ruKZsPsndy7qPZOchbqk2cnTU1ZaldKK+v7m54WoKIyxiuMZTKT2H81F8BeAc3ZQ==}

  lodash@4.17.21:
    resolution: {integrity: sha512-v2kDEe57lecTulaDIuNTPy3Ry4gLGJ6Z1O3vE1krgXZNrsQ+LFTGHVxVjcXPs17LhbZVGedAJv8XZ1tvj5FvSg==}

  longest-streak@3.1.0:
    resolution: {integrity: sha512-9Ri+o0JYgehTaVBBDoMqIl8GXtbWg711O3srftcHhZ0dqnETqLaoIK0x17fUw9rFSlK/0NlsKe0Ahhyl5pXE2g==}

  loose-envify@1.4.0:
    resolution: {integrity: sha512-lyuxPGr/Wfhrlem2CL/UcnUc1zcqKAImBDzukY7Y5F/yQiNdko6+fRLevlw1HgMySw7f611UIY408EtxRSoK3Q==}
    hasBin: true

  loupe@2.3.7:
    resolution: {integrity: sha512-zSMINGVYkdpYSOBmLi0D1Uo7JU9nVdQKrHxC8eYlV+9YKK9WePqAlL7lSlorG/U2Fw1w0hTBmaa/jrQ3UbPHtA==}

  loupe@3.1.3:
    resolution: {integrity: sha512-kkIp7XSkP78ZxJEsSxW3712C6teJVoeHHwgo9zJ380de7IYyJ2ISlxojcH2pC5OFLewESmnRi/+XCDIEEVyoug==}

  lru-cache@10.4.3:
    resolution: {integrity: sha512-JNAzZcXrCt42VGLuYz0zfAzDfAvJWW6AfYlDBQyDV5DClI2m5sAmK+OIO7s59XfsRsWHp02jAJrRadPRGTt6SQ==}

  lru-cache@4.1.5:
    resolution: {integrity: sha512-sWZlbEP2OsHNkXrMl5GYk/jKk70MBng6UU4YI/qGDYbgf6YbP4EvmqISbXCoJiRKs+1bSpFHVgQxvJ17F2li5g==}

  lru-cache@5.1.1:
    resolution: {integrity: sha512-KpNARQA3Iwv+jTA0utUVVbrh+Jlrr1Fv0e56GGzAFOXN7dk/FviaDW8LHmK52DlcH4WP2n6gI8vN1aesBFgo9w==}

  lru-cache@6.0.0:
    resolution: {integrity: sha512-Jo6dJ04CmSjuznwJSS3pUeWmd/H0ffTlkXXgwZi+eq1UCmqQwCh+eLsYOYCwY991i2Fah4h1BEMCx4qThGbsiA==}
    engines: {node: '>=10'}

  magic-string@0.30.17:
    resolution: {integrity: sha512-sNPKHvyjVf7gyjwS4xGTaW/mCnF8wnjtifKBEhxfZ7E/S8tQ0rssrwGNn6q8JH/ohItJfSQp9mBtQYuTlH5QnA==}

  markdown-extensions@1.1.1:
    resolution: {integrity: sha512-WWC0ZuMzCyDHYCasEGs4IPvLyTGftYwh6wIEOULOF0HXcqZlhwRzrK0w2VUlxWA98xnvb/jszw4ZSkJ6ADpM6Q==}
    engines: {node: '>=0.10.0'}

  markdown-link@0.1.1:
    resolution: {integrity: sha512-TurLymbyLyo+kAUUAV9ggR9EPcDjP/ctlv9QAFiqUH7c+t6FlsbivPo9OKTU8xdOx9oNd2drW/Fi5RRElQbUqA==}
    engines: {node: '>=0.10.0'}

  markdown-table@3.0.4:
    resolution: {integrity: sha512-wiYz4+JrLyb/DqW2hkFJxP7Vd7JuTDm77fvbM8VfEQdmSMqcImWeeRbHwZjBjIFki/VaMK2BhFi7oUUZeM5bqw==}

  match-sorter@6.3.4:
    resolution: {integrity: sha512-jfZW7cWS5y/1xswZo8VBOdudUiSd9nifYRWphc9M5D/ee4w4AoXLgBEdRbgVaxbMuagBPeUC5y2Hi8DO6o9aDg==}

  math-intrinsics@1.1.0:
    resolution: {integrity: sha512-/IXtbwEk5HTPyEwyKX6hGkYXxM9nbj64B+ilVJnC/R6B0pH5G4V3b0pVbL7DBj4tkhBAppbQUlf6F6Xl9LHu1g==}
    engines: {node: '>= 0.4'}

  math-random@1.0.4:
    resolution: {integrity: sha512-rUxjysqif/BZQH2yhd5Aaq7vXMSx9NdEsQcyA07uEzIvxgI7zIr33gGsh+RU0/XjmQpCW7RsVof1vlkvQVCK5A==}

  md5.js@1.3.5:
    resolution: {integrity: sha512-xitP+WxNPcTTOgnTJcrhM0xvdPepipPSf3I8EIpGKeFLjt3PlJLIDG3u8EX53ZIubkb+5U2+3rELYpEhHhzdkg==}

  mdast-util-definitions@5.1.2:
    resolution: {integrity: sha512-8SVPMuHqlPME/z3gqVwWY4zVXn8lqKv/pAhC57FuJ40ImXyBpmO5ukh98zB2v7Blql2FiHjHv9LVztSIqjY+MA==}

  mdast-util-find-and-replace@2.2.2:
    resolution: {integrity: sha512-MTtdFRz/eMDHXzeK6W3dO7mXUlF82Gom4y0oOgvHhh/HXZAGvIQDUvQ0SuUx+j2tv44b8xTHOm8K/9OoRFnXKw==}

  mdast-util-from-markdown@1.3.1:
    resolution: {integrity: sha512-4xTO/M8c82qBcnQc1tgpNtubGUW/Y1tBQ1B0i5CtSoelOLKFYlElIr3bvgREYYO5iRqbMY1YuqZng0GVOI8Qww==}

  mdast-util-gfm-autolink-literal@1.0.3:
    resolution: {integrity: sha512-My8KJ57FYEy2W2LyNom4n3E7hKTuQk/0SES0u16tjA9Z3oFkF4RrC/hPAPgjlSpezsOvI8ObcXcElo92wn5IGA==}

  mdast-util-gfm-footnote@1.0.2:
    resolution: {integrity: sha512-56D19KOGbE00uKVj3sgIykpwKL179QsVFwx/DCW0u/0+URsryacI4MAdNJl0dh+u2PSsD9FtxPFbHCzJ78qJFQ==}

  mdast-util-gfm-strikethrough@1.0.3:
    resolution: {integrity: sha512-DAPhYzTYrRcXdMjUtUjKvW9z/FNAMTdU0ORyMcbmkwYNbKocDpdk+PX1L1dQgOID/+vVs1uBQ7ElrBQfZ0cuiQ==}

  mdast-util-gfm-table@1.0.7:
    resolution: {integrity: sha512-jjcpmNnQvrmN5Vx7y7lEc2iIOEytYv7rTvu+MeyAsSHTASGCCRA79Igg2uKssgOs1i1po8s3plW0sTu1wkkLGg==}

  mdast-util-gfm-task-list-item@1.0.2:
    resolution: {integrity: sha512-PFTA1gzfp1B1UaiJVyhJZA1rm0+Tzn690frc/L8vNX1Jop4STZgOE6bxUhnzdVSB+vm2GU1tIsuQcA9bxTQpMQ==}

  mdast-util-gfm@2.0.2:
    resolution: {integrity: sha512-qvZ608nBppZ4icQlhQQIAdc6S3Ffj9RGmzwUKUWuEICFnd1LVkN3EktF7ZHAgfcEdvZB5owU9tQgt99e2TlLjg==}

  mdast-util-math@2.0.2:
    resolution: {integrity: sha512-8gmkKVp9v6+Tgjtq6SYx9kGPpTf6FVYRa53/DLh479aldR9AyP48qeVOgNZ5X7QUK7nOy4yw7vg6mbiGcs9jWQ==}

  mdast-util-mdx-expression@1.3.2:
    resolution: {integrity: sha512-xIPmR5ReJDu/DHH1OoIT1HkuybIfRGYRywC+gJtI7qHjCJp/M9jrmBEJW22O8lskDWm562BX2W8TiAwRTb0rKA==}

  mdast-util-mdx-jsx@2.1.4:
    resolution: {integrity: sha512-DtMn9CmVhVzZx3f+optVDF8yFgQVt7FghCRNdlIaS3X5Bnym3hZwPbg/XW86vdpKjlc1PVj26SpnLGeJBXD3JA==}

  mdast-util-mdx@2.0.1:
    resolution: {integrity: sha512-38w5y+r8nyKlGvNjSEqWrhG0w5PmnRA+wnBvm+ulYCct7nsGYhFVb0lljS9bQav4psDAS1eGkP2LMVcZBi/aqw==}

  mdast-util-mdxjs-esm@1.3.1:
    resolution: {integrity: sha512-SXqglS0HrEvSdUEfoXFtcg7DRl7S2cwOXc7jkuusG472Mmjag34DUDeOJUZtl+BVnyeO1frIgVpHlNRWc2gk/w==}

  mdast-util-phrasing@3.0.1:
    resolution: {integrity: sha512-WmI1gTXUBJo4/ZmSk79Wcb2HcjPJBzM1nlI/OUWA8yk2X9ik3ffNbBGsU+09BFmXaL1IBb9fiuvq6/KMiNycSg==}

  mdast-util-to-hast@12.3.0:
    resolution: {integrity: sha512-pits93r8PhnIoU4Vy9bjW39M2jJ6/tdHyja9rrot9uujkN7UTU9SDnE6WNJz/IGyQk3XHX6yNNtrBH6cQzm8Hw==}

  mdast-util-to-hast@13.2.0:
    resolution: {integrity: sha512-QGYKEuUsYT9ykKBCMOEDLsU5JRObWQusAolFMeko/tYPufNkRffBAQjIE+99jbA87xv6FgmjLtwjh9wBWajwAA==}

  mdast-util-to-markdown@1.5.0:
    resolution: {integrity: sha512-bbv7TPv/WC49thZPg3jXuqzuvI45IL2EVAr/KxF0BSdHsU0ceFHOmwQn6evxAh1GaoK/6GQ1wp4R4oW2+LFL/A==}

  mdast-util-to-string@3.2.0:
    resolution: {integrity: sha512-V4Zn/ncyN1QNSqSBxTrMOLpjr+IKdHl2v3KVLoWmDPscP4r9GcCi71gjgvUV1SFSKh92AjAG4peFuBl2/YgCJg==}

  merge-stream@2.0.0:
    resolution: {integrity: sha512-abv/qOcuPfk3URPfDzmZU1LKmuw8kT+0nIHvKrKgFrwifol/doWcdA4ZqsWQ8ENrFKkd67Mfpo/LovbIUsbt3w==}

  merge2@1.4.1:
    resolution: {integrity: sha512-8q7VEgMJW4J8tcfVPy8g09NcQwZdbwFEqhe/WZkoIzjn/3TGDwtOCYtXGxA3O8tPzpczCCDgv+P2P5y00ZJOOg==}
    engines: {node: '>= 8'}

  mermaid@10.9.3:
    resolution: {integrity: sha512-V80X1isSEvAewIL3xhmz/rVmc27CVljcsbWxkxlWJWY/1kQa4XOABqpDl2qQLGKzpKm6WbTfUEKImBlUfFYArw==}

  micromark-core-commonmark@1.1.0:
    resolution: {integrity: sha512-BgHO1aRbolh2hcrzL2d1La37V0Aoz73ymF8rAcKnohLy93titmv62E0gP8Hrx9PKcKrqCZ1BbLGbP3bEhoXYlw==}

  micromark-extension-gfm-autolink-literal@1.0.5:
    resolution: {integrity: sha512-z3wJSLrDf8kRDOh2qBtoTRD53vJ+CWIyo7uyZuxf/JAbNJjiHsOpG1y5wxk8drtv3ETAHutCu6N3thkOOgueWg==}

  micromark-extension-gfm-footnote@1.1.2:
    resolution: {integrity: sha512-Yxn7z7SxgyGWRNa4wzf8AhYYWNrwl5q1Z8ii+CSTTIqVkmGZF1CElX2JI8g5yGoM3GAman9/PVCUFUSJ0kB/8Q==}

  micromark-extension-gfm-strikethrough@1.0.7:
    resolution: {integrity: sha512-sX0FawVE1o3abGk3vRjOH50L5TTLr3b5XMqnP9YDRb34M0v5OoZhG+OHFz1OffZ9dlwgpTBKaT4XW/AsUVnSDw==}

  micromark-extension-gfm-table@1.0.7:
    resolution: {integrity: sha512-3ZORTHtcSnMQEKtAOsBQ9/oHp9096pI/UvdPtN7ehKvrmZZ2+bbWhi0ln+I9drmwXMt5boocn6OlwQzNXeVeqw==}

  micromark-extension-gfm-tagfilter@1.0.2:
    resolution: {integrity: sha512-5XWB9GbAUSHTn8VPU8/1DBXMuKYT5uOgEjJb8gN3mW0PNW5OPHpSdojoqf+iq1xo7vWzw/P8bAHY0n6ijpXF7g==}

  micromark-extension-gfm-task-list-item@1.0.5:
    resolution: {integrity: sha512-RMFXl2uQ0pNQy6Lun2YBYT9g9INXtWJULgbt01D/x8/6yJ2qpKyzdZD3pi6UIkzF++Da49xAelVKUeUMqd5eIQ==}

  micromark-extension-gfm@2.0.3:
    resolution: {integrity: sha512-vb9OoHqrhCmbRidQv/2+Bc6pkP0FrtlhurxZofvOEy5o8RtuuvTq+RQ1Vw5ZDNrVraQZu3HixESqbG+0iKk/MQ==}

  micromark-extension-math@2.1.2:
    resolution: {integrity: sha512-es0CcOV89VNS9wFmyn+wyFTKweXGW4CEvdaAca6SWRWPyYCbBisnjaHLjWO4Nszuiud84jCpkHsqAJoa768Pvg==}

  micromark-extension-mdx-expression@1.0.8:
    resolution: {integrity: sha512-zZpeQtc5wfWKdzDsHRBY003H2Smg+PUi2REhqgIhdzAa5xonhP03FcXxqFSerFiNUr5AWmHpaNPQTBVOS4lrXw==}

  micromark-extension-mdx-jsx@1.0.5:
    resolution: {integrity: sha512-gPH+9ZdmDflbu19Xkb8+gheqEDqkSpdCEubQyxuz/Hn8DOXiXvrXeikOoBA71+e8Pfi0/UYmU3wW3H58kr7akA==}

  micromark-extension-mdx-md@1.0.1:
    resolution: {integrity: sha512-7MSuj2S7xjOQXAjjkbjBsHkMtb+mDGVW6uI2dBL9snOBCbZmoNgDAeZ0nSn9j3T42UE/g2xVNMn18PJxZvkBEA==}

  micromark-extension-mdxjs-esm@1.0.5:
    resolution: {integrity: sha512-xNRBw4aoURcyz/S69B19WnZAkWJMxHMT5hE36GtDAyhoyn/8TuAeqjFJQlwk+MKQsUD7b3l7kFX+vlfVWgcX1w==}

  micromark-extension-mdxjs@1.0.1:
    resolution: {integrity: sha512-7YA7hF6i5eKOfFUzZ+0z6avRG52GpWR8DL+kN47y3f2KhxbBZMhmxe7auOeaTBrW2DenbbZTf1ea9tA2hDpC2Q==}

  micromark-factory-destination@1.1.0:
    resolution: {integrity: sha512-XaNDROBgx9SgSChd69pjiGKbV+nfHGDPVYFs5dOoDd7ZnMAE+Cuu91BCpsY8RT2NP9vo/B8pds2VQNCLiu0zhg==}

  micromark-factory-label@1.1.0:
    resolution: {integrity: sha512-OLtyez4vZo/1NjxGhcpDSbHQ+m0IIGnT8BoPamh+7jVlzLJBH98zzuCoUeMxvM6WsNeh8wx8cKvqLiPHEACn0w==}

  micromark-factory-mdx-expression@1.0.9:
    resolution: {integrity: sha512-jGIWzSmNfdnkJq05c7b0+Wv0Kfz3NJ3N4cBjnbO4zjXIlxJr+f8lk+5ZmwFvqdAbUy2q6B5rCY//g0QAAaXDWA==}

  micromark-factory-space@1.1.0:
    resolution: {integrity: sha512-cRzEj7c0OL4Mw2v6nwzttyOZe8XY/Z8G0rzmWQZTBi/jjwyw/U4uqKtUORXQrR5bAZZnbTI/feRV/R7hc4jQYQ==}

  micromark-factory-title@1.1.0:
    resolution: {integrity: sha512-J7n9R3vMmgjDOCY8NPw55jiyaQnH5kBdV2/UXCtZIpnHH3P6nHUKaH7XXEYuWwx/xUJcawa8plLBEjMPU24HzQ==}

  micromark-factory-whitespace@1.1.0:
    resolution: {integrity: sha512-v2WlmiymVSp5oMg+1Q0N1Lxmt6pMhIHD457whWM7/GUlEks1hI9xj5w3zbc4uuMKXGisksZk8DzP2UyGbGqNsQ==}

  micromark-util-character@1.2.0:
    resolution: {integrity: sha512-lXraTwcX3yH/vMDaFWCQJP1uIszLVebzUa3ZHdrgxr7KEU/9mL4mVgCpGbyhvNLNlauROiNUq7WN5u7ndbY6xg==}

  micromark-util-character@2.1.1:
    resolution: {integrity: sha512-wv8tdUTJ3thSFFFJKtpYKOYiGP2+v96Hvk4Tu8KpCAsTMs6yi+nVmGh1syvSCsaxz45J6Jbw+9DD6g97+NV67Q==}

  micromark-util-chunked@1.1.0:
    resolution: {integrity: sha512-Ye01HXpkZPNcV6FiyoW2fGZDUw4Yc7vT0E9Sad83+bEDiCJ1uXu0S3mr8WLpsz3HaG3x2q0HM6CTuPdcZcluFQ==}

  micromark-util-classify-character@1.1.0:
    resolution: {integrity: sha512-SL0wLxtKSnklKSUplok1WQFoGhUdWYKggKUiqhX+Swala+BtptGCu5iPRc+xvzJ4PXE/hwM3FNXsfEVgoZsWbw==}

  micromark-util-combine-extensions@1.1.0:
    resolution: {integrity: sha512-Q20sp4mfNf9yEqDL50WwuWZHUrCO4fEyeDCnMGmG5Pr0Cz15Uo7KBs6jq+dq0EgX4DPwwrh9m0X+zPV1ypFvUA==}

  micromark-util-decode-numeric-character-reference@1.1.0:
    resolution: {integrity: sha512-m9V0ExGv0jB1OT21mrWcuf4QhP46pH1KkfWy9ZEezqHKAxkj4mPCy3nIH1rkbdMlChLHX531eOrymlwyZIf2iw==}

  micromark-util-decode-string@1.1.0:
    resolution: {integrity: sha512-YphLGCK8gM1tG1bd54azwyrQRjCFcmgj2S2GoJDNnh4vYtnL38JS8M4gpxzOPNyHdNEpheyWXCTnnTDY3N+NVQ==}

  micromark-util-encode@1.1.0:
    resolution: {integrity: sha512-EuEzTWSTAj9PA5GOAs992GzNh2dGQO52UvAbtSOMvXTxv3Criqb6IOzJUBCmEqrrXSblJIJBbFFv6zPxpreiJw==}

  micromark-util-encode@2.0.1:
    resolution: {integrity: sha512-c3cVx2y4KqUnwopcO9b/SCdo2O67LwJJ/UyqGfbigahfegL9myoEFoDYZgkT7f36T0bLrM9hZTAaAyH+PCAXjw==}

  micromark-util-events-to-acorn@1.2.3:
    resolution: {integrity: sha512-ij4X7Wuc4fED6UoLWkmo0xJQhsktfNh1J0m8g4PbIMPlx+ek/4YdW5mvbye8z/aZvAPUoxgXHrwVlXAPKMRp1w==}

  micromark-util-html-tag-name@1.2.0:
    resolution: {integrity: sha512-VTQzcuQgFUD7yYztuQFKXT49KghjtETQ+Wv/zUjGSGBioZnkA4P1XXZPT1FHeJA6RwRXSF47yvJ1tsJdoxwO+Q==}

  micromark-util-normalize-identifier@1.1.0:
    resolution: {integrity: sha512-N+w5vhqrBihhjdpM8+5Xsxy71QWqGn7HYNUvch71iV2PM7+E3uWGox1Qp90loa1ephtCxG2ftRV/Conitc6P2Q==}

  micromark-util-resolve-all@1.1.0:
    resolution: {integrity: sha512-b/G6BTMSg+bX+xVCshPTPyAu2tmA0E4X98NSR7eIbeC6ycCqCeE7wjfDIgzEbkzdEVJXRtOG4FbEm/uGbCRouA==}

  micromark-util-sanitize-uri@1.2.0:
    resolution: {integrity: sha512-QO4GXv0XZfWey4pYFndLUKEAktKkG5kZTdUNaTAkzbuJxn2tNBOr+QtxR2XpWaMhbImT2dPzyLrPXLlPhph34A==}

  micromark-util-sanitize-uri@2.0.1:
    resolution: {integrity: sha512-9N9IomZ/YuGGZZmQec1MbgxtlgougxTodVwDzzEouPKo3qFWvymFHWcnDi2vzV1ff6kas9ucW+o3yzJK9YB1AQ==}

  micromark-util-subtokenize@1.1.0:
    resolution: {integrity: sha512-kUQHyzRoxvZO2PuLzMt2P/dwVsTiivCK8icYTeR+3WgbuPqfHgPPy7nFKbeqRivBvn/3N3GBiNC+JRTMSxEC7A==}

  micromark-util-symbol@1.1.0:
    resolution: {integrity: sha512-uEjpEYY6KMs1g7QfJ2eX1SQEV+ZT4rUD3UcF6l57acZvLNK7PBZL+ty82Z1qhK1/yXIY4bdx04FKMgR0g4IAag==}

  micromark-util-symbol@2.0.1:
    resolution: {integrity: sha512-vs5t8Apaud9N28kgCrRUdEed4UJ+wWNvicHLPxCa9ENlYuAY31M0ETy5y1vA33YoNPDFTghEbnh6efaE8h4x0Q==}

  micromark-util-types@1.1.0:
    resolution: {integrity: sha512-ukRBgie8TIAcacscVHSiddHjO4k/q3pnedmzMQ4iwDcK0FtFCohKOlFbaOL/mPgfnPsL3C1ZyxJa4sbWrBl3jg==}

  micromark-util-types@2.0.2:
    resolution: {integrity: sha512-Yw0ECSpJoViF1qTU4DC6NwtC4aWGt1EkzaQB8KPPyCRR8z9TWeV0HbEFGTO+ZY1wB22zmxnJqhPyTpOVCpeHTA==}

  micromark@3.2.0:
    resolution: {integrity: sha512-uD66tJj54JLYq0De10AhWycZWGQNUvDI55xPgk2sQM5kn1JYlhbCMTtEeT27+vAhW2FBQxLlOmS3pmA7/2z4aA==}

  micromatch@4.0.8:
    resolution: {integrity: sha512-PXwfBhYu0hBCPw8Dn0E+WDYb7af3dSLVWKi3HGv84IdF4TyFoC0ysxFd0Goxw7nSv4T/PzEJQxsYsEiFCKo2BA==}
    engines: {node: '>=8.6'}

  mime@3.0.0:
    resolution: {integrity: sha512-jSCU7/VB1loIWBZe14aEYHU/+1UMEHoaO7qxCOVJOw9GgH72VAWppxNcjU+x9a2k3GSIBXNKxXQFqRvvZ7vr3A==}
    engines: {node: '>=10.0.0'}
    hasBin: true

  mimic-fn@4.0.0:
    resolution: {integrity: sha512-vqiC06CuhBTUdZH+RYl8sFrL096vA45Ok5ISO6sE/Mr1jRbGH4Csnhi8f3wKVl7x8mO4Au7Ir9D3Oyv1VYMFJw==}
    engines: {node: '>=12'}

  min-indent@1.0.1:
    resolution: {integrity: sha512-I9jwMn07Sy/IwOj3zVkVik2JTvgpaykDZEigL6Rx6N9LbMywwUSMtxET+7lVoDLLd3O3IXwJwvuuns8UB/HeAg==}
    engines: {node: '>=4'}

  minimatch@3.0.8:
    resolution: {integrity: sha512-6FsRAQsxQ61mw+qP1ZzbL9Bc78x2p5OqNgNpnoAFLTrX8n5Kxph0CsnhmKKNXTWjXqU5L0pGPR7hYk+XWZr60Q==}

  minimatch@3.1.2:
    resolution: {integrity: sha512-J7p63hRiAjw1NDEww1W7i37+ByIrOWO5XQQAzZ3VOcL0PNybwpfmV/N05zFAzwQ9USyEcX6t3UO+K5aqBQOIHw==}

  minimatch@9.0.3:
    resolution: {integrity: sha512-RHiac9mvaRw0x3AYRgDC1CxAP7HTcNrrECeA8YYJeWnpo+2Q5CegtZjaotWTWxDG3UeGA1coE05iH1mPjT/2mg==}
    engines: {node: '>=16 || 14 >=14.17'}

  minimatch@9.0.5:
    resolution: {integrity: sha512-G6T0ZX48xgozx7587koeX9Ys2NYy6Gmv//P89sEte9V9whIapMNF4idKxnW2QtCcLiTWlb/wfCabAtAFWhhBow==}
    engines: {node: '>=16 || 14 >=14.17'}

  minimist@1.2.8:
    resolution: {integrity: sha512-2yyAR8qBkN3YuheJanUpWC5U3bb5osDywNB8RzDVlDwDHbocAJveqqj1u8+SVD7jkWT4yvsHCpWqqWqAxb0zCA==}

  minipass@7.1.2:
    resolution: {integrity: sha512-qOOzS1cBTWYF4BH8fVePDBOO9iptMnGUEZwNc/cMWnTV2nVLZ7VoNWEPHkYczZA0pdoA7dl6e7FL659nX9S2aw==}
    engines: {node: '>=16 || 14 >=14.17'}

  mixin-deep@1.3.2:
    resolution: {integrity: sha512-WRoDn//mXBiJ1H40rqa3vH0toePwSsGb45iInWlTySa+Uu4k3tYUSxa2v1KqAiLtvlrSzaExqS1gtk96A9zvEA==}
    engines: {node: '>=0.10.0'}

  mlly@1.7.4:
    resolution: {integrity: sha512-qmdSIPC4bDJXgZTCR7XosJiNKySV7O215tsPtDN9iEO/7q/76b/ijtgRu/+epFXSJhijtTCCGp3DWS549P3xKw==}

  mri@1.2.0:
    resolution: {integrity: sha512-tzzskb3bG8LvYGFF/mDTpq3jpI6Q9wc3LEmBaghu+DdCssd1FakN7Bc0hVNmEyGq1bq3RgfkCb3cmQLpNPOroA==}
    engines: {node: '>=4'}

  ms@2.1.3:
    resolution: {integrity: sha512-6FlzubTLZG3J2a/NVCAleEhjzq5oxgHyaCU9yYXvcLsvoVaHJq/s5xXI6/XXP6tz7R9xAOtHnSO/tXtF3WRTlA==}

  msgpackr-extract@3.0.3:
    resolution: {integrity: sha512-P0efT1C9jIdVRefqjzOQ9Xml57zpOXnIuS+csaB4MdZbTdmGDLo8XhzBG1N7aO11gKDDkJvBLULeFTo46wwreA==}
    hasBin: true

  msgpackr@1.11.2:
    resolution: {integrity: sha512-F9UngXRlPyWCDEASDpTf6c9uNhGPTqnTeLVt7bN+bU1eajoR/8V9ys2BRaV5C/e5ihE6sJ9uPIKaYt6bFuO32g==}

  multiformats@13.3.2:
    resolution: {integrity: sha512-qbB0CQDt3QKfiAzZ5ZYjLFOs+zW43vA4uyM8g27PeEuXZybUOFyjrVdP93HPBHMoglibwfkdVwbzfUq8qGcH6g==}

  multipasta@0.2.5:
    resolution: {integrity: sha512-c8eMDb1WwZcE02WVjHoOmUVk7fnKU/RmUcosHACglrWAuPQsEJv+E8430sXj6jNc1jHw0zrS16aCjQh4BcEb4A==}

  mz@2.7.0:
    resolution: {integrity: sha512-z81GNO7nnYMEhrGh9LeymoE4+Yr0Wn5McHIZMK5cfQCl+NDX08sCZgUc9/6MHni9IWuFLm1Z3HTCXu2z9fN62Q==}

  nanoassert@2.0.0:
    resolution: {integrity: sha512-7vO7n28+aYO4J+8w96AzhmU8G+Y/xpPDJz/se19ICsqj/momRbb9mh9ZUtkoJ5X3nTnPdhEJyc0qnM6yAsHBaA==}

  nanoid@3.3.11:
    resolution: {integrity: sha512-N8SpfPUnUp1bK+PMYW8qSWdl9U+wwNWI4QKxOYDy9JAro3WMX7p2OeVRF9v+347pnakNevPmiHhNmZ2HbFA76w==}
    engines: {node: ^10 || ^12 || ^13.7 || ^14 || >=15.0.1}
    hasBin: true

  natural-compare@1.4.0:
    resolution: {integrity: sha512-OWND8ei3VtNC9h7V60qff3SVobHr996CTwgxubgyQYEpg290h9J0buyECNNJexkFm5sOajh5G116RYA1c8ZMSw==}

  next-mdx-remote@4.4.1:
    resolution: {integrity: sha512-1BvyXaIou6xy3XoNF4yaMZUCb6vD2GTAa5ciOa6WoO+gAUTYsb1K4rI/HSC2ogAWLrb/7VSV52skz07vOzmqIQ==}
    engines: {node: '>=14', npm: '>=7'}
    peerDependencies:
      react: '>=16.x <=18.x'
      react-dom: '>=16.x <=18.x'

  next-seo@6.6.0:
    resolution: {integrity: sha512-0VSted/W6XNtgAtH3D+BZrMLLudqfm0D5DYNJRXHcDgan/1ZF1tDFIsWrmvQlYngALyphPfZ3ZdOqlKpKdvG6w==}
    peerDependencies:
      next: ^8.1.1-canary.54 || >=9.0.0
      react: '>=16.0.0'
      react-dom: '>=16.0.0'

  next-themes@0.2.1:
    resolution: {integrity: sha512-B+AKNfYNIzh0vqQQKqQItTS8evEouKD7H5Hj3kmuPERwddR2TxvDSFZuTj6T7Jfn1oyeUyJMydPl1Bkxkh0W7A==}
    peerDependencies:
      next: '*'
      react: '*'
      react-dom: '*'

  next@14.2.27:
    resolution: {integrity: sha512-xmTsnu6rbXVaupRmU2k3BHVpQp7kK+/Ge9XYZlwXQNS2IPP/U9ToDoO6tTSzZIV36fmDBnwKqBUd7KuFXTi0Mw==}
    engines: {node: '>=18.17.0'}
    hasBin: true
    peerDependencies:
      '@opentelemetry/api': ^1.1.0
      '@playwright/test': ^1.41.2
      react: ^18.2.0
      react-dom: ^18.2.0
      sass: ^1.3.0
    peerDependenciesMeta:
      '@opentelemetry/api':
        optional: true
      '@playwright/test':
        optional: true
      sass:
        optional: true

  nextra-theme-docs@2.13.4:
    resolution: {integrity: sha512-2XOoMfwBCTYBt8ds4ZHftt9Wyf2XsykiNo02eir/XEYB+sGeUoE77kzqfidjEOKCSzOHYbK9BDMcg2+B/2vYRw==}
    peerDependencies:
      next: '>=9.5.3'
      nextra: 2.13.4
      react: '>=16.13.1'
      react-dom: '>=16.13.1'

  nextra@2.13.4:
    resolution: {integrity: sha512-7of2rSBxuUa3+lbMmZwG9cqgftcoNOVQLTT6Rxf3EhBR9t1EI7b43dted8YoqSNaigdE3j1CoyNkX8N/ZzlEpw==}
    engines: {node: '>=16'}
    peerDependencies:
      next: '>=9.5.3'
      react: '>=16.13.1'
      react-dom: '>=16.13.1'

  node-addon-api@7.1.1:
    resolution: {integrity: sha512-5m3bsyrjFWE1xf7nz7YXdN4udnVtXK6/Yfgn5qnahL6bCkf2yKt4k3nuTKAtT4r3IG8JNR2ncsIMdZuAzJjHQQ==}

  node-fetch@2.7.0:
    resolution: {integrity: sha512-c4FRfUm/dbcWZ7U+1Wq0AwCyFL+3nt2bEw05wfxSz+DWpWsitgmSgYmy2dQdWyKC1694ELPqMs/YzUSNozLt8A==}
    engines: {node: 4.x || >=6.0.0}
    peerDependencies:
      encoding: ^0.1.0
    peerDependenciesMeta:
      encoding:
        optional: true

  node-gyp-build-optional-packages@5.1.1:
    resolution: {integrity: sha512-+P72GAjVAbTxjjwUmwjVrqrdZROD4nf8KgpBoDxqXXTiYZZt/ud60dE5yvCSr9lRO8e8yv6kgJIC0K0PfZFVQw==}
    hasBin: true

  node-gyp-build-optional-packages@5.2.2:
    resolution: {integrity: sha512-s+w+rBWnpTMwSFbaE0UXsRlg7hU4FjekKU4eyAih5T8nJuNZT1nNsskXpxmeqSK9UzkBl6UgRlnKc8hz8IEqOw==}
    hasBin: true

  node-releases@2.0.19:
    resolution: {integrity: sha512-xxOWJsBKtzAq7DY0J+DTzuz58K8e7sJbdgwkbMWQe8UYB6ekmsQ45q0M/tJDsGaZmbC+l7n57UV8Hl5tHxO9uw==}

  non-layered-tidy-tree-layout@2.0.2:
    resolution: {integrity: sha512-gkXMxRzUH+PB0ax9dUN0yYF0S25BqeAYqhgMaLUFmpXLEk7Fcu8f4emJuOAY0V8kjDICxROIKsTAKsV/v355xw==}

  normalize-package-data@2.5.0:
    resolution: {integrity: sha512-/5CMN3T0R4XTj4DcGaexo+roZSdSFW/0AOOTROrjxzCG1wrWXEsGbRKevjlIL+ZDE4sZlJr5ED4YW0yqmkK+eA==}

  npm-run-path@2.0.2:
    resolution: {integrity: sha512-lJxZYlT4DW/bRUtFh1MQIWqmLwQfAxnqWG4HhEdjMlkrJYnJn0Jrr2u3mgxqaWsdiBc76TYkTG/mhrnYTuzfHw==}
    engines: {node: '>=4'}

  npm-run-path@5.3.0:
    resolution: {integrity: sha512-ppwTtiJZq0O/ai0z7yfudtBpWIoxM8yE6nHi1X47eFR2EWORqfbu6CnPlNsjeN683eT0qG6H/Pyf9fCcvjnnnQ==}
    engines: {node: ^12.20.0 || ^14.13.1 || >=16.0.0}

  npm-to-yarn@2.2.1:
    resolution: {integrity: sha512-O/j/ROyX0KGLG7O6Ieut/seQ0oiTpHF2tXAcFbpdTLQFiaNtkyTXXocM1fwpaa60dg1qpWj0nHlbNhx6qwuENQ==}
    engines: {node: ^12.22.0 || ^14.17.0 || >=16.0.0}

  npm@9.9.4:
    resolution: {integrity: sha512-NzcQiLpqDuLhavdyJ2J3tGJ/ni/ebcqHVFZkv1C4/6lblraUPbPgCJ4Vhb4oa3FFhRa2Yj9gA58jGH/ztKueNQ==}
    engines: {node: ^14.17.0 || ^16.13.0 || >=18.0.0}
    hasBin: true
    bundledDependencies:
      - '@isaacs/string-locale-compare'
      - '@npmcli/arborist'
      - '@npmcli/config'
      - '@npmcli/fs'
      - '@npmcli/map-workspaces'
      - '@npmcli/package-json'
      - '@npmcli/promise-spawn'
      - '@npmcli/run-script'
      - abbrev
      - archy
      - cacache
      - chalk
      - ci-info
      - cli-columns
      - cli-table3
      - columnify
      - fastest-levenshtein
      - fs-minipass
      - glob
      - graceful-fs
      - hosted-git-info
      - ini
      - init-package-json
      - is-cidr
      - json-parse-even-better-errors
      - libnpmaccess
      - libnpmdiff
      - libnpmexec
      - libnpmfund
      - libnpmhook
      - libnpmorg
      - libnpmpack
      - libnpmpublish
      - libnpmsearch
      - libnpmteam
      - libnpmversion
      - make-fetch-happen
      - minimatch
      - minipass
      - minipass-pipeline
      - ms
      - node-gyp
      - nopt
      - normalize-package-data
      - npm-audit-report
      - npm-install-checks
      - npm-package-arg
      - npm-pick-manifest
      - npm-profile
      - npm-registry-fetch
      - npm-user-validate
      - npmlog
      - p-map
      - pacote
      - parse-conflict-json
      - proc-log
      - qrcode-terminal
      - read
      - semver
      - sigstore
      - spdx-expression-parse
      - ssri
      - supports-color
      - tar
      - text-table
      - tiny-relative-date
      - treeverse
      - validate-npm-package-name
      - which
      - write-file-atomic

  object-assign@4.1.1:
    resolution: {integrity: sha512-rJgTQnkUnH1sFw8yT6VSU3zD3sWmu6sZhIseY8VX+GRu3P6F7Fu+JNDoXfklElbLJSnc3FUQHVe4cU5hj+BcUg==}
    engines: {node: '>=0.10.0'}

  object-inspect@1.13.4:
    resolution: {integrity: sha512-W67iLl4J2EXEGTbfeHCffrjDfitvLANg0UlX3wFUUSTx92KXRFegMHUVgSqE+wvhAbi4WqjGg9czysTV2Epbew==}
    engines: {node: '>= 0.4'}

  object-keys@1.1.1:
    resolution: {integrity: sha512-NuAESUOUMrlIXOfHKzD6bpPu3tYt3xvjNdRIQ+FeT0lNb4K8WR70CaDxhuNguS2XG+GjkyMwOzsN5ZktImfhLA==}
    engines: {node: '>= 0.4'}

  object.assign@4.1.7:
    resolution: {integrity: sha512-nK28WOo+QIjBkDduTINE4JkF/UJJKyf2EJxvJKfblDpyg0Q+pkOHNTL0Qwy6NP6FhE/EnzV73BxxqcJaXY9anw==}
    engines: {node: '>= 0.4'}

  object.entries@1.1.9:
    resolution: {integrity: sha512-8u/hfXFRBD1O0hPUjioLhoWFHRmt6tKA4/vZPyckBr18l1KE9uHrFaFaUi8MDRTpi4uak2goyPTSNJLXX2k2Hw==}
    engines: {node: '>= 0.4'}

  object.fromentries@2.0.8:
    resolution: {integrity: sha512-k6E21FzySsSK5a21KRADBd/NGneRegFO5pLHfdQLpRDETUNJueLXs3WCzyQ3tFRDYgbq3KHGXfTbi2bs8WQ6rQ==}
    engines: {node: '>= 0.4'}

  object.groupby@1.0.3:
    resolution: {integrity: sha512-+Lhy3TQTuzXI5hevh8sBGqbmurHbbIjAi0Z4S63nthVLmLxfbj4T54a4CfZrXIrt9iP4mVAPYMo/v99taj3wjQ==}
    engines: {node: '>= 0.4'}

  object.pick@1.3.0:
    resolution: {integrity: sha512-tqa/UMy/CCoYmj+H5qc07qvSL9dqcs/WZENZ1JbtWBlATP+iVOe778gE6MSijnyCnORzDuX6hU+LA4SZ09YjFQ==}
    engines: {node: '>=0.10.0'}

  object.values@1.2.1:
    resolution: {integrity: sha512-gXah6aZrcUxjWg2zR2MwouP2eHlCBzdV4pygudehaKXSGW4v2AsRQUK+lwwXhii6KFZcunEnmSUoYp5CXibxtA==}
    engines: {node: '>= 0.4'}

  once@1.4.0:
    resolution: {integrity: sha512-lNaJgI+2Q5URQBkccEKHTQOPaXdUxnZZElQTZY0MFUAuaEqe1E+Nyvgdz/aIyNi6Z9MzO5dv1H8n58/GELp3+w==}

  onetime@6.0.0:
    resolution: {integrity: sha512-1FlR+gjXK7X+AsAHso35MnyN5KqGwJRi/31ft6x0M194ht7S+rWAvd7PHss9xSKMzE0asv1pyIHaJYq+BbacAQ==}
    engines: {node: '>=12'}

  optionator@0.9.4:
    resolution: {integrity: sha512-6IpQ7mKUxRcZNLIObR0hz7lxsapSSIYNZJwXPGeF0mTVqGKFIXj1DQcMoT22S3ROcLyY/rz0PWaWZ9ayWmad9g==}
    engines: {node: '>= 0.8.0'}

  os-tmpdir@1.0.2:
    resolution: {integrity: sha512-D2FR03Vir7FIu45XBY20mTb+/ZSWB00sjU9jdQXt83gDrI4Ztz5Fs7/yy74g2N5SVQY4xY1qDr4rNddwYRVX0g==}
    engines: {node: '>=0.10.0'}

  outdent@0.5.0:
    resolution: {integrity: sha512-/jHxFIzoMXdqPzTaCpFzAAWhpkSjZPF4Vsn6jAfNpmbH/ymsmd7Qc6VE9BGn0L6YMj6uwpQLxCECpus4ukKS9Q==}

  own-keys@1.0.1:
    resolution: {integrity: sha512-qFOyK5PjiWZd+QQIh+1jhdb9LpxTF0qs7Pm8o5QHYZ0M3vKqSqzsZaEB6oWlxZ+q2sJBMI/Ktgd2N5ZwQoRHfg==}
    engines: {node: '>= 0.4'}

  p-filter@2.1.0:
    resolution: {integrity: sha512-ZBxxZ5sL2HghephhpGAQdoskxplTwr7ICaehZwLIlfL6acuVgZPm8yBNuRAFBGEqtD/hmUeq9eqLg2ys9Xr/yw==}
    engines: {node: '>=8'}

  p-finally@1.0.0:
    resolution: {integrity: sha512-LICb2p9CB7FS+0eR1oqWnHhp0FljGLZCWBE9aix0Uye9W8LTQPwMTYVGWQWIw9RdQiDg4+epXQODwIYJtSJaow==}
    engines: {node: '>=4'}

  p-limit@2.3.0:
    resolution: {integrity: sha512-//88mFWSJx8lxCzwdAABTJL2MyWB12+eIY7MDL2SqLmAkeKU9qxRvWuSyTjm3FUmpBEMuFfckAIqEaVGUDxb6w==}
    engines: {node: '>=6'}

  p-limit@3.1.0:
    resolution: {integrity: sha512-TYOanM3wGwNGsZN2cVTYPArw454xnXj5qmWF1bEoAc4+cU/ol7GVh7odevjp1FNHduHc3KZMcFduxU5Xc6uJRQ==}
    engines: {node: '>=10'}

  p-limit@5.0.0:
    resolution: {integrity: sha512-/Eaoq+QyLSiXQ4lyYV23f14mZRQcXnxfHrN0vCai+ak9G0pp9iEQukIIZq5NccEvwRB8PUnZT0KsOoDCINS1qQ==}
    engines: {node: '>=18'}

  p-locate@4.1.0:
    resolution: {integrity: sha512-R79ZZ/0wAxKGu3oYMlz8jy/kbhsNrS7SKZ7PxEHBgJ5+F2mtFW2fK2cOtBh1cHYkQsbzFV7I+EoRKe6Yt0oK7A==}
    engines: {node: '>=8'}

  p-locate@5.0.0:
    resolution: {integrity: sha512-LaNjtRWUBY++zB5nE/NwcaoMylSPk+S+ZHNB1TzdbMJMny6dynpAGt7X/tl/QYq3TIeE6nxHppbo2LGymrG5Pw==}
    engines: {node: '>=10'}

  p-map@2.1.0:
    resolution: {integrity: sha512-y3b8Kpd8OAN444hxfBbFfj1FY/RjtTd8tzYwhUqNYXx0fXx2iX4maP4Qr6qhIKbQXI02wTLAda4fYUbDagTUFw==}
    engines: {node: '>=6'}

  p-queue@8.1.0:
    resolution: {integrity: sha512-mxLDbbGIBEXTJL0zEx8JIylaj3xQ7Z/7eEVjcF9fJX4DBiH9oqe+oahYnlKKxm0Ci9TlWTyhSHgygxMxjIB2jw==}
    engines: {node: '>=18'}

  p-timeout@6.1.4:
    resolution: {integrity: sha512-MyIV3ZA/PmyBN/ud8vV9XzwTrNtR4jFrObymZYnZqMmW0zA8Z17vnT0rBgFE/TlohB+YCHqXMgZzb3Csp49vqg==}
    engines: {node: '>=14.16'}

  p-try@2.2.0:
    resolution: {integrity: sha512-R4nPAVTAU0B9D35/Gk3uJf/7XYbQcyohSKdvAxIRSNghFl4e71hVoGnBNQz9cWaXxO2I10KTC+3jMdvvoKw6dQ==}
    engines: {node: '>=6'}

  package-json-from-dist@1.0.1:
    resolution: {integrity: sha512-UEZIS3/by4OC8vL3P2dTXRETpebLI2NiI5vIrjaD/5UtrkFX/tNbwjTSRAGC/+7CAo2pIcBaRgWmcBBHcsaCIw==}

  package-manager-detector@0.2.11:
    resolution: {integrity: sha512-BEnLolu+yuz22S56CU1SUKq3XC3PkwD5wv4ikR4MfGvnRVcmzXR9DwSlW2fEamyTPyXHomBJRzgapeuBvRNzJQ==}

  parent-module@1.0.1:
    resolution: {integrity: sha512-GQ2EWRpQV8/o+Aw8YqtfZZPfNRWZYkbidE9k5rpl/hC3vtHHBfGm2Ifi6qWV+coDGkrUKZAxE3Lot5kcsRlh+g==}
    engines: {node: '>=6'}

  parse-entities@4.0.2:
    resolution: {integrity: sha512-GG2AQYWoLgL877gQIKeRPGO1xF9+eG1ujIb5soS5gPvLQ1y2o8FL90w2QWNdf9I361Mpp7726c+lj3U0qK1uGw==}

  parse-json@5.2.0:
    resolution: {integrity: sha512-ayCKvm/phCGxOkYRSCM82iDwct8/EonSEgCSxWxD7ve6jHggsFl4fZVQBPRNgQoKiuV/odhFrGzQXZwbifC8Rg==}
    engines: {node: '>=8'}

  parse-numeric-range@1.3.0:
    resolution: {integrity: sha512-twN+njEipszzlMJd4ONUYgSfZPDxgHhT9Ahed5uTigpQn90FggW4SA/AIPq/6a149fTbE9qBEcSwE3FAEp6wQQ==}

  parse-path@7.0.1:
    resolution: {integrity: sha512-6ReLMptznuuOEzLoGEa+I1oWRSj2Zna5jLWC+l6zlfAI4dbbSaIES29ThzuPkbhNahT65dWzfoZEO6cfJw2Ksg==}

  parse-url@8.1.0:
    resolution: {integrity: sha512-xDvOoLU5XRrcOZvnI6b8zA6n9O9ejNk/GExuz1yBuWUGn9KA97GI6HTs6u02wKara1CeVmZhH+0TZFdWScR89w==}

  parse5@7.2.1:
    resolution: {integrity: sha512-BuBYQYlv1ckiPdQi/ohiivi9Sagc9JG+Ozs0r7b/0iK3sKmrb0b9FdWdBbOdx6hBCM/F9Ir82ofnBhtZOjCRPQ==}

  path-exists@4.0.0:
    resolution: {integrity: sha512-ak9Qy5Q7jYb2Wwcey5Fpvg2KoAc/ZIhLSLOSBmRmygPsGwkVVt0fZa0qrtMz+m6tJTAHfZQ8FnmB4MG4LWy7/w==}
    engines: {node: '>=8'}

  path-is-absolute@1.0.1:
    resolution: {integrity: sha512-AVbw3UJ2e9bq64vSaS9Am0fje1Pa8pbGqTTsmXfaIiMpnr5DlDhfJOuLj9Sf95ZPVDAUerDfEk88MPmPe7UCQg==}
    engines: {node: '>=0.10.0'}

  path-key@2.0.1:
    resolution: {integrity: sha512-fEHGKCSmUSDPv4uoj8AlD+joPlq3peND+HRYyxFz4KPw4z926S/b8rIuFs2FYJg3BwsxJf6A9/3eIdLaYC+9Dw==}
    engines: {node: '>=4'}

  path-key@3.1.1:
    resolution: {integrity: sha512-ojmeN0qd+y0jszEtoY48r0Peq5dwMEkIlCOu6Q5f41lfkswXuKtYrhgoTpLnyIcHm24Uhqx+5Tqm2InSwLhE6Q==}
    engines: {node: '>=8'}

  path-key@4.0.0:
    resolution: {integrity: sha512-haREypq7xkM7ErfgIyA0z+Bj4AGKlMSdlQE2jvJo6huWD1EdkKYV+G/T4nq0YEF2vgTT8kqMFKo1uHn950r4SQ==}
    engines: {node: '>=12'}

  path-parse@1.0.7:
    resolution: {integrity: sha512-LDJzPVEEEPR+y48z93A0Ed0yXb8pAByGWo/k5YYdYgpY2/2EsOsksJrq7lOHxryrVOn1ejG6oAp8ahvOIQD8sw==}

  path-scurry@1.11.1:
    resolution: {integrity: sha512-Xa4Nw17FS9ApQFJ9umLiJS4orGjm7ZzwUrwamcGQuHSzDyth9boKDaycYdDcZDuqYATXw4HFXgaqWTctW/v1HA==}
    engines: {node: '>=16 || 14 >=14.18'}

  path-type@4.0.0:
    resolution: {integrity: sha512-gDKb8aZMDeD/tZWs9P6+q0J9Mwkdl6xMV8TjnGP3qJVJ06bdMgkbBlLU8IdfOsIsFz2BW1rNVT3XuNEl8zPAvw==}
    engines: {node: '>=8'}

  pathe@1.1.2:
    resolution: {integrity: sha512-whLdWMYL2TwI08hn8/ZqAbrVemu0LNaNNJZX73O6qaIdCTfXutsLhMkjdENX0qhsQ9uIimo4/aQOmXkoon2nDQ==}

  pathe@2.0.3:
    resolution: {integrity: sha512-WUjGcAqP1gQacoQe+OBJsFA7Ld4DyXuUIjZ5cc75cLHvJ7dtNsTugphxIADwspS+AraAUePCKrSVtPLFj/F88w==}

  pathval@1.1.1:
    resolution: {integrity: sha512-Dp6zGqpTdETdR63lehJYPeIOqpiNBNtc7BpWSLrOje7UaIsE5aY92r/AunQA7rsXvet3lrJ3JnZX29UPTKXyKQ==}

  pathval@2.0.0:
    resolution: {integrity: sha512-vE7JKRyES09KiunauX7nd2Q9/L7lhok4smP9RZTDeD4MVs72Dp2qNFVz39Nz5a0FVEW0BJR6C0DYrq6unoziZA==}
    engines: {node: '>= 14.16'}

  pbkdf2@3.1.2:
    resolution: {integrity: sha512-iuh7L6jA7JEGu2WxDwtQP1ddOpaJNC4KlDEFfdQajSGgGPNi4OyDc2R7QnbY2bR9QjBVGwgvTdNJZoE7RaxUMA==}
    engines: {node: '>=0.12'}

  periscopic@3.1.0:
    resolution: {integrity: sha512-vKiQ8RRtkl9P+r/+oefh25C3fhybptkHKCZSPlcXiJux2tJF55GnEj3BVn4A5gKfq9NWWXXrxkHBwVPUfH0opw==}

  picocolors@1.1.1:
    resolution: {integrity: sha512-xceH2snhtb5M9liqDsmEw56le376mTZkEX/jEb/RxNFyegNul7eNslCXP9FDj/Lcu0X8KEyMceP2ntpaHrDEVA==}

  picomatch@2.3.1:
    resolution: {integrity: sha512-JU3teHTNjmE2VCGFzuY8EXzCDVwEqB2a8fsIvwaStHhAWJEeVd1o1QD80CU6+ZdEXXSLbSsuLwJjkCBWqRQUVA==}
    engines: {node: '>=8.6'}

  picomatch@4.0.2:
    resolution: {integrity: sha512-M7BAV6Rlcy5u+m6oPhAPFgJTzAioX/6B0DxyvDlo9l8+T3nLKbrczg2WLUyzd45L8RqfUMyGPzekbMvX2Ldkwg==}
    engines: {node: '>=12'}

  pify@4.0.1:
    resolution: {integrity: sha512-uB80kBFb/tfd68bVleG9T5GGsGPjJrLAUpR5PZIrhBnIaRTQRjqdJSsIKkOP6OAIFbj7GOrcudc5pNjZ+geV2g==}
    engines: {node: '>=6'}

  pirates@4.0.7:
    resolution: {integrity: sha512-TfySrs/5nm8fQJDcBDuUng3VOUKsd7S+zqvbOTiGXHfxX4wK31ard+hoNuvkicM/2YFzlpDgABOevKSsB4G/FA==}
    engines: {node: '>= 6'}

  pkg-types@1.3.1:
    resolution: {integrity: sha512-/Jm5M4RvtBFVkKWRu2BLUTNP8/M2a+UwuAX+ae4770q1qVGtfjG+WTCupoZixokjmHiry8uI+dlY8KXYV5HVVQ==}

  pluralize@8.0.0:
    resolution: {integrity: sha512-Nc3IT5yHzflTfbjgqWcCPpo7DaKy4FnpB0l/zCAW0Tc7jxAiuqSxHasntB3D7887LSrA93kDJ9IXovxJYxyLCA==}
    engines: {node: '>=4'}

  possible-typed-array-names@1.1.0:
    resolution: {integrity: sha512-/+5VFTchJDoVj3bhoqi6UeymcD00DAwb1nJwamzPvHEszJ4FpF6SNNbUbOS8yI56qHzdV8eK0qEfOSiodkTdxg==}
    engines: {node: '>= 0.4'}

  postcss-load-config@6.0.1:
    resolution: {integrity: sha512-oPtTM4oerL+UXmx+93ytZVN82RrlY/wPUV8IeDxFrzIjXOLF1pN+EmKPLbubvKHT2HC20xXsCAH2Z+CKV6Oz/g==}
    engines: {node: '>= 18'}
    peerDependencies:
      jiti: '>=1.21.0'
      postcss: '>=8.0.9'
      tsx: ^4.8.1
      yaml: ^2.4.2
    peerDependenciesMeta:
      jiti:
        optional: true
      postcss:
        optional: true
      tsx:
        optional: true
      yaml:
        optional: true

  postcss@8.4.31:
    resolution: {integrity: sha512-PS08Iboia9mts/2ygV3eLpY5ghnUcfLV/EXTOW1E2qYxJKGGBUtNjN76FYHnMs36RmARn41bC0AZmn+rR0OVpQ==}
    engines: {node: ^10 || ^12 || >=14}

  postcss@8.5.3:
    resolution: {integrity: sha512-dle9A3yYxlBSrt8Fu+IpjGT8SY8hN0mlaA6GY8t0P5PjIOZemULz/E2Bnm/2dcUOena75OTNkHI76uZBNUUq3A==}
    engines: {node: ^10 || ^12 || >=14}

  prelude-ls@1.2.1:
    resolution: {integrity: sha512-vkcDPrRZo1QZLbn5RLGPpg/WmIQ65qoWWhcGKf/b5eplkkarX0m9z8ppCat4mlOqUsWpyNuYgO3VRyrYHSzX5g==}
    engines: {node: '>= 0.8.0'}

  prettier-plugin-packagejson@2.5.10:
    resolution: {integrity: sha512-LUxATI5YsImIVSaaLJlJ3aE6wTD+nvots18U3GuQMJpUyClChaZlQrqx3dBnbhF20OnKWZyx8EgyZypQtBDtgQ==}
    peerDependencies:
      prettier: '>= 1.16.0'
    peerDependenciesMeta:
      prettier:
        optional: true

  prettier@2.8.8:
    resolution: {integrity: sha512-tdN8qQGvNjw4CHbY+XXk0JgCXn9QiF21a55rBe5LJAU+kDyC4WQn4+awm2Xfk2lQMk5fKup9XgzTZtGkjBdP9Q==}
    engines: {node: '>=10.13.0'}
    hasBin: true

  prettier@3.5.3:
    resolution: {integrity: sha512-QQtaxnoDJeAkDvDKWCLiwIXkTgRhwYDEQCghU9Z6q03iyek/rxRh/2lC3HB7P8sWT2xC/y5JDctPLBIGzHKbhw==}
    engines: {node: '>=14'}
    hasBin: true

  pretty-format@29.7.0:
    resolution: {integrity: sha512-Pdlw/oPxN+aXdmM9R00JVC9WVFoCLTKJvDVLgmJ+qAffBMxsV85l/Lu7sNx4zSzPyoL2euImuEwHhOXdEgNFZQ==}
    engines: {node: ^14.15.0 || ^16.10.0 || >=18.0.0}

  process-nextick-args@2.0.1:
    resolution: {integrity: sha512-3ouUOpQhtgrbOa17J7+uxOTpITYWaGP7/AhoR3+A+/1e9skrzelGi/dXzEYyvbxubEF6Wn2ypscTKiKJFFn1ag==}

  progress-events@1.0.1:
    resolution: {integrity: sha512-MOzLIwhpt64KIVN64h1MwdKWiyKFNc/S6BoYKPIVUHFg0/eIEyBulhWCgn678v/4c0ri3FdGuzXymNCv02MUIw==}

  prop-types@15.8.1:
    resolution: {integrity: sha512-oj87CgZICdulUohogVAR7AjlC0327U4el4L6eAvOqCeudMDVU0NThNaV+b9Df4dXgSP1gXMTnPdhfe/2qDH5cg==}

  property-information@6.5.0:
    resolution: {integrity: sha512-PgTgs/BlvHxOu8QuEN7wi5A0OmXaBcHpmCSTehcs6Uuu9IkDIEo13Hy7n898RHfrQ49vKCoGeWZSaAK01nwVig==}

  property-information@7.0.0:
    resolution: {integrity: sha512-7D/qOz/+Y4X/rzSB6jKxKUsQnphO046ei8qxG59mtM3RG3DHgTK81HrxrmoDVINJb8NKT5ZsRbwHvQ6B68Iyhg==}

  protocols@2.0.2:
    resolution: {integrity: sha512-hHVTzba3wboROl0/aWRRG9dMytgH6ow//STBZh43l/wQgmMhYhOFi0EHWAPtoCz9IAUymsyP0TSBHkhgMEGNnQ==}

  pseudomap@1.0.2:
    resolution: {integrity: sha512-b/YwNhb8lk1Zz2+bXXpS/LK9OisiZZ1SNsSLxN1x2OXVEhW2Ckr/7mWE5vrC1ZTiJlD9g19jWszTmJsB+oEpFQ==}

  punycode@2.3.1:
    resolution: {integrity: sha512-vYt7UD1U9Wg6138shLtLOvdAu+8DsC/ilFtEVHcH+wydcSpNE20AfSOduf6MkRFahL5FY7X1oU7nKVZFtfq8Fg==}
    engines: {node: '>=6'}

  pure-rand@6.1.0:
    resolution: {integrity: sha512-bVWawvoZoBYpp6yIoQtQXHZjmz35RSVHnUOTefl8Vcjr8snTPY1wnpSPMWekcFwbxI6gtmT7rSYPFvz71ldiOA==}

  quansync@0.2.10:
    resolution: {integrity: sha512-t41VRkMYbkHyCYmOvx/6URnN80H7k4X0lLdBMGsz+maAwrJQYB1djpV6vHrQIBE0WBSGqhtEHrK9U3DWWH8v7A==}

  queue-microtask@1.2.3:
    resolution: {integrity: sha512-NuaNSa6flKT5JaSYQzJok04JzTL1CA6aGhv5rfLW3PgqA+M2ChpZQnAC8h8i4ZFkBS8X5RqkDBHA7r4hej3K9A==}

  randomatic@3.1.1:
    resolution: {integrity: sha512-TuDE5KxZ0J461RVjrJZCJc+J+zCkTb1MbH9AQUq68sMhOMcy9jLcb3BrZKgp9q9Ncltdg4QVqWrH02W2EFFVYw==}
    engines: {node: '>= 0.10.0'}

  react-dom@18.3.1:
    resolution: {integrity: sha512-5m4nQKp+rZRb09LNH59GM4BxTh9251/ylbKIbpe7TpGxfJ+9kv6BLkLBXIjjspbgbnIBNqlI23tRnTWT0snUIw==}
    peerDependencies:
      react: ^18.3.1

  react-is@16.13.1:
    resolution: {integrity: sha512-24e6ynE2H+OKt4kqsOvNd8kBpV65zoxbA4BVsEOB3ARVWQki/DHzaUoC5KuON/BiccDaCCTZBuOcfZs70kR8bQ==}

  react-is@18.3.1:
    resolution: {integrity: sha512-/LLMVyas0ljjAtoYiPqYiL8VWXzUUdThrmU5+n20DZv+a+ClRoevUzw5JxU+Ieh5/c87ytoTBV9G1FiKfNJdmg==}

  react@18.3.1:
    resolution: {integrity: sha512-wS+hAgJShR0KhEvPJArfuPVN1+Hz1t0Y6n5jLrGQbkb4urgPE/0Rve+1kMB1v/oWgHgm4WIcV+i7F2pTVj+2iQ==}
    engines: {node: '>=0.10.0'}

  read-pkg-up@7.0.1:
    resolution: {integrity: sha512-zK0TB7Xd6JpCLmlLmufqykGE+/TlOePD6qKClNW7hHDKFh/J7/7gCWGR7joEQEW1bKq3a3yUZSObOoWLFQ4ohg==}
    engines: {node: '>=8'}

  read-pkg@5.2.0:
    resolution: {integrity: sha512-Ug69mNOpfvKDAc2Q8DRpMjjzdtrnv9HcSMX+4VsZxD1aZ6ZzrIE7rlzXBtWTyhULSMKg076AW6WR5iZpD0JiOg==}
    engines: {node: '>=8'}

  read-yaml-file@1.1.0:
    resolution: {integrity: sha512-VIMnQi/Z4HT2Fxuwg5KrY174U1VdUIASQVWXXyqtNRtxSr9IYkn1rsI6Tb6HsrHCmB7gVpNwX6JxPTHcH6IoTA==}
    engines: {node: '>=6'}

  readable-stream@2.3.8:
    resolution: {integrity: sha512-8p0AUk4XODgIewSi0l8Epjs+EVnWiK7NoDIEGU0HhE7+ZyY8D1IMY7odu5lRrFXGg71L15KG8QrPmum45RTtdA==}

  readable-stream@3.6.2:
    resolution: {integrity: sha512-9u/sniCrY3D5WdsERHzHE4G2YCXqoG5FTHUiCC4SIbr6XcLZBY05ya9EKjYek9O5xOAwjGq+1JdGBAS7Q9ScoA==}
    engines: {node: '>= 6'}

  readdirp@4.1.2:
    resolution: {integrity: sha512-GDhwkLfywWL2s6vEjyhri+eXmfH6j1L7JE27WhqLeYzoh/A3DBaYGEj2H/HFZCn/kMfim73FXxEJTw06WtxQwg==}
    engines: {node: '>= 14.18.0'}

  reading-time@1.5.0:
    resolution: {integrity: sha512-onYyVhBNr4CmAxFsKS7bz+uTLRakypIe4R+5A824vBSkQy/hB3fZepoVEf8OVAxzLvK+H/jm9TzpI3ETSm64Kg==}

  reflect.getprototypeof@1.0.10:
    resolution: {integrity: sha512-00o4I+DVrefhv+nX0ulyi3biSHCPDe+yLv5o/p6d/UVlirijB8E16FtfwSAi4g3tcqrQ4lRAqQSoFEZJehYEcw==}
    engines: {node: '>= 0.4'}

  regenerator-runtime@0.14.1:
    resolution: {integrity: sha512-dYnhHh0nJoMfnkZs6GmmhFknAGRrLznOu5nc9ML+EJxGvrx6H7teuevqVqCuPcPK//3eDrrjQhehXVx9cnkGdw==}

  regexp-tree@0.1.27:
    resolution: {integrity: sha512-iETxpjK6YoRWJG5o6hXLwvjYAoW+FEZn9os0PD/b6AP6xQwsa/Y7lCVgIixBbUPMfhu+i2LtdeAqVTgGlQarfA==}
    hasBin: true

  regexp.prototype.flags@1.5.4:
    resolution: {integrity: sha512-dYqgNSZbDwkaJ2ceRd9ojCGjBq+mOm9LmtXnAnEGyHhN/5R7iDW2TRw3h+o/jCFxus3P2LfWIIiwowAjANm7IA==}
    engines: {node: '>= 0.4'}

  regjsparser@0.10.0:
    resolution: {integrity: sha512-qx+xQGZVsy55CH0a1hiVwHmqjLryfh7wQyF5HO07XJ9f7dQMY/gPQHhlyDkIzJKC+x2fUCpCcUODUUUFrm7SHA==}
    hasBin: true

  rehype-katex@7.0.1:
    resolution: {integrity: sha512-OiM2wrZ/wuhKkigASodFoo8wimG3H12LWQaH8qSPVJn9apWKFSH3YOCtbKpBorTVw/eI7cuT21XBbvwEswbIOA==}

  rehype-pretty-code@0.9.11:
    resolution: {integrity: sha512-Eq90eCYXQJISktfRZ8PPtwc5SUyH6fJcxS8XOMnHPUQZBtC6RYo67gGlley9X2nR8vlniPj0/7oCDEYHKQa/oA==}
    engines: {node: '>=16'}
    peerDependencies:
      shiki: '*'

  rehype-raw@7.0.0:
    resolution: {integrity: sha512-/aE8hCfKlQeA8LmyeyQvQF3eBiLRGNlfBJEvWH7ivp9sBqs7TNqBL5X3v157rM4IFETqDnIOO+z5M/biZbo9Ww==}

  remark-gfm@3.0.1:
    resolution: {integrity: sha512-lEFDoi2PICJyNrACFOfDD3JlLkuSbOa5Wd8EPt06HUdptv8Gn0bxYTdbU/XXQ3swAPkEaGxxPN9cbnMHvVu1Ig==}

  remark-math@5.1.1:
    resolution: {integrity: sha512-cE5T2R/xLVtfFI4cCePtiRn+e6jKMtFDR3P8V3qpv8wpKjwvHoBA4eJzvX+nVrnlNy0911bdGmuspCSwetfYHw==}

  remark-mdx@2.3.0:
    resolution: {integrity: sha512-g53hMkpM0I98MU266IzDFMrTD980gNF3BJnkyFcmN+dD873mQeD5rdMO3Y2X+x8umQfbSE0PcoEDl7ledSA+2g==}

  remark-parse@10.0.2:
    resolution: {integrity: sha512-3ydxgHa/ZQzG8LvC7jTXccARYDcRld3VfcgIIFs7bI6vbRSxJJmzgLEIIoYKyrfhaY+ujuWaf/PJiMZXoiCXgw==}

  remark-reading-time@2.0.1:
    resolution: {integrity: sha512-fy4BKy9SRhtYbEHvp6AItbRTnrhiDGbqLQTSYVbQPGuRCncU1ubSsh9p/W5QZSxtYcUXv8KGL0xBgPLyNJA1xw==}

  remark-rehype@10.1.0:
    resolution: {integrity: sha512-EFmR5zppdBp0WQeDVZ/b66CWJipB2q2VLNFMabzDSGR66Z2fQii83G5gTBbgGEnEEA0QRussvrFHxk1HWGJskw==}

  remarkable@1.7.4:
    resolution: {integrity: sha512-e6NKUXgX95whv7IgddywbeN/ItCkWbISmc2DiqHJb0wTrqZIexqdco5b8Z3XZoo/48IdNVKM9ZCvTPJ4F5uvhg==}
    engines: {node: '>= 0.10.0'}
    hasBin: true

  remove-accents@0.5.0:
    resolution: {integrity: sha512-8g3/Otx1eJaVD12e31UbJj1YzdtVvzH85HV7t+9MJYk/u3XmkOUJ5Ys9wQrf9PCPK8+xn4ymzqYCiZl6QWKn+A==}

  repeat-element@1.1.4:
    resolution: {integrity: sha512-LFiNfRcSu7KK3evMyYOuCzv3L10TW7yC1G2/+StMjK8Y6Vqd2MG7r/Qjw4ghtuCOjFvlnms/iMmLqpvW/ES/WQ==}
    engines: {node: '>=0.10.0'}

  repeat-string@1.6.1:
    resolution: {integrity: sha512-PV0dzCYDNfRi1jCDbJzpW7jNNDRuCOG/jI5ctQcGKt/clZD+YcPS3yIlWuTJMmESC8aevCFmWJy5wjAFgNqN6w==}
    engines: {node: '>=0.10'}

  require-from-string@2.0.2:
    resolution: {integrity: sha512-Xf0nWe6RseziFMu+Ap9biiUbmplq6S9/p+7w7YXP/JBHhrUDDUhwa+vANyubuqfZWTveU//DYVGsDG7RKL/vEw==}
    engines: {node: '>=0.10.0'}

  resolve-from@4.0.0:
    resolution: {integrity: sha512-pb/MYmXstAkysRFx8piNI1tGFNQIFA3vkE3Gq4EuA1dF6gHp/+vgZqsCGJapvy8N3Q+4o7FwvquPJcnZ7RYy4g==}
    engines: {node: '>=4'}

  resolve-from@5.0.0:
    resolution: {integrity: sha512-qYg9KP24dD5qka9J47d0aVky0N+b4fTU89LN9iDnjB5waksiC49rvMB0PrUJQGoTmH50XPiqOvAjDfaijGxYZw==}
    engines: {node: '>=8'}

  resolve-pkg-maps@1.0.0:
    resolution: {integrity: sha512-seS2Tj26TBVOC2NIc2rOe2y2ZO7efxITtLZcGSOnHHNOQ7CkiUBfw0Iw2ck6xkIhPwLhKNLS8BO+hEpngQlqzw==}

  resolve@1.19.0:
    resolution: {integrity: sha512-rArEXAgsBG4UgRGcynxWIWKFvh/XZCcS8UJdHhwy91zwAvCZIbcs+vAbflgBnNjYMs/i/i+/Ux6IZhML1yPvxg==}

  resolve@1.22.10:
    resolution: {integrity: sha512-NPRy+/ncIMeDlTAsuqwKIiferiawhefFJtkNSW0qZJEqMEb+qBt/77B/jGeeek+F0uOeN05CDa6HXbbIgtVX4w==}
    engines: {node: '>= 0.4'}
    hasBin: true

  resolve@2.0.0-next.5:
    resolution: {integrity: sha512-U7WjGVG9sH8tvjW5SmGbQuui75FiyjAX72HX15DwBBwF9dNiQZRQAg9nnPhYy+TUnE0+VcrttuvNI8oSxZcocA==}
    hasBin: true

  reusify@1.1.0:
    resolution: {integrity: sha512-g6QUff04oZpHs0eG5p83rFLhHeV00ug/Yf9nZM6fLeUrPguBTkTQOdpAWWspMh55TZfVQDPaN3NQJfbVRAxdIw==}
    engines: {iojs: '>=1.0.0', node: '>=0.10.0'}

  rimraf@3.0.2:
    resolution: {integrity: sha512-JZkJMZkAGFFPP2YqXZXPbMlMBgsxzE8ILs4lMIX/2o0L9UBw9O/Y3o6wFw/i9YLapcUJWwqbi3kdxIPdC62TIA==}
    deprecated: Rimraf versions prior to v4 are no longer supported
    hasBin: true

  ripemd160@2.0.2:
    resolution: {integrity: sha512-ii4iagi25WusVoiC4B4lq7pbXfAp3D9v5CwfkY33vffw2+pkDjY1D8GaN7spsxvCSx8dkPqOZCEZyfxcmJG2IA==}

  robust-predicates@3.0.2:
    resolution: {integrity: sha512-IXgzBWvWQwE6PrDI05OvmXUIruQTcoMDzRsOd5CDvHCVLcLHMTSYvOK5Cm46kWqlV3yAbuSpBZdJ5oP5OUoStg==}

  rollup@4.39.0:
    resolution: {integrity: sha512-thI8kNc02yNvnmJp8dr3fNWJ9tCONDhp6TV35X6HkKGGs9E6q7YWCHbe5vKiTa7TAiNcFEmXKj3X/pG2b3ci0g==}
    engines: {node: '>=18.0.0', npm: '>=8.0.0'}
    hasBin: true

  run-parallel@1.2.0:
    resolution: {integrity: sha512-5l4VyZR86LZ/lDxZTR6jqL8AFE2S0IFLMP26AbjsLVADxHdhB/c0GUsH+y39UfCi3dzz8OlQuPmnaJOMoDHQBA==}

  rw@1.3.3:
    resolution: {integrity: sha512-PdhdWy89SiZogBLaw42zdeqtRJ//zFd2PgQavcICDUgJT5oW10QCRKbJ6bg4r0/UY2M6BWd5tkxuGFRvCkgfHQ==}

  sade@1.8.1:
    resolution: {integrity: sha512-xal3CZX1Xlo/k4ApwCFrHVACi9fBqJ7V+mwhBsuf/1IOKbBy098Fex+Wa/5QMubw09pSZ/u8EY8PWgevJsXp1A==}
    engines: {node: '>=6'}

  safe-array-concat@1.1.3:
    resolution: {integrity: sha512-AURm5f0jYEOydBj7VQlVvDrjeFgthDdEF5H1dP+6mNpoXOMo1quQqJ4wvJDyRZ9+pO3kGWoOdmV08cSv2aJV6Q==}
    engines: {node: '>=0.4'}

  safe-buffer@5.1.2:
    resolution: {integrity: sha512-Gd2UZBJDkXlY7GbJxfsE8/nvKkUEU1G38c1siN6QP6a9PT9MmHB8GnpscSmMJSoF8LOIrt8ud/wPtojys4G6+g==}

  safe-buffer@5.2.1:
    resolution: {integrity: sha512-rp3So07KcdmmKbGvgaNxQSJr7bGVSVk5S9Eq1F+ppbRo70+YeaDxkw5Dd8NPN+GD6bjnYm2VuPuCXmpuYvmCXQ==}

  safe-push-apply@1.0.0:
    resolution: {integrity: sha512-iKE9w/Z7xCzUMIZqdBsp6pEQvwuEebH4vdpjcDWnyzaI6yl6O9FHvVpmGelvEHNsoY6wGblkxR6Zty/h00WiSA==}
    engines: {node: '>= 0.4'}

  safe-regex-test@1.1.0:
    resolution: {integrity: sha512-x/+Cz4YrimQxQccJf5mKEbIa1NzeCRNI5Ecl/ekmlYaampdNLPalVyIcCZNNH3MvmqBugV5TMYZXv0ljslUlaw==}
    engines: {node: '>= 0.4'}

  safer-buffer@2.1.2:
    resolution: {integrity: sha512-YZo3K82SD7Riyi0E1EQPojLz7kpepnSQI9IyPbHHg1XXXevb5dJI7tpyN2ADxGcQbHG7vcyRHk0cbwqcQriUtg==}

  scheduler@0.23.2:
    resolution: {integrity: sha512-UOShsPwz7NrMUqhR6t0hWjFduvOzbtv7toDH1/hIrfRNIDBnnBWd0CwJTGvTpngVlmwGCdP9/Zl/tVrDqcuYzQ==}

  scroll-into-view-if-needed@3.1.0:
    resolution: {integrity: sha512-49oNpRjWRvnU8NyGVmUaYG4jtTkNonFZI86MmGRDqBphEK2EXT9gdEUoQPZhuBM8yWHxCWbobltqYO5M4XrUvQ==}

  section-matter@1.0.0:
    resolution: {integrity: sha512-vfD3pmTzGpufjScBh50YHKzEu2lxBWhVEHsNGoEXmCmn2hKGfeNLYMzCJpe8cD7gqX7TJluOVpBkAequ6dgMmA==}
    engines: {node: '>=4'}

  semver@5.7.2:
    resolution: {integrity: sha512-cBznnQ9KjJqU67B52RMC65CMarK2600WFnbkcaiwWq3xy/5haFJlshgnpjovMVJ+Hff49d8GEn0b87C5pDQ10g==}
    hasBin: true

  semver@6.3.1:
    resolution: {integrity: sha512-BR7VvDCVHO+q2xBEWskxS6DJE1qRnb7DxzUrogb71CWoSficBxYsiAGd+Kl0mmq/MprG9yArRkyrQxTO6XjMzA==}
    hasBin: true

  semver@7.5.4:
    resolution: {integrity: sha512-1bCSESV6Pv+i21Hvpxp3Dx+pSD8lIPt8uVjRrxAUt/nbswYc+tK6Y2btiULjd4+fnq15PX+nqQDC7Oft7WkwcA==}
    engines: {node: '>=10'}
    hasBin: true

  semver@7.7.1:
    resolution: {integrity: sha512-hlq8tAfn0m/61p4BVRcPzIGr6LKiMwo4VM6dGi6pt4qcRkmNzTcWq6eCEjEh+qXjkMDvPlOFFSGwQjoEa6gyMA==}
    engines: {node: '>=10'}
    hasBin: true

  serialize-error@8.1.0:
    resolution: {integrity: sha512-3NnuWfM6vBYoy5gZFvHiYsVbafvI9vZv/+jlIigFn4oP4zjNPK3LhcY0xSCgeb1a5L8jO71Mit9LlNoi2UfDDQ==}
    engines: {node: '>=10'}

  set-function-length@1.2.2:
    resolution: {integrity: sha512-pgRc4hJ4/sNjWCSS9AmnS40x3bNMDTknHgL5UaMBTMyJnU90EgWh1Rz+MC9eFu4BuN/UwZjKQuY/1v3rM7HMfg==}
    engines: {node: '>= 0.4'}

  set-function-name@2.0.2:
    resolution: {integrity: sha512-7PGFlmtwsEADb0WYyvCMa1t+yke6daIG4Wirafur5kcf+MhUnPms1UeR0CKQdTZD81yESwMHbtn+TR+dMviakQ==}
    engines: {node: '>= 0.4'}

  set-getter@0.1.1:
    resolution: {integrity: sha512-9sVWOy+gthr+0G9DzqqLaYNA7+5OKkSmcqjL9cBpDEaZrr3ShQlyX2cZ/O/ozE41oxn/Tt0LGEM/w4Rub3A3gw==}
    engines: {node: '>=0.10.0'}

  set-proto@1.0.0:
    resolution: {integrity: sha512-RJRdvCo6IAnPdsvP/7m6bsQqNnn1FCBX5ZNtFL98MmFF/4xAIJTIg1YbHW5DC2W5SKZanrC6i4HsJqlajw/dZw==}
    engines: {node: '>= 0.4'}

  sha.js@2.4.11:
    resolution: {integrity: sha512-QMEp5B7cftE7APOjk5Y6xgrbWu+WkLVQwk8JNjZ8nKRciZaByEW6MubieAiToS7+dwvrjGhH8jRXz3MVd0AYqQ==}
    hasBin: true

  shebang-command@1.2.0:
    resolution: {integrity: sha512-EV3L1+UQWGor21OmnvojK36mhg+TyIKDh3iFBKBohr5xeXIhNBcx8oWdgkTEEQ+BEFFYdLRuqMfd5L84N1V5Vg==}
    engines: {node: '>=0.10.0'}

  shebang-command@2.0.0:
    resolution: {integrity: sha512-kHxr2zZpYtdmrN1qDjrrX/Z1rR1kG8Dx+gkpK1G4eXmvXswmcE1hTWBWYUzlraYw1/yZp6YuDY77YtvbN0dmDA==}
    engines: {node: '>=8'}

  shebang-regex@1.0.0:
    resolution: {integrity: sha512-wpoSFAxys6b2a2wHZ1XpDSgD7N9iVjg29Ph9uV/uaP9Ex/KXlkTZTeddxDPSYQpgvzKLGJke2UU0AzoGCjNIvQ==}
    engines: {node: '>=0.10.0'}

  shebang-regex@3.0.0:
    resolution: {integrity: sha512-7++dFhtcx3353uBaq8DDR4NuxBetBzC7ZQOhmTQInHEd6bSrXdiEyzCvG07Z44UYdLShWUyXt5M/yhz8ekcb1A==}
    engines: {node: '>=8'}

  shiki@0.14.7:
    resolution: {integrity: sha512-dNPAPrxSc87ua2sKJ3H5dQ/6ZaY8RNnaAqK+t0eG7p0Soi2ydiqbGOTaZCqaYvA/uZYfS1LJnemt3Q+mSfcPCg==}

  side-channel-list@1.0.0:
    resolution: {integrity: sha512-FCLHtRD/gnpCiCHEiJLOwdmFP+wzCmDEkc9y7NsYxeF4u7Btsn1ZuwgwJGxImImHicJArLP4R0yX4c2KCrMrTA==}
    engines: {node: '>= 0.4'}

  side-channel-map@1.0.1:
    resolution: {integrity: sha512-VCjCNfgMsby3tTdo02nbjtM/ewra6jPHmpThenkTYh8pG9ucZ/1P8So4u4FGBek/BjpOVsDCMoLA/iuBKIFXRA==}
    engines: {node: '>= 0.4'}

  side-channel-weakmap@1.0.2:
    resolution: {integrity: sha512-WPS/HvHQTYnHisLo9McqBHOJk2FkHO/tlpvldyrnem4aeQp4hai3gythswg6p01oSoTl58rcpiFAjF2br2Ak2A==}
    engines: {node: '>= 0.4'}

  side-channel@1.1.0:
    resolution: {integrity: sha512-ZX99e6tRweoUXqR+VBrslhda51Nh5MTQwou5tnUDgbtyM0dBgmhEDtWGP/xbKn6hqfPRHujUNwz5fy/wbbhnpw==}
    engines: {node: '>= 0.4'}

  siginfo@2.0.0:
    resolution: {integrity: sha512-ybx0WO1/8bSBLEWXZvEd7gMW3Sn3JFlW3TvX1nREbDLRNQNaeNN8WK0meBwPdAaOI7TtRRRJn/Es1zhrrCHu7g==}

  signal-exit@3.0.7:
    resolution: {integrity: sha512-wnD2ZE+l+SPC/uoS0vXeE9L1+0wuaMqKlfz9AMUo38JsyLSBWSFcHR1Rri62LZc12vLr1gb3jl7iwQhgwpAbGQ==}

  signal-exit@4.1.0:
    resolution: {integrity: sha512-bzyZ1e88w9O1iNJbKnOlvYTrWPDl46O1bG0D3XInv+9tkPrxrN8jUUTiFlDkkmKWgn1M6CfIA13SuGqOa9Korw==}
    engines: {node: '>=14'}

  slash@3.0.0:
    resolution: {integrity: sha512-g9Q1haeby36OSStwb4ntCGGGaKsaVSjQ68fBxoQcutl5fS1vuY18H3wSt3jFyFtrkx+Kz0V1G85A4MyAdDMi2Q==}
    engines: {node: '>=8'}

  sort-keys@5.1.0:
    resolution: {integrity: sha512-aSbHV0DaBcr7u0PVHXzM6NbZNAtrr9sF6+Qfs9UUVG7Ll3jQ6hHi8F/xqIIcn2rvIVbr0v/2zyjSdwSV47AgLQ==}
    engines: {node: '>=12'}

  sort-object-keys@1.1.3:
    resolution: {integrity: sha512-855pvK+VkU7PaKYPc+Jjnmt4EzejQHyhhF33q31qG8x7maDzkeFhAAThdCYay11CISO+qAMwjOBP+fPZe0IPyg==}

  sort-package-json@2.15.1:
    resolution: {integrity: sha512-9x9+o8krTT2saA9liI4BljNjwAbvUnWf11Wq+i/iZt8nl2UGYnf3TH5uBydE7VALmP7AGwlfszuEeL8BDyb0YA==}
    hasBin: true

  source-map-js@1.2.1:
    resolution: {integrity: sha512-UXWMKhLOwVKb728IUtQPXxfYU+usdybtUrK/8uGE8CQMvrhOpwvzDBwj0QhSL7MQc7vIsISBG8VQ8+IDQxpfQA==}
    engines: {node: '>=0.10.0'}

  source-map@0.6.1:
    resolution: {integrity: sha512-UjgapumWlbMhkBgzT7Ykc5YXUT46F0iKu8SGXq0bcwP5dz/h0Plj6enJqjz1Zbq2l5WaqYnrVbwWOWMyF3F47g==}
    engines: {node: '>=0.10.0'}

  source-map@0.7.4:
    resolution: {integrity: sha512-l3BikUxvPOcn5E74dZiq5BGsTb5yEwhaTSzccU6t4sDOH8NWJCstKO5QT2CvtFoK6F0saL7p9xHAqHOlCPJygA==}
    engines: {node: '>= 8'}

  source-map@0.8.0-beta.0:
    resolution: {integrity: sha512-2ymg6oRBpebeZi9UUNsgQ89bhx01TcTkmNTGnNO88imTmbSgy4nfujrgVEFKWpMTEGA11EDkTt7mqObTPdigIA==}
    engines: {node: '>= 8'}

  space-separated-tokens@2.0.2:
    resolution: {integrity: sha512-PEGlAwrG8yXGXRjW32fGbg66JAlOAwbObuqVoJpv/mRgoWDQfgH1wDPvtzWyUSNAXBGSk8h755YDbbcEy3SH2Q==}

  spawndamnit@3.0.1:
    resolution: {integrity: sha512-MmnduQUuHCoFckZoWnXsTg7JaiLBJrKFj9UI2MbRPGaJeVpsLcVBu6P/IGZovziM/YBsellCmsprgNA+w0CzVg==}

  spdx-correct@3.2.0:
    resolution: {integrity: sha512-kN9dJbvnySHULIluDHy32WHRUu3Og7B9sbY7tsFLctQkIqnMh3hErYgdMjTYuqmcXX+lK5T1lnUt3G7zNswmZA==}

  spdx-exceptions@2.5.0:
    resolution: {integrity: sha512-PiU42r+xO4UbUS1buo3LPJkjlO7430Xn5SVAhdpzzsPHsjbYVflnnFdATgabnLude+Cqu25p6N+g2lw/PFsa4w==}

  spdx-expression-parse@3.0.1:
    resolution: {integrity: sha512-cbqHunsQWnJNE6KhVSMsMeH5H/L9EpymbzqTQ3uLwNCLZ1Q481oWaofqH7nO6V07xlXwY6PhQdQ2IedWx/ZK4Q==}

  spdx-license-ids@3.0.21:
    resolution: {integrity: sha512-Bvg/8F5XephndSK3JffaRqdT+gyhfqIPwDHpX80tJrF8QQRYMo8sNMeaZ2Dp5+jhwKnUmIOyFFQfHRkjJm5nXg==}

  sprintf-js@1.0.3:
    resolution: {integrity: sha512-D9cPgkvLlV3t3IzL0D0YLvGA9Ahk4PcvVwUbN0dSGr1aP0Nrt4AEnTUbuGvquEC0mA64Gqt1fzirlRs5ibXx8g==}

  sprintf-js@1.1.3:
    resolution: {integrity: sha512-Oo+0REFV59/rz3gfJNKQiBlwfHaSESl1pcGyABQsnnIfWOFt6JNj5gCog2U6MLZ//IGYD+nA8nI+mTShREReaA==}

  stable-hash@0.0.5:
    resolution: {integrity: sha512-+L3ccpzibovGXFK+Ap/f8LOS0ahMrHTf3xu7mMLSpEGU0EO9ucaysSylKo9eRDFNhWve/y275iPmIZ4z39a9iA==}

  stackback@0.0.2:
    resolution: {integrity: sha512-1XMJE5fQo1jGH6Y/7ebnwPOBEkIEnT4QF32d5R1+VXdXveM0IBMJt8zfaxX1P3QhVwrYe+576+jkANtSS2mBbw==}

  std-env@3.9.0:
    resolution: {integrity: sha512-UGvjygr6F6tpH7o2qyqR6QYpwraIjKSdtzyBdyytFOHmPZY917kwdwLG0RbOjWOnKmnm3PeHjaoLLMie7kPLQw==}

  streamsearch@1.1.0:
    resolution: {integrity: sha512-Mcc5wHehp9aXz1ax6bZUyY5afg9u2rv5cqQI3mRrYkGC8rW2hM02jWuwjtL++LS5qinSyhj2QfLyNsuc+VsExg==}
    engines: {node: '>=10.0.0'}

  string-argv@0.3.2:
    resolution: {integrity: sha512-aqD2Q0144Z+/RqG52NeHEkZauTAUWJO8c6yTftGJKO3Tja5tUgIfmIl6kExvhtxSDP7fXB6DvzkfMpCd/F3G+Q==}
    engines: {node: '>=0.6.19'}

  string-width@4.2.3:
    resolution: {integrity: sha512-wKyQRQpjJ0sIp62ErSZdGsjMJWsap5oRNihHhu6G7JVO/9jIB6UyevL+tXuOqrng8j/cxKTWyWUwvSTriiZz/g==}
    engines: {node: '>=8'}

  string-width@5.1.2:
    resolution: {integrity: sha512-HnLOCR3vjcY8beoNLtcjZ5/nxn2afmME6lhrDrebokqMap+XbeW8n9TXpPDOqdGK5qcI3oT0GKTW6wC7EMiVqA==}
    engines: {node: '>=12'}

  string.prototype.includes@2.0.1:
    resolution: {integrity: sha512-o7+c9bW6zpAdJHTtujeePODAhkuicdAryFsfVKwA+wGw89wJ4GTY484WTucM9hLtDEOpOvI+aHnzqnC5lHp4Rg==}
    engines: {node: '>= 0.4'}

  string.prototype.matchall@4.0.12:
    resolution: {integrity: sha512-6CC9uyBL+/48dYizRf7H7VAYCMCNTBeM78x/VTUe9bFEaxBepPJDa1Ow99LqI/1yF7kuy7Q3cQsYMrcjGUcskA==}
    engines: {node: '>= 0.4'}

  string.prototype.repeat@1.0.0:
    resolution: {integrity: sha512-0u/TldDbKD8bFCQ/4f5+mNRrXwZ8hg2w7ZR8wa16e8z9XpePWl3eGEcUD0OXpEH/VJH/2G3gjUtR3ZOiBe2S/w==}

  string.prototype.trim@1.2.10:
    resolution: {integrity: sha512-Rs66F0P/1kedk5lyYyH9uBzuiI/kNRmwJAR9quK6VOtIpZ2G+hMZd+HQbbv25MgCA6gEffoMZYxlTod4WcdrKA==}
    engines: {node: '>= 0.4'}

  string.prototype.trimend@1.0.9:
    resolution: {integrity: sha512-G7Ok5C6E/j4SGfyLCloXTrngQIQU3PWtXGst3yM7Bea9FRURf1S42ZHlZZtsNque2FN2PoUhfZXYLNWwEr4dLQ==}
    engines: {node: '>= 0.4'}

  string.prototype.trimstart@1.0.8:
    resolution: {integrity: sha512-UXSH262CSZY1tfu3G3Secr6uGLCFVPMhIqHjlgCUtCCcgihYc/xKs9djMTMUOb2j1mVSeU8EU6NWc/iQKU6Gfg==}
    engines: {node: '>= 0.4'}

  string_decoder@1.1.1:
    resolution: {integrity: sha512-n/ShnvDi6FHbbVfviro+WojiFzv+s8MPMHBczVePfUpDJLwoLT0ht1l4YwBCbi8pJAveEEdnkHyPyTP/mzRfwg==}

  string_decoder@1.3.0:
    resolution: {integrity: sha512-hkRX8U1WjJFd8LsDJ2yQ/wWWxaopEsABU1XfkM8A+j0+85JAGppt16cr1Whg6KIbb4okU6Mql6BOj+uup/wKeA==}

  stringify-entities@4.0.4:
    resolution: {integrity: sha512-IwfBptatlO+QCJUo19AqvrPNqlVMpW9YEL2LIVY+Rpv2qsjCGxaDLNRgeGsQWJhfItebuJhsGSLjaBbNSQ+ieg==}

  strip-ansi@6.0.1:
    resolution: {integrity: sha512-Y38VPSHcqkFrCpFnQ9vuSXmquuv5oXOKpGeT6aGrr3o3Gc9AlVa6JBfUSOCnbxGGZF+/0ooI7KrPuUSztUdU5A==}
    engines: {node: '>=8'}

  strip-ansi@7.1.0:
    resolution: {integrity: sha512-iq6eVVI64nQQTRYq2KtEg2d2uU7LElhTJwsH4YzIHZshxlgZms/wIc4VoDQTlG/IvVIrBKG06CrZnp0qv7hkcQ==}
    engines: {node: '>=12'}

  strip-bom-string@1.0.0:
    resolution: {integrity: sha512-uCC2VHvQRYu+lMh4My/sFNmF2klFymLX1wHJeXnbEJERpV/ZsVuonzerjfrGpIGF7LBVa1O7i9kjiWvJiFck8g==}
    engines: {node: '>=0.10.0'}

  strip-bom@3.0.0:
    resolution: {integrity: sha512-vavAMRXOgBVNF6nyEEmL3DBK19iRpDcoIwW+swQ+CbGiu7lju6t+JklA1MHweoWtadgt4ISVUsXLyDq34ddcwA==}
    engines: {node: '>=4'}

  strip-color@0.1.0:
    resolution: {integrity: sha512-p9LsUieSjWNNAxVCXLeilaDlmuUOrDS5/dF9znM1nZc7EGX5+zEFC0bEevsNIaldjlks+2jns5Siz6F9iK6jwA==}
    engines: {node: '>=0.10.0'}

  strip-eof@1.0.0:
    resolution: {integrity: sha512-7FCwGGmx8mD5xQd3RPUvnSpUXHM3BWuzjtpD4TXsfcZ9EL4azvVVUscFYwD9nx8Kh+uCBC00XBtAykoMHwTh8Q==}
    engines: {node: '>=0.10.0'}

  strip-final-newline@3.0.0:
    resolution: {integrity: sha512-dOESqjYr96iWYylGObzd39EuNTa5VJxyvVAEm5Jnh7KGo75V43Hk1odPQkNDyXNmUR6k+gEiDVXnjB8HJ3crXw==}
    engines: {node: '>=12'}

  strip-indent@3.0.0:
    resolution: {integrity: sha512-laJTa3Jb+VQpaC6DseHhF7dXVqHTfJPCRDaEbid/drOhgitgYku/letMUqOXFoWV0zIIUbjpdH2t+tYj4bQMRQ==}
    engines: {node: '>=8'}

  strip-json-comments@3.1.1:
    resolution: {integrity: sha512-6fPc+R4ihwqP6N/aIv2f1gMH8lOVtWQHoqC4yK6oSDVVocumAsfCqjkXnqiYMhmMwS/mEHLp7Vehlt3ql6lEig==}
    engines: {node: '>=8'}

  strip-literal@2.1.1:
    resolution: {integrity: sha512-631UJ6O00eNGfMiWG78ck80dfBab8X6IVFB51jZK5Icd7XAs60Z5y7QdSd/wGIklnWvRbUNloVzhOKKmutxQ6Q==}

  style-to-object@0.4.4:
    resolution: {integrity: sha512-HYNoHZa2GorYNyqiCaBgsxvcJIn7OHq6inEga+E6Ke3m5JkoqpQbnFssk4jwe+K7AhGa2fcha4wSOf1Kn01dMg==}

  styled-jsx@5.1.1:
    resolution: {integrity: sha512-pW7uC1l4mBZ8ugbiZrcIsiIvVx1UmTfw7UkC3Um2tmfUq9Bhk8IiyEIPl6F8agHgjzku6j0xQEZbfA5uSgSaCw==}
    engines: {node: '>= 12.0.0'}
    peerDependencies:
      '@babel/core': '*'
      babel-plugin-macros: '*'
      react: '>= 16.8.0 || 17.x.x || ^18.0.0-0'
    peerDependenciesMeta:
      '@babel/core':
        optional: true
      babel-plugin-macros:
        optional: true

  stylis@4.3.6:
    resolution: {integrity: sha512-yQ3rwFWRfwNUY7H5vpU0wfdkNSnvnJinhF9830Swlaxl03zsOjCfmX0ugac+3LtK0lYSgwL/KXc8oYL3mG4YFQ==}

  sucrase@3.35.0:
    resolution: {integrity: sha512-8EbVDiu9iN/nESwxeSxDKe0dunta1GOlHufmSSXxMD2z2/tMZpDMpvXQGsc+ajGo8y2uYUmixaSRUc/QPoQ0GA==}
    engines: {node: '>=16 || 14 >=14.17'}
    hasBin: true

  supports-color@4.5.0:
    resolution: {integrity: sha512-ycQR/UbvI9xIlEdQT1TQqwoXtEldExbCEAJgRo5YXlmSKjv6ThHnP9/vwGa1gr19Gfw+LkFd7KqYMhzrRC5JYw==}
    engines: {node: '>=4'}

  supports-color@7.2.0:
    resolution: {integrity: sha512-qpCAvRl9stuOHveKsn7HncJRvv501qIacKzQlO/+Lwxc9+0q2wLyv4Dfvt80/DPn2pqOBsJdDiogXGR9+OvwRw==}
    engines: {node: '>=8'}

  supports-color@8.1.1:
    resolution: {integrity: sha512-MpUEN2OodtUzxvKQl72cUF7RQ5EiHsGvSsVG0ia9c5RbWGL2CI4C7EpPS8UTBIplnlzZiNuV56w+FuNxy3ty2Q==}
    engines: {node: '>=10'}

  supports-preserve-symlinks-flag@1.0.0:
    resolution: {integrity: sha512-ot0WnXS9fgdkgIcePe6RHNk1WA8+muPa6cSjeR3V8K27q9BB1rTE3R1p7Hv0z1ZyAc8s6Vvv8DIyWf681MAt0w==}
    engines: {node: '>= 0.4'}

  synckit@0.9.2:
    resolution: {integrity: sha512-vrozgXDQwYO72vHjUb/HnFbQx1exDjoKzqx23aXEg2a9VIg2TSFZ8FmeZpTjUCFMYw7mpX4BE2SFu8wI7asYsw==}
    engines: {node: ^14.18.0 || >=16.0.0}

  term-size@2.2.1:
    resolution: {integrity: sha512-wK0Ri4fOGjv/XPy8SBHZChl8CM7uMc5VML7SqiQ0zG7+J5Vr+RMQDoHa2CNT6KHUnTGIXH34UDMkPzAUyapBZg==}
    engines: {node: '>=8'}

  text-table@0.2.0:
    resolution: {integrity: sha512-N+8UisAXDGk8PFXP4HAzVR9nbfmVJ3zYLAWiTIoqC5v5isinhr+r5uaO8+7r3BMfuNIufIsA7RdpVgacC2cSpw==}

  thenify-all@1.6.0:
    resolution: {integrity: sha512-RNxQH/qI8/t3thXJDwcstUO4zeqo64+Uy/+sNVRBx4Xn2OX+OZ9oP+iJnNFqplFra2ZUVeKCSa2oVWi3T4uVmA==}
    engines: {node: '>=0.8'}

  thenify@3.3.1:
    resolution: {integrity: sha512-RVZSIV5IG10Hk3enotrhvz0T9em6cyHBLkH/YAZuKqd8hRkKhSfCGIcP2KUY0EPxndzANBmNllzWPwak+bheSw==}

  through2@2.0.5:
    resolution: {integrity: sha512-/mrRod8xqpA+IHSLyGCQ2s8SPHiCDEeQJSep1jqLYeEUClOFG2Qsh+4FU6G9VeqpZnGW/Su8LQGc4YKni5rYSQ==}

  tinybench@2.9.0:
    resolution: {integrity: sha512-0+DUvqWMValLmha6lr4kD8iAMK1HzV0/aKnCtWb9v9641TnP/MFb7Pc2bxoxQjTXAErryXVgUOfv2YqNllqGeg==}

  tinybench@4.0.1:
    resolution: {integrity: sha512-Nb1srn7dvzkVx0J5h1vq8f48e3TIcbrS7e/UfAI/cDSef/n8yLh4zsAEsFkfpw6auTY+ZaspEvam/xs8nMnotQ==}
    engines: {node: '>=18.0.0'}

  tinyexec@0.3.2:
    resolution: {integrity: sha512-KQQR9yN7R5+OSwaK0XQoj22pwHoTlgYqmUscPYoknOoWCWfj/5/ABTMRi69FrKU5ffPVh5QcFikpWJI/P1ocHA==}

  tinyglobby@0.2.12:
    resolution: {integrity: sha512-qkf4trmKSIiMTs/E63cxH+ojC2unam7rJ0WrauAzpT3ECNTxGRMlaXxVbfxMUC/w0LaYk6jQ4y/nGR9uBO3tww==}
    engines: {node: '>=12.0.0'}

  tinypool@0.8.4:
    resolution: {integrity: sha512-i11VH5gS6IFeLY3gMBQ00/MmLncVP7JLXOw1vlgkytLmJK7QnEr7NXf0LBdxfmNPAeyetukOk0bOYrJrFGjYJQ==}
    engines: {node: '>=14.0.0'}

  tinypool@1.0.2:
    resolution: {integrity: sha512-al6n+QEANGFOMf/dmUMsuS5/r9B06uwlyNjZZql/zv8J7ybHCgoihBNORZCY2mzUuAnomQa2JdhyHKzZxPCrFA==}
    engines: {node: ^18.0.0 || >=20.0.0}

  tinyrainbow@1.2.0:
    resolution: {integrity: sha512-weEDEq7Z5eTHPDh4xjX789+fHfF+P8boiFB+0vbWzpbnbsEr/GRaohi/uMKxg8RZMXnl1ItAi/IUHWMsjDV7kQ==}
    engines: {node: '>=14.0.0'}

  tinyspy@2.2.1:
    resolution: {integrity: sha512-KYad6Vy5VDWV4GH3fjpseMQ/XU2BhIYP7Vzd0LG44qRWm/Yt2WCOTicFdvmgo6gWaqooMQCawTtILVQJupKu7A==}
    engines: {node: '>=14.0.0'}

  tinyspy@3.0.2:
    resolution: {integrity: sha512-n1cw8k1k0x4pgA2+9XrOkFydTerNcJ1zWCO5Nn9scWHTD+5tp8dghT2x1uduQePZTZgd3Tupf+x9BxJjeJi77Q==}
    engines: {node: '>=14.0.0'}

  title@3.5.3:
    resolution: {integrity: sha512-20JyowYglSEeCvZv3EZ0nZ046vLarO37prvV0mbtQV7C8DJPGgN967r8SJkqd3XK3K3lD3/Iyfp3avjfil8Q2Q==}
    hasBin: true

  titleize@1.0.0:
    resolution: {integrity: sha512-TARUb7z1pGvlLxgPk++7wJ6aycXF3GJ0sNSBTAsTuJrQG5QuZlkUQP+zl+nbjAh4gMX9yDw9ZYklMd7vAfJKEw==}
    engines: {node: '>=0.10.0'}

  tmp@0.0.33:
    resolution: {integrity: sha512-jRCJlojKnZ3addtTOjdIqoRuPEKBvNXcGYqzO6zWZX8KfKEpnGY5jfggJQ3EjKuu8D4bJRr0y+cYJFmYbImXGw==}
    engines: {node: '>=0.6.0'}

  to-object-path@0.3.0:
    resolution: {integrity: sha512-9mWHdnGRuh3onocaHzukyvCZhzvr6tiflAy/JRFXcJX0TjgfWA9pk9t8CMbzmBE4Jfw58pXbkngtBtqYxzNEyg==}
    engines: {node: '>=0.10.0'}

  to-regex-range@5.0.1:
    resolution: {integrity: sha512-65P7iz6X5yEr1cwcgvQxbbIw7Uk3gOy5dIdtZ4rDveLqhrdJP+Li/Hx6tyK0NEb+2GCyneCMJiGqrADCSNk8sQ==}
    engines: {node: '>=8.0'}

  tr46@0.0.3:
    resolution: {integrity: sha512-N3WMsuqV66lT30CrXNbEjx4GEwlow3v6rr4mCcv6prnfwhS01rkgyFdjPNBYd9br7LpXV1+Emh01fHnq2Gdgrw==}

  tr46@1.0.1:
    resolution: {integrity: sha512-dTpowEjclQ7Kgx5SdBkqRzVhERQXov8/l9Ft9dVM9fmg0W0KQSVaXX9T4i6twCPNtYiZM53lpSSUAwJbFPOHxA==}

  tree-kill@1.2.2:
    resolution: {integrity: sha512-L0Orpi8qGpRG//Nd+H90vFB+3iHnue1zSSGmNOOCh1GLJ7rUKVwV2HvijphGQS2UmhUZewS9VgvxYIdgr+fG1A==}
    hasBin: true

  trim-lines@3.0.1:
    resolution: {integrity: sha512-kRj8B+YHZCc9kQYdWfJB2/oUl9rA99qbowYYBtr4ui4mZyAQ2JpvVBd/6U2YloATfqBhBTSMhTpgBHtU0Mf3Rg==}

  trough@2.2.0:
    resolution: {integrity: sha512-tmMpK00BjZiUyVyvrBK7knerNgmgvcV/KLVyuma/SC+TQN167GrMRciANTz09+k3zW8L8t60jWO1GpfkZdjTaw==}

  ts-api-utils@1.4.3:
    resolution: {integrity: sha512-i3eMG77UTMD0hZhgRS562pv83RC6ukSAC2GMNWc+9dieh/+jDM5u5YG+NHX6VNDRHQcHwmsTHctP9LhbC3WxVw==}
    engines: {node: '>=16'}
    peerDependencies:
      typescript: '>=4.2.0'

  ts-custom-error@3.3.1:
    resolution: {integrity: sha512-5OX1tzOjxWEgsr/YEUWSuPrQ00deKLh6D7OTWcvNHm12/7QPyRh8SYpyWvA4IZv8H/+GQWQEh/kwo95Q9OVW1A==}
    engines: {node: '>=14.0.0'}

  ts-dedent@2.2.0:
    resolution: {integrity: sha512-q5W7tVM71e2xjHZTlgfTDoPF/SmqKG5hddq9SzR49CH2hayqRKJtQ4mtRlSxKaJlR/+9rEM+mnBHf7I2/BQcpQ==}
    engines: {node: '>=6.10'}

  ts-interface-checker@0.1.13:
    resolution: {integrity: sha512-Y/arvbn+rrz3JCKl9C4kVNfTfSm2/mEp5FSz5EsZSANGPSlQrpRI5M4PKF+mJnE52jOO90PnPSc3Ur3bTQw0gA==}

  ts-log@2.2.7:
    resolution: {integrity: sha512-320x5Ggei84AxzlXp91QkIGSw5wgaLT6GeAH0KsqDmRZdVWW2OiSeVvElVoatk3f7nicwXlElXsoFkARiGE2yg==}

  tsconfig-paths@3.15.0:
    resolution: {integrity: sha512-2Ac2RgzDe/cn48GvOe3M+o82pEFewD3UPbyoUHHdKasHwJKjds4fLXWf/Ux5kATBKN20oaFGu+jbElp1pos0mg==}

  tslib@1.14.1:
    resolution: {integrity: sha512-Xni35NKzjgMrwevysHTCArtLDpPvye8zV/0E4EyYn43P7/7qvQwPh9BGkHewbMulVntbigmcT7rdX3BNo9wRJg==}

  tslib@2.8.1:
    resolution: {integrity: sha512-oJFu94HQb+KVduSUQL7wnpmqnfmLsOA/nAh6b6EH0wCEoK0/mPeXU6c3wKDV83MkOuHPRHtSXKKU99IBazS/2w==}

  tsup@8.4.0:
    resolution: {integrity: sha512-b+eZbPCjz10fRryaAA7C8xlIHnf8VnsaRqydheLIqwG/Mcpfk8Z5zp3HayX7GaTygkigHl5cBUs+IhcySiIexQ==}
    engines: {node: '>=18'}
    hasBin: true
    peerDependencies:
      '@microsoft/api-extractor': ^7.36.0
      '@swc/core': ^1
      postcss: ^8.4.12
      typescript: '>=4.5.0'
    peerDependenciesMeta:
      '@microsoft/api-extractor':
        optional: true
      '@swc/core':
        optional: true
      postcss:
        optional: true
      typescript:
        optional: true

  tsutils@3.21.0:
    resolution: {integrity: sha512-mHKK3iUXL+3UF6xL5k0PEhKRUBKPBCv/+RkEOpjRWxxx27KKRBmmA60A9pgOUvMi8GKhRMPEmjBRPzs2W7O1OA==}
    engines: {node: '>= 6'}
    peerDependencies:
      typescript: '>=2.8.0 || >= 3.2.0-dev || >= 3.3.0-dev || >= 3.4.0-dev || >= 3.5.0-dev || >= 3.6.0-dev || >= 3.6.0-beta || >= 3.7.0-dev || >= 3.7.0-beta'

  tsx@4.19.3:
    resolution: {integrity: sha512-4H8vUNGNjQ4V2EOoGw005+c+dGuPSnhpPBPHBtsZdGZBk/iJb4kguGlPWaZTZ3q5nMtFOEsY0nRDlh9PJyd6SQ==}
    engines: {node: '>=18.0.0'}
    hasBin: true

  turbo-darwin-64@2.4.4:
    resolution: {integrity: sha512-5kPvRkLAfmWI0MH96D+/THnDMGXlFNmjeqNRj5grLKiry+M9pKj3pRuScddAXPdlxjO5Ptz06UNaOQrrYGTx1g==}
    cpu: [x64]
    os: [darwin]

  turbo-darwin-arm64@2.4.4:
    resolution: {integrity: sha512-/gtHPqbGQXDFhrmy+Q/MFW2HUTUlThJ97WLLSe4bxkDrKHecDYhAjbZ4rN3MM93RV9STQb3Tqy4pZBtsd4DfCw==}
    cpu: [arm64]
    os: [darwin]

  turbo-linux-64@2.4.4:
    resolution: {integrity: sha512-SR0gri4k0bda56hw5u9VgDXLKb1Q+jrw4lM7WAhnNdXvVoep4d6LmnzgMHQQR12Wxl3KyWPbkz9d1whL6NTm2Q==}
    cpu: [x64]
    os: [linux]

  turbo-linux-arm64@2.4.4:
    resolution: {integrity: sha512-COXXwzRd3vslQIfJhXUklgEqlwq35uFUZ7hnN+AUyXx7hUOLIiD5NblL+ETrHnhY4TzWszrbwUMfe2BYWtaPQg==}
    cpu: [arm64]
    os: [linux]

  turbo-windows-64@2.4.4:
    resolution: {integrity: sha512-PV9rYNouGz4Ff3fd6sIfQy5L7HT9a4fcZoEv8PKRavU9O75G7PoDtm8scpHU10QnK0QQNLbE9qNxOAeRvF0fJg==}
    cpu: [x64]
    os: [win32]

  turbo-windows-arm64@2.4.4:
    resolution: {integrity: sha512-403sqp9t5sx6YGEC32IfZTVWkRAixOQomGYB8kEc6ZD+//LirSxzeCHCnM8EmSXw7l57U1G+Fb0kxgTcKPU/Lg==}
    cpu: [arm64]
    os: [win32]

  turbo@2.4.4:
    resolution: {integrity: sha512-N9FDOVaY3yz0YCOhYIgOGYad7+m2ptvinXygw27WPLQvcZDl3+0Sa77KGVlLSiuPDChOUEnTKE9VJwLSi9BPGQ==}
    hasBin: true

  type-check@0.4.0:
    resolution: {integrity: sha512-XleUoc9uwGXqjWwXaUTZAmzMcFZ5858QA2vvx1Ur5xIcixXIP+8LnFDgRplU30us6teqdlskFfu+ae4K79Ooew==}
    engines: {node: '>= 0.8.0'}

  type-detect@4.1.0:
    resolution: {integrity: sha512-Acylog8/luQ8L7il+geoSxhEkazvkslg7PSNKOX59mbB9cOveP5aq9h74Y7YU8yDpJwetzQQrfIwtf4Wp4LKcw==}
    engines: {node: '>=4'}

  type-fest@0.20.2:
    resolution: {integrity: sha512-Ne+eE4r0/iWnpAxD852z3A+N0Bt5RN//NjJwRd2VFHEmrywxf5vsZlh4R6lixl6B+wz/8d+maTSAkN1FIkI3LQ==}
    engines: {node: '>=10'}

  type-fest@0.6.0:
    resolution: {integrity: sha512-q+MB8nYR1KDLrgr4G5yemftpMC7/QLqVndBmEEdqzmNj5dcFOO4Oo8qlwZE3ULT3+Zim1F8Kq4cBnikNhlCMlg==}
    engines: {node: '>=8'}

  type-fest@0.8.1:
    resolution: {integrity: sha512-4dbzIzqvjtgiM5rw1k5rEHtBANKmdudhGyBEajN01fEyhaAIhsoKNy6y7+IN93IfpFtwY9iqi7kD+xwKhQsNJA==}
    engines: {node: '>=8'}

  type-fest@1.4.0:
    resolution: {integrity: sha512-yGSza74xk0UG8k+pLh5oeoYirvIiWo5t0/o3zHHAO2tRDiZcxWP7fywNlXhqb6/r6sWvwi+RsyQMWhVLe4BVuA==}
    engines: {node: '>=10'}

  type-fest@2.19.0:
    resolution: {integrity: sha512-RAH822pAdBgcNMAfWnCBU3CFZcfZ/i1eZjwFU/dsLKumyuuP3niueg2UAukXYF0E2AAoc82ZSSf9J0WQBinzHA==}
    engines: {node: '>=12.20'}

  typed-array-buffer@1.0.3:
    resolution: {integrity: sha512-nAYYwfY3qnzX30IkA6AQZjVbtK6duGontcQm1WSG1MD94YLqK0515GNApXkoxKOWMusVssAHWLh9SeaoefYFGw==}
    engines: {node: '>= 0.4'}

  typed-array-byte-length@1.0.3:
    resolution: {integrity: sha512-BaXgOuIxz8n8pIq3e7Atg/7s+DpiYrxn4vdot3w9KbnBhcRQq6o3xemQdIfynqSeXeDrF32x+WvfzmOjPiY9lg==}
    engines: {node: '>= 0.4'}

  typed-array-byte-offset@1.0.4:
    resolution: {integrity: sha512-bTlAFB/FBYMcuX81gbL4OcpH5PmlFHqlCCpAl8AlEzMz5k53oNDvN8p1PNOWLEmI2x4orp3raOFB51tv9X+MFQ==}
    engines: {node: '>= 0.4'}

  typed-array-length@1.0.7:
    resolution: {integrity: sha512-3KS2b+kL7fsuk/eJZ7EQdnEmQoaho/r6KUef7hxvltNA5DR8NAUM+8wJMbJyZ4G9/7i3v5zPBIMN5aybAh2/Jg==}
    engines: {node: '>= 0.4'}

  typedarray@0.0.6:
    resolution: {integrity: sha512-/aCDEGatGvZ2BIk+HmLf4ifCJFwvKFNb9/JeZPMulfgFracn9QFcAf5GO8B/mweUjSoblS5In0cWhqpfs/5PQA==}

  typescript@5.5.0-dev.20240430:
    resolution: {integrity: sha512-HDHiMzAPPZucY1VLkXpTF9qrxwqXv0h/SEDnZs59DPOPKlGlAn4c0o+1t45+kOvD2PhfzFpwHymQnmWBlNFAJA==}
    engines: {node: '>=14.17'}
    hasBin: true

  typescript@5.8.2:
    resolution: {integrity: sha512-aJn6wq13/afZp/jT9QZmwEjDqqvSGp1VT5GVg+f/t6/oVyrgXM6BY1h9BRh/O5p3PlUPAe+WuiEZOmb/49RqoQ==}
    engines: {node: '>=14.17'}
    hasBin: true

  typescript@5.8.3:
    resolution: {integrity: sha512-p1diW6TqL9L07nNxvRMM7hMMw4c5XOo/1ibL4aAIGmSAt9slTE1Xgw5KWuof2uTOvCg9BY7ZRi+GaF+7sfgPeQ==}
    engines: {node: '>=14.17'}
    hasBin: true

<<<<<<< HEAD
  ufo@1.6.0:
    resolution: {integrity: sha512-AkgU2cV/+Xb4Uz6cic0kMZbtM42nbltnGvTVOt/8gMCbO2/z64nE47TOygh7HjgFPkUkVRBEyNFqpqi3zo+BJA==}
=======
  ufo@1.5.4:
    resolution: {integrity: sha512-UsUk3byDzKd04EyoZ7U4DOlxQaD14JUKQl6/P7wiX4FNvUfm3XL246n9W5AmqwW5RSFJ27NAuM0iLscAOYUiGQ==}
>>>>>>> a4384986

  uint8-varint@2.0.4:
    resolution: {integrity: sha512-FwpTa7ZGA/f/EssWAb5/YV6pHgVF1fViKdW8cWaEarjB8t7NyofSWBdOTyFPaGuUG4gx3v1O3PQ8etsiOs3lcw==}

  uint8arraylist@2.4.8:
    resolution: {integrity: sha512-vc1PlGOzglLF0eae1M8mLRTBivsvrGsdmJ5RbK3e+QRvRLOZfZhQROTwH/OfyF3+ZVUg9/8hE8bmKP2CvP9quQ==}

  uint8arrays@5.1.0:
    resolution: {integrity: sha512-vA6nFepEmlSKkMBnLBaUMVvAC4G3CTmO58C12y4sq6WPDOR7mOFYOi7GlrQ4djeSbP6JG9Pv9tJDM97PedRSww==}

  unbox-primitive@1.1.0:
    resolution: {integrity: sha512-nWJ91DjeOkej/TA8pXQ3myruKpKEYgqvpw9lz4OPHj/NWFNluYrjbz9j01CJ8yKQd2g4jFoOkINCTW2I5LEEyw==}
    engines: {node: '>= 0.4'}

  undici-types@6.19.8:
    resolution: {integrity: sha512-ve2KP6f/JnbPBFyobGHuerC9g1FYGn/F8n1LWTwNxCEzd6IfqTwUQcNXgEtmmQ6DlRrC1hrSrBnCZPokRrDHjw==}

  undici-types@6.21.0:
    resolution: {integrity: sha512-iwDZqg0QAGrg9Rav5H4n0M64c3mkR59cJ6wQp+7C4nI0gsmExaedaYLNO44eT4AtBBwjbTiGPMlt2Md0T9H9JQ==}

<<<<<<< HEAD
  undici@7.7.0:
    resolution: {integrity: sha512-tZ6+5NBq4KH35rr46XJ2JPFKxfcBlYNaqLF/wyWIO9RMHqqU/gx/CLB1Y2qMcgB8lWw/bKHa7qzspqCN7mUHvA==}
=======
  undici-types@6.21.0:
    resolution: {integrity: sha512-iwDZqg0QAGrg9Rav5H4n0M64c3mkR59cJ6wQp+7C4nI0gsmExaedaYLNO44eT4AtBBwjbTiGPMlt2Md0T9H9JQ==}

  undici@7.6.0:
    resolution: {integrity: sha512-gaFsbThjrDGvAaD670r81RZro/s6H2PVZF640Qn0p5kZK+/rim7/mmyfp2W7VB5vOMaFM8vuFBJUaMlaZTYHlA==}
>>>>>>> a4384986
    engines: {node: '>=20.18.1'}

  unified@10.1.2:
    resolution: {integrity: sha512-pUSWAi/RAnVy1Pif2kAoeWNBa3JVrx0MId2LASj8G+7AiHWoKZNTomq6LG326T68U7/e263X6fTdcXIy7XnF7Q==}

  unist-util-find-after@5.0.0:
    resolution: {integrity: sha512-amQa0Ep2m6hE2g72AugUItjbuM8X8cGQnFoHk0pGfrFeT9GZhzN5SW8nRsiGKK7Aif4CrACPENkA6P/Lw6fHGQ==}

  unist-util-generated@2.0.1:
    resolution: {integrity: sha512-qF72kLmPxAw0oN2fwpWIqbXAVyEqUzDHMsbtPvOudIlUzXYFIeQIuxXQCRCFh22B7cixvU0MG7m3MW8FTq/S+A==}

  unist-util-is@5.2.1:
    resolution: {integrity: sha512-u9njyyfEh43npf1M+yGKDGVPbY/JWEemg5nH05ncKPfi+kBbKBJoTdsogMu33uhytuLlv9y0O7GH7fEdwLdLQw==}

  unist-util-is@6.0.0:
    resolution: {integrity: sha512-2qCTHimwdxLfz+YzdGfkqNlH0tLi9xjTnHddPmJwtIG9MGsdbutfTc4P+haPD7l7Cjxf/WZj+we5qfVPvvxfYw==}

  unist-util-position-from-estree@1.1.2:
    resolution: {integrity: sha512-poZa0eXpS+/XpoQwGwl79UUdea4ol2ZuCYguVaJS4qzIOMDzbqz8a3erUCOmubSZkaOuGamb3tX790iwOIROww==}

  unist-util-position@4.0.4:
    resolution: {integrity: sha512-kUBE91efOWfIVBo8xzh/uZQ7p9ffYRtUbMRZBNFYwf0RK8koUMx6dGUfwylLOKmaT2cs4wSW96QoYUSXAyEtpg==}

  unist-util-position@5.0.0:
    resolution: {integrity: sha512-fucsC7HjXvkB5R3kTCO7kUjRdrS0BJt3M/FPxmHMBOm8JQi2BsHAHFsy27E0EolP8rp0NzXsJ+jNPyDWvOJZPA==}

  unist-util-remove-position@4.0.2:
    resolution: {integrity: sha512-TkBb0HABNmxzAcfLf4qsIbFbaPDvMO6wa3b3j4VcEzFVaw1LBKwnW4/sRJ/atSLSzoIg41JWEdnE7N6DIhGDGQ==}

  unist-util-remove-position@5.0.0:
    resolution: {integrity: sha512-Hp5Kh3wLxv0PHj9m2yZhhLt58KzPtEYKQQ4yxfYFEO7EvHwzyDYnduhHnY1mDxoqr7VUwVuHXk9RXKIiYS1N8Q==}

  unist-util-remove@4.0.0:
    resolution: {integrity: sha512-b4gokeGId57UVRX/eVKej5gXqGlc9+trkORhFJpu9raqZkZhU0zm8Doi05+HaiBsMEIJowL+2WtQ5ItjsngPXg==}

  unist-util-stringify-position@3.0.3:
    resolution: {integrity: sha512-k5GzIBZ/QatR8N5X2y+drfpWG8IDBzdnVj6OInRNWm1oXrzydiaAT2OQiA8DPRRZyAKb9b6I2a6PxYklZD0gKg==}

  unist-util-stringify-position@4.0.0:
    resolution: {integrity: sha512-0ASV06AAoKCDkS2+xw5RXJywruurpbC4JZSm7nr7MOt1ojAzvyyaO+UxZf18j8FCF6kmzCZKcAgN/yu2gm2XgQ==}

  unist-util-visit-parents@4.1.1:
    resolution: {integrity: sha512-1xAFJXAKpnnJl8G7K5KgU7FY55y3GcLIXqkzUj5QF/QVP7biUm0K0O2oqVkYsdjzJKifYeWn9+o6piAK2hGSHw==}

  unist-util-visit-parents@5.1.3:
    resolution: {integrity: sha512-x6+y8g7wWMyQhL1iZfhIPhDAs7Xwbn9nRosDXl7qoPTSCy0yNxnKc+hWokFifWQIDGi154rdUqKvbCa4+1kLhg==}

  unist-util-visit-parents@6.0.1:
    resolution: {integrity: sha512-L/PqWzfTP9lzzEa6CKs0k2nARxTdZduw3zyh8d2NVBnsyvHjSX4TWse388YrrQKbvI8w20fGjGlhgT96WwKykw==}

  unist-util-visit@3.1.0:
    resolution: {integrity: sha512-Szoh+R/Ll68QWAyQyZZpQzZQm2UPbxibDvaY8Xc9SUtYgPsDzx5AWSk++UUt2hJuow8mvwR+rG+LQLw+KsuAKA==}

  unist-util-visit@4.1.2:
    resolution: {integrity: sha512-MSd8OUGISqHdVvfY9TPhyK2VdUrPgxkUtWSuMHF6XAAFuL4LokseigBnZtPnJMu+FbynTkFNnFlyjxpVKujMRg==}

  unist-util-visit@5.0.0:
    resolution: {integrity: sha512-MR04uvD+07cwl/yhVuVWAtw+3GOR/knlL55Nd/wAdblk27GCVt3lqpTivy/tkJcZoNPzTwS1Y+KMojlLDhoTzg==}

  universalify@0.1.2:
    resolution: {integrity: sha512-rBJeI5CXAlmy1pV+617WB9J63U6XcazHHF2f2dbJix4XzpUF0RS3Zbj0FGIOCAva5P/d/GBOYaACQ1w+0azUkg==}
    engines: {node: '>= 4.0.0'}

  universalify@2.0.1:
    resolution: {integrity: sha512-gptHNQghINnc/vTGIk0SOFGFNXw7JVrlRUtConJRlvaw6DuX0wO5Jeko9sWrMBhh+PsYAZ7oXAiOnf/UKogyiw==}
    engines: {node: '>= 10.0.0'}

  unrs-resolver@1.4.1:
    resolution: {integrity: sha512-MhPB3wBI5BR8TGieTb08XuYlE8oFVEXdSAgat3psdlRyejl8ojQ8iqPcjh094qCZ1r+TnkxzP6BeCd/umfHckQ==}

  update-browserslist-db@1.1.3:
    resolution: {integrity: sha512-UxhIZQ+QInVdunkDAaiazvvT/+fXL5Osr0JZlJulepYu6Jd7qJtDZjlur0emRlT71EN3ScPoE7gvsuIKKNavKw==}
    hasBin: true
    peerDependencies:
      browserslist: '>= 4.21.0'

  uri-js@4.4.1:
    resolution: {integrity: sha512-7rKUyy33Q1yc98pQ1DAmLtwX109F7TIfWlW1Ydo8Wl1ii1SeHieeh0HHfPeL2fMXK6z0s8ecKs9frCuLJvndBg==}

  util-deprecate@1.0.2:
    resolution: {integrity: sha512-EPD5q1uXyFxJpCrLnCc1nHnq3gOa6DZBocAIiI2TaSCA7VCJ1UJDMagCzIkXNsUYfD1daK//LTEQ8xiIbrHtcw==}

  util@0.12.5:
    resolution: {integrity: sha512-kZf/K6hEIrWHI6XqOFUiiMa+79wE/D8Q+NCNAWclkyg3b4d2k7s0QGepNjiABc+aR3N1PAyHL7p6UcLY6LmrnA==}

  uuid@11.1.0:
    resolution: {integrity: sha512-0/A9rDy9P7cJ+8w1c9WD9V//9Wj15Ce2MPz8Ri6032usz+NfePxx5AcN3bN+r6ZL6jEo066/yNYB3tn4pQEx+A==}
    hasBin: true

  uuid@9.0.1:
    resolution: {integrity: sha512-b+1eJOlsR9K8HJpow9Ok3fiWOWSIcIzXodvv0rQjVoOVNpWMpxf1wZNpt4y9h10odCNrqnYp1OBzRktckBe3sA==}
    hasBin: true

  uvu@0.5.6:
    resolution: {integrity: sha512-+g8ENReyr8YsOc6fv/NVJs2vFdHBnBNdfE49rshrTzDWOlUx4Gq7KOS2GD8eqhy2j+Ejq29+SbKH8yjkAqXqoA==}
    engines: {node: '>=8'}
    hasBin: true

  validate-npm-package-license@3.0.4:
    resolution: {integrity: sha512-DpKm2Ui/xN7/HQKCtpZxoRWBhZ9Z0kqtygG8XCgNQ8ZlDnxuQmWhj566j8fN4Cu3/JmbhsDo7fcAJq4s9h27Ew==}

  vfile-location@5.0.3:
    resolution: {integrity: sha512-5yXvWDEgqeiYiBe1lbxYF7UMAIm/IcopxMHrMQDq3nvKcjPKIhZklUKL+AE7J7uApI4kwe2snsK+eI6UTj9EHg==}

  vfile-matter@3.0.1:
    resolution: {integrity: sha512-CAAIDwnh6ZdtrqAuxdElUqQRQDQgbbIrYtDYI8gCjXS1qQ+1XdLoK8FIZWxJwn0/I+BkSSZpar3SOgjemQz4fg==}

  vfile-message@3.1.4:
    resolution: {integrity: sha512-fa0Z6P8HUrQN4BZaX05SIVXic+7kE3b05PWAtPuYP9QLHsLKYR7/AlLW3NtOrpXRLeawpDLMsVkmk5DG0NXgWw==}

  vfile-message@4.0.2:
    resolution: {integrity: sha512-jRDZ1IMLttGj41KcZvlrYAaI3CfqpLpfpf+Mfig13viT6NKvRzWZ+lXz0Y5D60w6uJIBAOGq9mSHf0gktF0duw==}

  vfile@5.3.7:
    resolution: {integrity: sha512-r7qlzkgErKjobAmyNIkkSpizsFPYiUPuJb5pNW1RB4JcYVZhs4lIbVqk8XPk033CV/1z8ss5pkax8SuhGpcG8g==}

  vfile@6.0.3:
    resolution: {integrity: sha512-KzIbH/9tXat2u30jf+smMwFCsno4wHVdNmzFyL+T/L3UGqqk6JKfVqOFOZEpZSHADH1k40ab6NUIXZq422ov3Q==}

  vite-node@1.6.1:
    resolution: {integrity: sha512-YAXkfvGtuTzwWbDSACdJSg4A4DZiAqckWe90Zapc/sEX3XvHcw1NdurM/6od8J207tSDqNbSsgdCacBgvJKFuA==}
    engines: {node: ^18.0.0 || >=20.0.0}
    hasBin: true

  vite-node@2.1.9:
    resolution: {integrity: sha512-AM9aQ/IPrW/6ENLQg3AGY4K1N2TGZdR5e4gu/MmmR2xR3Ll1+dib+nook92g4TV3PXVyeyxdWwtaCAiUL0hMxA==}
    engines: {node: ^18.0.0 || >=20.0.0}
    hasBin: true

  vite-plugin-wasm@3.4.1:
    resolution: {integrity: sha512-ja3nSo2UCkVeitltJGkS3pfQHAanHv/DqGatdI39ja6McgABlpsZ5hVgl6wuR8Qx5etY3T5qgDQhOWzc5RReZA==}
    peerDependencies:
      vite: ^2 || ^3 || ^4 || ^5 || ^6

  vite@5.4.17:
    resolution: {integrity: sha512-5+VqZryDj4wgCs55o9Lp+p8GE78TLVg0lasCH5xFZ4jacZjtqZa6JUw9/p0WeAojaOfncSM6v77InkFPGnvPvg==}
    engines: {node: ^18.0.0 || >=20.0.0}
    hasBin: true
    peerDependencies:
      '@types/node': ^18.0.0 || >=20.0.0
      less: '*'
      lightningcss: ^1.21.0
      sass: '*'
      sass-embedded: '*'
      stylus: '*'
      sugarss: '*'
      terser: ^5.4.0
    peerDependenciesMeta:
      '@types/node':
        optional: true
      less:
        optional: true
      lightningcss:
        optional: true
      sass:
        optional: true
      sass-embedded:
        optional: true
      stylus:
        optional: true
      sugarss:
        optional: true
      terser:
        optional: true

  vitest@1.6.1:
    resolution: {integrity: sha512-Ljb1cnSJSivGN0LqXd/zmDbWEM0RNNg2t1QW/XUhYl/qPqyu7CsqeWtqQXHVaJsecLPuDoak2oJcZN2QoRIOag==}
    engines: {node: ^18.0.0 || >=20.0.0}
    hasBin: true
    peerDependencies:
      '@edge-runtime/vm': '*'
      '@types/node': ^18.0.0 || >=20.0.0
      '@vitest/browser': 1.6.1
      '@vitest/ui': 1.6.1
      happy-dom: '*'
      jsdom: '*'
    peerDependenciesMeta:
      '@edge-runtime/vm':
        optional: true
      '@types/node':
        optional: true
      '@vitest/browser':
        optional: true
      '@vitest/ui':
        optional: true
      happy-dom:
        optional: true
      jsdom:
        optional: true

  vitest@2.1.9:
    resolution: {integrity: sha512-MSmPM9REYqDGBI8439mA4mWhV5sKmDlBKWIYbA3lRb2PTHACE0mgKwA8yQ2xq9vxDTuk4iPrECBAEW2aoFXY0Q==}
    engines: {node: ^18.0.0 || >=20.0.0}
    hasBin: true
    peerDependencies:
      '@edge-runtime/vm': '*'
      '@types/node': ^18.0.0 || >=20.0.0
      '@vitest/browser': 2.1.9
      '@vitest/ui': 2.1.9
      happy-dom: '*'
      jsdom: '*'
    peerDependenciesMeta:
      '@edge-runtime/vm':
        optional: true
      '@types/node':
        optional: true
      '@vitest/browser':
        optional: true
      '@vitest/ui':
        optional: true
      happy-dom:
        optional: true
      jsdom:
        optional: true

  vscode-oniguruma@1.7.0:
    resolution: {integrity: sha512-L9WMGRfrjOhgHSdOYgCt/yRMsXzLDJSL7BPrOZt73gU0iWO4mpqzqQzOz5srxqTvMBaR0XZTSrVWo4j55Rc6cA==}

  vscode-textmate@8.0.0:
    resolution: {integrity: sha512-AFbieoL7a5LMqcnOF04ji+rpXadgOXnZsxQr//r83kLPr7biP7am3g9zbaZIaBGwBRWeSvoMD4mgPdX3e4NWBg==}

  web-encoding@1.1.5:
    resolution: {integrity: sha512-HYLeVCdJ0+lBYV2FvNZmv3HJ2Nt0QYXqZojk3d9FJOLkwnuhzM9tmamh8d7HPM8QqjKH8DeHkFTx+CFlWpZZDA==}

  web-namespaces@2.0.1:
    resolution: {integrity: sha512-bKr1DkiNa2krS7qxNtdrtHAmzuYGFQLiQ13TsorsdT6ULTkPLKuu5+GsFpDlg6JFjUTwX2DyhMPG2be8uPrqsQ==}

  web-worker@1.5.0:
    resolution: {integrity: sha512-RiMReJrTAiA+mBjGONMnjVDP2u3p9R1vkcGz6gDIrOMT3oGuYwX2WRMYI9ipkphSuE5XKEhydbhNEJh4NY9mlw==}

  webidl-conversions@3.0.1:
    resolution: {integrity: sha512-2JAn3z8AR6rjK8Sm8orRC0h/bcl/DqL7tRPdGZ4I1CjdF+EaMLmYxBHyXuKL849eucPFhvBoxMsflfOb8kxaeQ==}

  webidl-conversions@4.0.2:
    resolution: {integrity: sha512-YQ+BmxuTgd6UXZW3+ICGfyqRyHXVlD5GtQr5+qjiNW7bF0cqrzX500HVXPBOvgXb5YnzDd+h0zqyv61KUD7+Sg==}

  whatwg-url@5.0.0:
    resolution: {integrity: sha512-saE57nupxk6v3HY35+jzBwYa0rKSy0XR8JSxZPwgLr7ys0IBzhGviA1/TUGJLmSVqs8pb9AnvICXEuOHLprYTw==}

  whatwg-url@7.1.0:
    resolution: {integrity: sha512-WUu7Rg1DroM7oQvGWfOiAK21n74Gg+T4elXEQYkOhtyLeWiJFoOGLXPKI/9gzIie9CtwVLm8wtw6YJdKyxSjeg==}

  which-boxed-primitive@1.1.1:
    resolution: {integrity: sha512-TbX3mj8n0odCBFVlY8AxkqcHASw3L60jIuF8jFP78az3C2YhmGvqbHBpAjTRH2/xqYunrJ9g1jSyjCjpoWzIAA==}
    engines: {node: '>= 0.4'}

  which-builtin-type@1.2.1:
    resolution: {integrity: sha512-6iBczoX+kDQ7a3+YJBnh3T+KZRxM/iYNPXicqk66/Qfm1b93iu+yOImkg0zHbj5LNOcNv1TEADiZ0xa34B4q6Q==}
    engines: {node: '>= 0.4'}

  which-collection@1.0.2:
    resolution: {integrity: sha512-K4jVyjnBdgvc86Y6BkaLZEN933SwYOuBFkdmBu9ZfkcAbdVbpITnDmjvZ/aQjRXQrv5EPkTnD1s39GiiqbngCw==}
    engines: {node: '>= 0.4'}

  which-typed-array@1.1.19:
    resolution: {integrity: sha512-rEvr90Bck4WZt9HHFC4DJMsjvu7x+r6bImz0/BrbWb7A2djJ8hnZMrWnHo9F8ssv0OMErasDhftrfROTyqSDrw==}
    engines: {node: '>= 0.4'}

  which@1.3.1:
    resolution: {integrity: sha512-HxJdYWq1MTIQbJ3nw0cqssHoTNU267KlrDuGZ1WYlxDStUtKUhOaJmh112/TZmHxxUfuJqPXSOm7tDyas0OSIQ==}
    hasBin: true

  which@2.0.2:
    resolution: {integrity: sha512-BLI3Tl1TW3Pvl70l3yq3Y64i+awpwXqsGBYWkkqMtnbXgrMD+yj7rhW0kuEDxzJaYXGjEW5ogapKNMEKNMjibA==}
    engines: {node: '>= 8'}
    hasBin: true

  why-is-node-running@2.3.0:
    resolution: {integrity: sha512-hUrmaWBdVDcxvYqnyh09zunKzROWjbZTiNy8dBEjkS7ehEDQibXJ7XvlmtbwuTclUiIyN+CyXQD4Vmko8fNm8w==}
    engines: {node: '>=8'}
    hasBin: true

  word-wrap@1.2.5:
    resolution: {integrity: sha512-BN22B5eaMMI9UMtjrGd5g5eCYPpCPDUy0FJXbYsaT5zYxjFOckS53SQDE3pWkVoWpHXVb3BrYcEN4Twa55B5cA==}
    engines: {node: '>=0.10.0'}

  wrap-ansi@7.0.0:
    resolution: {integrity: sha512-YVGIj2kamLSTxw6NsZjoBxfSwsn0ycdesmc4p+Q21c5zPuZ1pl+NfxVdxPtdHvmNVOQ6XSYG4AUtyt/Fi7D16Q==}
    engines: {node: '>=10'}

  wrap-ansi@8.1.0:
    resolution: {integrity: sha512-si7QWI6zUMq56bESFvagtmzMdGOtoxfR+Sez11Mobfc7tm+VkUckk9bW2UeffTGVUbOksxmSw0AA2gs8g71NCQ==}
    engines: {node: '>=12'}

  wrappy@1.0.2:
    resolution: {integrity: sha512-l4Sp/DRseor9wL6EvV2+TuQn63dMkPjZ/sp9XkghTEbV9KlPS1xUsZ3u7/IQO4wxtcFB4bgpQPRcR3QCvezPcQ==}

  ws@7.5.10:
    resolution: {integrity: sha512-+dbF1tHwZpXcbOJdVOkzLDxZP1ailvSxM6ZweXTegylPny803bFhA+vqBYw4s31NSAk4S2Qz+AKXK9a4wkdjcQ==}
    engines: {node: '>=8.3.0'}
    peerDependencies:
      bufferutil: ^4.0.1
      utf-8-validate: ^5.0.2
    peerDependenciesMeta:
      bufferutil:
        optional: true
      utf-8-validate:
        optional: true

  ws@8.18.1:
    resolution: {integrity: sha512-RKW2aJZMXeMxVpnZ6bck+RswznaxmzdULiBr6KY7XkTnW8uvt0iT9H5DkHUChXrc+uurzwa0rVI16n/Xzjdz1w==}
    engines: {node: '>=10.0.0'}
    peerDependencies:
      bufferutil: ^4.0.1
      utf-8-validate: '>=5.0.2'
    peerDependenciesMeta:
      bufferutil:
        optional: true
      utf-8-validate:
        optional: true

  xtend@4.0.2:
    resolution: {integrity: sha512-LKYU1iAXJXUgAXn9URjiu+MWhyUXHsvfp7mcuYm9dSUKK0/CjtrUwFAxD82/mCWbtLsGjFIad0wIsod4zrTAEQ==}
    engines: {node: '>=0.4'}

  yallist@2.1.2:
    resolution: {integrity: sha512-ncTzHV7NvsQZkYe1DW7cbDLm0YpzHmZF5r/iyP3ZnQtMiJ+pjzisCiMNI+Sj+xQF5pXhSHxSB3uDbsBTzY/c2A==}

  yallist@3.1.1:
    resolution: {integrity: sha512-a4UGQaWPH59mOXUYnAG2ewncQS4i4F43Tv3JoAM+s2VDAmS9NsK8GpDMLrCHPksFT7h3K6TOoUNn2pb7RoXx4g==}

  yallist@4.0.0:
    resolution: {integrity: sha512-3wdGidZyq5PB084XLES5TpOSRA3wjXAlIWMhum2kRcv/41Sn2emQ0dycQW4uZXLejwKvg6EsvbdlVL+FYEct7A==}

  yocto-queue@0.1.0:
    resolution: {integrity: sha512-rVksvsnNCdJ/ohGc6xgPwyN8eheCxsiLM8mxuE/t/mOVqJewPuO1miLpTHQiRgTKCLexL4MeAFVagts7HmNZ2Q==}
    engines: {node: '>=10'}

  yocto-queue@1.2.1:
    resolution: {integrity: sha512-AyeEbWOu/TAXdxlV9wmGcR0+yh2j3vYPGOECcIj2S7MkrLyC7ne+oye2BKTItt0ii2PHk4cDy+95+LshzbXnGg==}
    engines: {node: '>=12.20'}

  zod@3.24.2:
    resolution: {integrity: sha512-lY7CDW43ECgW9u1TcT3IoXHflywfVqDYze4waEz812jR/bZ8FHDsl7pFQoSZTz5N+2NqRXs8GBwnAwo3ZNxqhQ==}

  zwitch@2.0.4:
    resolution: {integrity: sha512-bXE4cR/kVZhKZX/RjPEflHaKVhUVl85noU3v6b8apfQEc1x4A+zBxjZ4lN8LqGd6WZ3dl98pY4o717VFmoPp+A==}

snapshots:

  '@ampproject/remapping@2.3.0':
    dependencies:
      '@jridgewell/gen-mapping': 0.3.8
      '@jridgewell/trace-mapping': 0.3.25

  '@anastasia-labs/cardano-multiplatform-lib-browser@6.0.2-3': {}

  '@anastasia-labs/cardano-multiplatform-lib-nodejs@6.0.2-3': {}

  '@babel/code-frame@7.26.2':
    dependencies:
      '@babel/helper-validator-identifier': 7.25.9
      js-tokens: 4.0.0
      picocolors: 1.1.1

  '@babel/compat-data@7.26.8': {}

  '@babel/core@7.26.10':
    dependencies:
      '@ampproject/remapping': 2.3.0
      '@babel/code-frame': 7.26.2
      '@babel/generator': 7.27.0
      '@babel/helper-compilation-targets': 7.27.0
      '@babel/helper-module-transforms': 7.26.0(@babel/core@7.26.10)
      '@babel/helpers': 7.27.0
      '@babel/parser': 7.27.0
      '@babel/template': 7.27.0
      '@babel/traverse': 7.27.0
      '@babel/types': 7.27.0
      convert-source-map: 2.0.0
      debug: 4.4.0
      gensync: 1.0.0-beta.2
      json5: 2.2.3
      semver: 6.3.1
    transitivePeerDependencies:
      - supports-color

  '@babel/eslint-parser@7.27.0(@babel/core@7.26.10)(eslint@8.57.1)':
    dependencies:
      '@babel/core': 7.26.10
      '@nicolo-ribaudo/eslint-scope-5-internals': 5.1.1-v1
      eslint: 8.57.1
      eslint-visitor-keys: 2.1.0
      semver: 6.3.1

  '@babel/generator@7.27.0':
    dependencies:
      '@babel/parser': 7.27.0
      '@babel/types': 7.27.0
      '@jridgewell/gen-mapping': 0.3.8
      '@jridgewell/trace-mapping': 0.3.25
      jsesc: 3.1.0

  '@babel/helper-compilation-targets@7.27.0':
    dependencies:
      '@babel/compat-data': 7.26.8
      '@babel/helper-validator-option': 7.25.9
      browserslist: 4.24.4
      lru-cache: 5.1.1
      semver: 6.3.1

  '@babel/helper-module-imports@7.25.9':
    dependencies:
      '@babel/traverse': 7.27.0
      '@babel/types': 7.27.0
    transitivePeerDependencies:
      - supports-color

  '@babel/helper-module-transforms@7.26.0(@babel/core@7.26.10)':
    dependencies:
      '@babel/core': 7.26.10
      '@babel/helper-module-imports': 7.25.9
      '@babel/helper-validator-identifier': 7.25.9
      '@babel/traverse': 7.27.0
    transitivePeerDependencies:
      - supports-color

  '@babel/helper-string-parser@7.25.9': {}

  '@babel/helper-validator-identifier@7.25.9': {}

  '@babel/helper-validator-option@7.25.9': {}

  '@babel/helpers@7.27.0':
    dependencies:
      '@babel/template': 7.27.0
      '@babel/types': 7.27.0

  '@babel/parser@7.27.0':
    dependencies:
      '@babel/types': 7.27.0

  '@babel/runtime@7.27.0':
    dependencies:
      regenerator-runtime: 0.14.1

  '@babel/template@7.27.0':
    dependencies:
      '@babel/code-frame': 7.26.2
      '@babel/parser': 7.27.0
      '@babel/types': 7.27.0

  '@babel/traverse@7.27.0':
    dependencies:
      '@babel/code-frame': 7.26.2
      '@babel/generator': 7.27.0
      '@babel/parser': 7.27.0
      '@babel/template': 7.27.0
      '@babel/types': 7.27.0
      debug: 4.4.0
      globals: 11.12.0
    transitivePeerDependencies:
      - supports-color

  '@babel/types@7.27.0':
    dependencies:
      '@babel/helper-string-parser': 7.25.9
      '@babel/helper-validator-identifier': 7.25.9

  '@biglup/is-cid@1.0.3':
    dependencies:
      '@multiformats/mafmt': 12.1.6
      '@multiformats/multiaddr': 12.4.0
      iso-url: 1.2.1
      multiformats: 13.3.2
      uint8arrays: 5.1.0

  '@braintree/sanitize-url@6.0.4': {}

  '@cardano-ogmios/client@6.9.0':
    dependencies:
      '@cardano-ogmios/schema': 6.9.0
      '@cardanosolutions/json-bigint': 1.0.1
      '@types/json-bigint': 1.0.4
      bech32: 2.0.0
      cross-fetch: 3.2.0
      fastq: 1.19.1
      isomorphic-ws: 4.0.1(ws@7.5.10)
      nanoid: 3.3.11
      ts-custom-error: 3.3.1
      ws: 7.5.10
    transitivePeerDependencies:
      - bufferutil
      - encoding
      - utf-8-validate

  '@cardano-ogmios/schema@6.9.0': {}

  '@cardano-sdk/core@0.45.5':
    dependencies:
      '@biglup/is-cid': 1.0.3
      '@cardano-ogmios/client': 6.9.0
      '@cardano-ogmios/schema': 6.9.0
      '@cardano-sdk/crypto': 0.2.3
      '@cardano-sdk/util': 0.16.0
      '@foxglove/crc': 0.0.3
      '@scure/base': 1.2.4
      fraction.js: 4.0.1
      ip-address: 9.0.5
      lodash: 4.17.21
      ts-custom-error: 3.3.1
      ts-log: 2.2.7
      web-encoding: 1.1.5
    transitivePeerDependencies:
      - '@dcspark/cardano-multiplatform-lib-asmjs'
      - '@dcspark/cardano-multiplatform-lib-browser'
      - '@dcspark/cardano-multiplatform-lib-nodejs'
      - bufferutil
      - encoding
      - utf-8-validate

  '@cardano-sdk/crypto@0.2.3':
    dependencies:
      '@cardano-sdk/util': 0.16.0
      blake2b: 2.1.4
      i: 0.3.7
      libsodium-wrappers-sumo: 0.7.15
      lodash: 4.17.21
      npm: 9.9.4
      pbkdf2: 3.1.2
      ts-custom-error: 3.3.1
      ts-log: 2.2.7

  '@cardano-sdk/util@0.16.0':
    dependencies:
      bech32: 2.0.0
      lodash: 4.17.21
      serialize-error: 8.1.0
      ts-custom-error: 3.3.1
      ts-log: 2.2.7
      type-fest: 2.19.0

  '@cardanosolutions/json-bigint@1.0.1':
    dependencies:
      bignumber.js: 9.2.0

  '@cbor-extract/cbor-extract-darwin-arm64@2.2.0':
    optional: true

  '@cbor-extract/cbor-extract-darwin-x64@2.2.0':
    optional: true

  '@cbor-extract/cbor-extract-linux-arm64@2.2.0':
    optional: true

  '@cbor-extract/cbor-extract-linux-arm@2.2.0':
    optional: true

  '@cbor-extract/cbor-extract-linux-x64@2.2.0':
    optional: true

  '@cbor-extract/cbor-extract-win32-x64@2.2.0':
    optional: true

  '@chainsafe/is-ip@2.1.0': {}

  '@chainsafe/netmask@2.0.0':
    dependencies:
      '@chainsafe/is-ip': 2.1.0

  '@changesets/apply-release-plan@7.0.10':
    dependencies:
      '@changesets/config': 3.1.1
      '@changesets/get-version-range-type': 0.4.0
      '@changesets/git': 3.0.2
      '@changesets/should-skip-package': 0.1.2
      '@changesets/types': 6.1.0
      '@manypkg/get-packages': 1.1.3
      detect-indent: 6.1.0
      fs-extra: 7.0.1
      lodash.startcase: 4.4.0
      outdent: 0.5.0
      prettier: 2.8.8
      resolve-from: 5.0.0
      semver: 7.7.1

  '@changesets/assemble-release-plan@6.0.6':
    dependencies:
      '@changesets/errors': 0.2.0
      '@changesets/get-dependents-graph': 2.1.3
      '@changesets/should-skip-package': 0.1.2
      '@changesets/types': 6.1.0
      '@manypkg/get-packages': 1.1.3
      semver: 7.7.1

  '@changesets/changelog-git@0.2.1':
    dependencies:
      '@changesets/types': 6.1.0

  '@changesets/changelog-github@0.5.1':
    dependencies:
      '@changesets/get-github-info': 0.6.0
      '@changesets/types': 6.1.0
      dotenv: 8.6.0
    transitivePeerDependencies:
      - encoding

  '@changesets/cli@2.28.1':
    dependencies:
      '@changesets/apply-release-plan': 7.0.10
      '@changesets/assemble-release-plan': 6.0.6
      '@changesets/changelog-git': 0.2.1
      '@changesets/config': 3.1.1
      '@changesets/errors': 0.2.0
      '@changesets/get-dependents-graph': 2.1.3
      '@changesets/get-release-plan': 4.0.8
      '@changesets/git': 3.0.2
      '@changesets/logger': 0.1.1
      '@changesets/pre': 2.0.2
      '@changesets/read': 0.6.3
      '@changesets/should-skip-package': 0.1.2
      '@changesets/types': 6.1.0
      '@changesets/write': 0.4.0
      '@manypkg/get-packages': 1.1.3
      ansi-colors: 4.1.3
      ci-info: 3.9.0
      enquirer: 2.4.1
      external-editor: 3.1.0
      fs-extra: 7.0.1
      mri: 1.2.0
      p-limit: 2.3.0
      package-manager-detector: 0.2.11
      picocolors: 1.1.1
      resolve-from: 5.0.0
      semver: 7.7.1
      spawndamnit: 3.0.1
      term-size: 2.2.1

  '@changesets/config@3.1.1':
    dependencies:
      '@changesets/errors': 0.2.0
      '@changesets/get-dependents-graph': 2.1.3
      '@changesets/logger': 0.1.1
      '@changesets/types': 6.1.0
      '@manypkg/get-packages': 1.1.3
      fs-extra: 7.0.1
      micromatch: 4.0.8

  '@changesets/errors@0.2.0':
    dependencies:
      extendable-error: 0.1.7

  '@changesets/get-dependents-graph@2.1.3':
    dependencies:
      '@changesets/types': 6.1.0
      '@manypkg/get-packages': 1.1.3
      picocolors: 1.1.1
      semver: 7.7.1

  '@changesets/get-github-info@0.6.0':
    dependencies:
      dataloader: 1.4.0
      node-fetch: 2.7.0
    transitivePeerDependencies:
      - encoding

  '@changesets/get-release-plan@4.0.8':
    dependencies:
      '@changesets/assemble-release-plan': 6.0.6
      '@changesets/config': 3.1.1
      '@changesets/pre': 2.0.2
      '@changesets/read': 0.6.3
      '@changesets/types': 6.1.0
      '@manypkg/get-packages': 1.1.3

  '@changesets/get-version-range-type@0.4.0': {}

  '@changesets/git@3.0.2':
    dependencies:
      '@changesets/errors': 0.2.0
      '@manypkg/get-packages': 1.1.3
      is-subdir: 1.2.0
      micromatch: 4.0.8
      spawndamnit: 3.0.1

  '@changesets/logger@0.1.1':
    dependencies:
      picocolors: 1.1.1

  '@changesets/parse@0.4.1':
    dependencies:
      '@changesets/types': 6.1.0
      js-yaml: 3.14.1

  '@changesets/pre@2.0.2':
    dependencies:
      '@changesets/errors': 0.2.0
      '@changesets/types': 6.1.0
      '@manypkg/get-packages': 1.1.3
      fs-extra: 7.0.1

  '@changesets/read@0.6.3':
    dependencies:
      '@changesets/git': 3.0.2
      '@changesets/logger': 0.1.1
      '@changesets/parse': 0.4.1
      '@changesets/types': 6.1.0
      fs-extra: 7.0.1
      p-filter: 2.1.0
      picocolors: 1.1.1

  '@changesets/should-skip-package@0.1.2':
    dependencies:
      '@changesets/types': 6.1.0
      '@manypkg/get-packages': 1.1.3

  '@changesets/types@4.1.0': {}

  '@changesets/types@6.1.0': {}

  '@changesets/write@0.4.0':
    dependencies:
      '@changesets/types': 6.1.0
      fs-extra: 7.0.1
      human-id: 4.1.1
      prettier: 2.8.8

<<<<<<< HEAD
=======
  '@effect/cluster@0.29.12(@effect/platform@0.80.7(effect@3.14.7))(@effect/rpc@0.55.10(@effect/platform@0.80.7(effect@3.14.7))(effect@3.14.7))(@effect/sql@0.33.7(@effect/experimental@0.44.7(@effect/platform@0.80.7(effect@3.14.7))(effect@3.14.7))(@effect/platform@0.80.7(effect@3.14.7))(effect@3.14.7))(effect@3.14.7)':
    dependencies:
      '@effect/platform': 0.80.7(effect@3.14.7)
      '@effect/rpc': 0.55.10(@effect/platform@0.80.7(effect@3.14.7))(effect@3.14.7)
      '@effect/sql': 0.33.7(@effect/experimental@0.44.7(@effect/platform@0.80.7(effect@3.14.7))(effect@3.14.7))(@effect/platform@0.80.7(effect@3.14.7))(effect@3.14.7)
      effect: 3.14.7

>>>>>>> a4384986
  '@effect/docgen@0.5.2(tsx@4.19.3)(typescript@5.8.3)':
    dependencies:
      '@effect/markdown-toc': 0.1.0
      doctrine: 3.0.0
      glob: 10.4.5
      prettier: 3.5.3
      tsx: 4.19.3
      typescript: 5.8.3
<<<<<<< HEAD
=======

  '@effect/experimental@0.44.7(@effect/platform@0.80.7(effect@3.14.7))(effect@3.14.7)':
    dependencies:
      '@effect/platform': 0.80.7(effect@3.14.7)
      effect: 3.14.7
      uuid: 11.1.0

  '@effect/language-service@0.6.1': {}
>>>>>>> a4384986

  '@effect/markdown-toc@0.1.0':
    dependencies:
      concat-stream: 1.6.2
      diacritics-map: 0.1.0
      gray-matter: 3.1.1
      lazy-cache: 2.0.2
      list-item: 1.1.1
      markdown-link: 0.1.1
      minimist: 1.2.8
      mixin-deep: 1.3.2
      object.pick: 1.3.0
      remarkable: 1.7.4
      repeat-string: 1.6.1
      strip-color: 0.1.0

<<<<<<< HEAD
  '@effect/platform-node-shared@0.27.7(@effect/platform@0.71.7(effect@3.14.6))(effect@3.14.6)':
    dependencies:
      '@effect/platform': 0.71.7(effect@3.14.6)
      '@parcel/watcher': 2.5.1
      effect: 3.14.6
=======
  '@effect/platform-node-shared@0.30.12(@effect/cluster@0.29.12(@effect/platform@0.80.7(effect@3.14.7))(@effect/rpc@0.55.10(@effect/platform@0.80.7(effect@3.14.7))(effect@3.14.7))(@effect/sql@0.33.7(@effect/experimental@0.44.7(@effect/platform@0.80.7(effect@3.14.7))(effect@3.14.7))(@effect/platform@0.80.7(effect@3.14.7))(effect@3.14.7))(effect@3.14.7))(@effect/platform@0.80.7(effect@3.14.7))(@effect/rpc@0.55.10(@effect/platform@0.80.7(effect@3.14.7))(effect@3.14.7))(@effect/sql@0.33.7(@effect/experimental@0.44.7(@effect/platform@0.80.7(effect@3.14.7))(effect@3.14.7))(@effect/platform@0.80.7(effect@3.14.7))(effect@3.14.7))(effect@3.14.7)':
    dependencies:
      '@effect/cluster': 0.29.12(@effect/platform@0.80.7(effect@3.14.7))(@effect/rpc@0.55.10(@effect/platform@0.80.7(effect@3.14.7))(effect@3.14.7))(@effect/sql@0.33.7(@effect/experimental@0.44.7(@effect/platform@0.80.7(effect@3.14.7))(effect@3.14.7))(@effect/platform@0.80.7(effect@3.14.7))(effect@3.14.7))(effect@3.14.7)
      '@effect/platform': 0.80.7(effect@3.14.7)
      '@effect/rpc': 0.55.10(@effect/platform@0.80.7(effect@3.14.7))(effect@3.14.7)
      '@effect/sql': 0.33.7(@effect/experimental@0.44.7(@effect/platform@0.80.7(effect@3.14.7))(effect@3.14.7))(@effect/platform@0.80.7(effect@3.14.7))(effect@3.14.7)
      '@parcel/watcher': 2.5.1
      effect: 3.14.7
>>>>>>> a4384986
      multipasta: 0.2.5
      ws: 8.18.1
    transitivePeerDependencies:
      - bufferutil
      - utf-8-validate

<<<<<<< HEAD
  '@effect/platform-node@0.73.7(@effect/platform@0.71.7(effect@3.14.6))(effect@3.14.6)':
    dependencies:
      '@effect/platform': 0.71.7(effect@3.14.6)
      '@effect/platform-node-shared': 0.27.7(@effect/platform@0.71.7(effect@3.14.6))(effect@3.14.6)
      effect: 3.14.6
=======
  '@effect/platform-node@0.76.12(@effect/cluster@0.29.12(@effect/platform@0.80.7(effect@3.14.7))(@effect/rpc@0.55.10(@effect/platform@0.80.7(effect@3.14.7))(effect@3.14.7))(@effect/sql@0.33.7(@effect/experimental@0.44.7(@effect/platform@0.80.7(effect@3.14.7))(effect@3.14.7))(@effect/platform@0.80.7(effect@3.14.7))(effect@3.14.7))(effect@3.14.7))(@effect/platform@0.80.7(effect@3.14.7))(@effect/rpc@0.55.10(@effect/platform@0.80.7(effect@3.14.7))(effect@3.14.7))(@effect/sql@0.33.7(@effect/experimental@0.44.7(@effect/platform@0.80.7(effect@3.14.7))(effect@3.14.7))(@effect/platform@0.80.7(effect@3.14.7))(effect@3.14.7))(effect@3.14.7)':
    dependencies:
      '@effect/cluster': 0.29.12(@effect/platform@0.80.7(effect@3.14.7))(@effect/rpc@0.55.10(@effect/platform@0.80.7(effect@3.14.7))(effect@3.14.7))(@effect/sql@0.33.7(@effect/experimental@0.44.7(@effect/platform@0.80.7(effect@3.14.7))(effect@3.14.7))(@effect/platform@0.80.7(effect@3.14.7))(effect@3.14.7))(effect@3.14.7)
      '@effect/platform': 0.80.7(effect@3.14.7)
      '@effect/platform-node-shared': 0.30.12(@effect/cluster@0.29.12(@effect/platform@0.80.7(effect@3.14.7))(@effect/rpc@0.55.10(@effect/platform@0.80.7(effect@3.14.7))(effect@3.14.7))(@effect/sql@0.33.7(@effect/experimental@0.44.7(@effect/platform@0.80.7(effect@3.14.7))(effect@3.14.7))(@effect/platform@0.80.7(effect@3.14.7))(effect@3.14.7))(effect@3.14.7))(@effect/platform@0.80.7(effect@3.14.7))(@effect/rpc@0.55.10(@effect/platform@0.80.7(effect@3.14.7))(effect@3.14.7))(@effect/sql@0.33.7(@effect/experimental@0.44.7(@effect/platform@0.80.7(effect@3.14.7))(effect@3.14.7))(@effect/platform@0.80.7(effect@3.14.7))(effect@3.14.7))(effect@3.14.7)
      '@effect/rpc': 0.55.10(@effect/platform@0.80.7(effect@3.14.7))(effect@3.14.7)
      '@effect/sql': 0.33.7(@effect/experimental@0.44.7(@effect/platform@0.80.7(effect@3.14.7))(effect@3.14.7))(@effect/platform@0.80.7(effect@3.14.7))(effect@3.14.7)
      effect: 3.14.7
>>>>>>> a4384986
      mime: 3.0.0
      undici: 7.7.0
      ws: 8.18.1
    transitivePeerDependencies:
      - bufferutil
      - utf-8-validate

  '@effect/platform@0.71.7(effect@3.14.6)':
    dependencies:
      effect: 3.14.6
      find-my-way-ts: 0.1.5
      multipasta: 0.2.5

<<<<<<< HEAD
  '@effect/schema@0.66.16(effect@3.14.6)(fast-check@3.23.2)':
=======
  '@effect/platform@0.80.7(effect@3.14.7)':
    dependencies:
      effect: 3.14.7
      find-my-way-ts: 0.1.5
      msgpackr: 1.11.2
      multipasta: 0.2.5

  '@effect/rpc@0.55.10(@effect/platform@0.80.7(effect@3.14.7))(effect@3.14.7)':
    dependencies:
      '@effect/platform': 0.80.7(effect@3.14.7)
      effect: 3.14.7

  '@effect/schema@0.66.16(effect@3.14.2)(fast-check@3.23.2)':
>>>>>>> a4384986
    dependencies:
      effect: 3.14.6
      fast-check: 3.23.2

  '@effect/schema@0.68.27(effect@3.14.6)':
    dependencies:
      effect: 3.14.6
      fast-check: 3.23.2

<<<<<<< HEAD
  '@effect/vitest@0.16.3(effect@3.14.6)(vitest@2.1.9(@types/node@22.14.0))':
    dependencies:
      effect: 3.14.6
      vitest: 2.1.9(@types/node@22.14.0)
=======
  '@effect/sql@0.33.7(@effect/experimental@0.44.7(@effect/platform@0.80.7(effect@3.14.7))(effect@3.14.7))(@effect/platform@0.80.7(effect@3.14.7))(effect@3.14.7)':
    dependencies:
      '@effect/experimental': 0.44.7(@effect/platform@0.80.7(effect@3.14.7))(effect@3.14.7)
      '@effect/platform': 0.80.7(effect@3.14.7)
      '@opentelemetry/semantic-conventions': 1.32.0
      effect: 3.14.7
      uuid: 11.1.0

  '@effect/vitest@0.16.3(effect@3.14.7)(vitest@2.1.9(@types/node@22.13.14))':
    dependencies:
      effect: 3.14.7
      vitest: 2.1.9(@types/node@22.13.14)
>>>>>>> a4384986

  '@effect/vitest@0.17.8(effect@3.14.6)(vitest@2.1.9(@types/node@20.17.30))':
    dependencies:
      effect: 3.14.6
      vitest: 2.1.9(@types/node@20.17.30)

  '@emnapi/core@1.4.0':
    dependencies:
      '@emnapi/wasi-threads': 1.0.1
      tslib: 2.8.1
    optional: true

  '@emnapi/runtime@1.4.0':
    dependencies:
      tslib: 2.8.1
    optional: true

  '@emnapi/wasi-threads@1.0.1':
    dependencies:
      tslib: 2.8.1
    optional: true

  '@emurgo/cardano-message-signing-browser@1.1.0': {}

  '@emurgo/cardano-message-signing-nodejs@1.1.0': {}

  '@esbuild/aix-ppc64@0.21.5':
    optional: true

  '@esbuild/aix-ppc64@0.25.2':
    optional: true

  '@esbuild/android-arm64@0.21.5':
    optional: true

  '@esbuild/android-arm64@0.25.2':
    optional: true

  '@esbuild/android-arm@0.21.5':
    optional: true

  '@esbuild/android-arm@0.25.2':
    optional: true

  '@esbuild/android-x64@0.21.5':
    optional: true

  '@esbuild/android-x64@0.25.2':
    optional: true

  '@esbuild/darwin-arm64@0.21.5':
    optional: true

  '@esbuild/darwin-arm64@0.25.2':
    optional: true

  '@esbuild/darwin-x64@0.21.5':
    optional: true

  '@esbuild/darwin-x64@0.25.2':
    optional: true

  '@esbuild/freebsd-arm64@0.21.5':
    optional: true

  '@esbuild/freebsd-arm64@0.25.2':
    optional: true

  '@esbuild/freebsd-x64@0.21.5':
    optional: true

  '@esbuild/freebsd-x64@0.25.2':
    optional: true

  '@esbuild/linux-arm64@0.21.5':
    optional: true

  '@esbuild/linux-arm64@0.25.2':
    optional: true

  '@esbuild/linux-arm@0.21.5':
    optional: true

  '@esbuild/linux-arm@0.25.2':
    optional: true

  '@esbuild/linux-ia32@0.21.5':
    optional: true

  '@esbuild/linux-ia32@0.25.2':
    optional: true

  '@esbuild/linux-loong64@0.21.5':
    optional: true

  '@esbuild/linux-loong64@0.25.2':
    optional: true

  '@esbuild/linux-mips64el@0.21.5':
    optional: true

  '@esbuild/linux-mips64el@0.25.2':
    optional: true

  '@esbuild/linux-ppc64@0.21.5':
    optional: true

  '@esbuild/linux-ppc64@0.25.2':
    optional: true

  '@esbuild/linux-riscv64@0.21.5':
    optional: true

  '@esbuild/linux-riscv64@0.25.2':
    optional: true

  '@esbuild/linux-s390x@0.21.5':
    optional: true

  '@esbuild/linux-s390x@0.25.2':
    optional: true

  '@esbuild/linux-x64@0.21.5':
    optional: true

  '@esbuild/linux-x64@0.25.2':
    optional: true

  '@esbuild/netbsd-arm64@0.25.2':
    optional: true

  '@esbuild/netbsd-x64@0.21.5':
    optional: true

  '@esbuild/netbsd-x64@0.25.2':
    optional: true

  '@esbuild/openbsd-arm64@0.25.2':
    optional: true

  '@esbuild/openbsd-x64@0.21.5':
    optional: true

  '@esbuild/openbsd-x64@0.25.2':
    optional: true

  '@esbuild/sunos-x64@0.21.5':
    optional: true

  '@esbuild/sunos-x64@0.25.2':
    optional: true

  '@esbuild/win32-arm64@0.21.5':
    optional: true

  '@esbuild/win32-arm64@0.25.2':
    optional: true

  '@esbuild/win32-ia32@0.21.5':
    optional: true

  '@esbuild/win32-ia32@0.25.2':
    optional: true

  '@esbuild/win32-x64@0.21.5':
    optional: true

  '@esbuild/win32-x64@0.25.2':
    optional: true

  '@eslint-community/eslint-utils@4.5.1(eslint@8.57.1)':
    dependencies:
      eslint: 8.57.1
      eslint-visitor-keys: 3.4.3

  '@eslint-community/regexpp@4.12.1': {}

  '@eslint/eslintrc@2.1.4':
    dependencies:
      ajv: 6.12.6
      debug: 4.4.0
      espree: 9.6.1
      globals: 13.24.0
      ignore: 5.3.2
      import-fresh: 3.3.1
      js-yaml: 4.1.0
      minimatch: 3.1.2
      strip-json-comments: 3.1.1
    transitivePeerDependencies:
      - supports-color

  '@eslint/js@8.57.1': {}

  '@foxglove/crc@0.0.3': {}

  '@harmoniclabs/bigint-utils@1.0.0':
    dependencies:
      '@harmoniclabs/uint8array-utils': 1.0.4

  '@harmoniclabs/biguint@1.0.0': {}

  '@harmoniclabs/bitstream@1.0.0':
    dependencies:
      '@harmoniclabs/uint8array-utils': 1.0.4

  '@harmoniclabs/bytestring@1.0.0':
    dependencies:
      '@harmoniclabs/uint8array-utils': 1.0.4

  '@harmoniclabs/cbor@1.6.6':
    dependencies:
      '@harmoniclabs/bytestring': 1.0.0
      '@harmoniclabs/obj-utils': 1.0.0
      '@harmoniclabs/uint8array-utils': 1.0.4

  '@harmoniclabs/crypto@0.2.5':
    dependencies:
      '@harmoniclabs/bitstream': 1.0.0
      '@harmoniclabs/uint8array-utils': 1.0.4

  '@harmoniclabs/obj-utils@1.0.0': {}

  '@harmoniclabs/pair@1.0.0': {}

  '@harmoniclabs/plutus-data@1.2.4(@harmoniclabs/bytestring@1.0.0)(@harmoniclabs/cbor@1.6.6)':
    dependencies:
      '@harmoniclabs/biguint': 1.0.0
      '@harmoniclabs/bytestring': 1.0.0
      '@harmoniclabs/cbor': 1.6.6
      '@harmoniclabs/crypto': 0.2.5
      '@harmoniclabs/uint8array-utils': 1.0.4

  '@harmoniclabs/uint8array-utils@1.0.4': {}

  '@harmoniclabs/uplc@1.4.1(@harmoniclabs/bytestring@1.0.0)(@harmoniclabs/cbor@1.6.6)(@harmoniclabs/crypto@0.2.5)(@harmoniclabs/pair@1.0.0)(@harmoniclabs/plutus-data@1.2.4(@harmoniclabs/bytestring@1.0.0)(@harmoniclabs/cbor@1.6.6))':
    dependencies:
      '@harmoniclabs/bigint-utils': 1.0.0
      '@harmoniclabs/bytestring': 1.0.0
      '@harmoniclabs/cbor': 1.6.6
      '@harmoniclabs/crypto': 0.2.5
      '@harmoniclabs/pair': 1.0.0
      '@harmoniclabs/plutus-data': 1.2.4(@harmoniclabs/bytestring@1.0.0)(@harmoniclabs/cbor@1.6.6)
      '@harmoniclabs/uint8array-utils': 1.0.4

  '@headlessui/react@1.7.19(react-dom@18.3.1(react@18.3.1))(react@18.3.1)':
    dependencies:
      '@tanstack/react-virtual': 3.13.6(react-dom@18.3.1(react@18.3.1))(react@18.3.1)
      client-only: 0.0.1
      react: 18.3.1
      react-dom: 18.3.1(react@18.3.1)

  '@humanwhocodes/config-array@0.13.0':
    dependencies:
      '@humanwhocodes/object-schema': 2.0.3
      debug: 4.4.0
      minimatch: 3.1.2
    transitivePeerDependencies:
      - supports-color

  '@humanwhocodes/module-importer@1.0.1': {}

  '@humanwhocodes/object-schema@2.0.3': {}

  '@isaacs/cliui@8.0.2':
    dependencies:
      string-width: 5.1.2
      string-width-cjs: string-width@4.2.3
      strip-ansi: 7.1.0
      strip-ansi-cjs: strip-ansi@6.0.1
      wrap-ansi: 8.1.0
      wrap-ansi-cjs: wrap-ansi@7.0.0

  '@jest/schemas@29.6.3':
    dependencies:
      '@sinclair/typebox': 0.27.8

  '@jridgewell/gen-mapping@0.3.8':
    dependencies:
      '@jridgewell/set-array': 1.2.1
      '@jridgewell/sourcemap-codec': 1.5.0
      '@jridgewell/trace-mapping': 0.3.25

  '@jridgewell/resolve-uri@3.1.2': {}

  '@jridgewell/set-array@1.2.1': {}

  '@jridgewell/sourcemap-codec@1.5.0': {}

  '@jridgewell/trace-mapping@0.3.25':
    dependencies:
      '@jridgewell/resolve-uri': 3.1.2
      '@jridgewell/sourcemap-codec': 1.5.0

  '@leichtgewicht/ip-codec@2.0.5': {}

  '@manypkg/find-root@1.1.0':
    dependencies:
      '@babel/runtime': 7.27.0
      '@types/node': 12.20.55
      find-up: 4.1.0
      fs-extra: 8.1.0

  '@manypkg/get-packages@1.1.3':
    dependencies:
      '@babel/runtime': 7.27.0
      '@changesets/types': 4.1.0
      '@manypkg/find-root': 1.1.0
      fs-extra: 8.1.0
      globby: 11.1.0
      read-yaml-file: 1.1.0

  '@mdx-js/mdx@2.3.0':
    dependencies:
      '@types/estree-jsx': 1.0.5
      '@types/mdx': 2.0.13
      estree-util-build-jsx: 2.2.2
      estree-util-is-identifier-name: 2.1.0
      estree-util-to-js: 1.2.0
      estree-walker: 3.0.3
      hast-util-to-estree: 2.3.3
      markdown-extensions: 1.1.1
      periscopic: 3.1.0
      remark-mdx: 2.3.0
      remark-parse: 10.0.2
      remark-rehype: 10.1.0
      unified: 10.1.2
      unist-util-position-from-estree: 1.1.2
      unist-util-stringify-position: 3.0.3
      unist-util-visit: 4.1.2
      vfile: 5.3.7
    transitivePeerDependencies:
      - supports-color

  '@mdx-js/react@2.3.0(react@18.3.1)':
    dependencies:
      '@types/mdx': 2.0.13
      '@types/react': 18.3.20
      react: 18.3.1

  '@microsoft/api-extractor-model@7.30.5(@types/node@20.17.30)':
    dependencies:
      '@microsoft/tsdoc': 0.15.1
      '@microsoft/tsdoc-config': 0.17.1
      '@rushstack/node-core-library': 5.13.0(@types/node@20.17.30)
    transitivePeerDependencies:
      - '@types/node'
    optional: true

  '@microsoft/api-extractor-model@7.30.5(@types/node@22.14.0)':
    dependencies:
      '@microsoft/tsdoc': 0.15.1
      '@microsoft/tsdoc-config': 0.17.1
      '@rushstack/node-core-library': 5.13.0(@types/node@22.14.0)
    transitivePeerDependencies:
      - '@types/node'

  '@microsoft/api-extractor@7.52.3(@types/node@20.17.30)':
    dependencies:
      '@microsoft/api-extractor-model': 7.30.5(@types/node@20.17.30)
      '@microsoft/tsdoc': 0.15.1
      '@microsoft/tsdoc-config': 0.17.1
      '@rushstack/node-core-library': 5.13.0(@types/node@20.17.30)
      '@rushstack/rig-package': 0.5.3
      '@rushstack/terminal': 0.15.2(@types/node@20.17.30)
      '@rushstack/ts-command-line': 4.23.7(@types/node@20.17.30)
      lodash: 4.17.21
      minimatch: 3.0.8
      resolve: 1.22.10
      semver: 7.5.4
      source-map: 0.6.1
      typescript: 5.8.2
    transitivePeerDependencies:
      - '@types/node'
    optional: true

  '@microsoft/api-extractor@7.52.3(@types/node@22.14.0)':
    dependencies:
      '@microsoft/api-extractor-model': 7.30.5(@types/node@22.14.0)
      '@microsoft/tsdoc': 0.15.1
      '@microsoft/tsdoc-config': 0.17.1
      '@rushstack/node-core-library': 5.13.0(@types/node@22.14.0)
      '@rushstack/rig-package': 0.5.3
      '@rushstack/terminal': 0.15.2(@types/node@22.14.0)
      '@rushstack/ts-command-line': 4.23.7(@types/node@22.14.0)
      lodash: 4.17.21
      minimatch: 3.0.8
      resolve: 1.22.10
      semver: 7.5.4
      source-map: 0.6.1
      typescript: 5.8.2
    transitivePeerDependencies:
      - '@types/node'

  '@microsoft/tsdoc-config@0.16.2':
    dependencies:
      '@microsoft/tsdoc': 0.14.2
      ajv: 6.12.6
      jju: 1.4.0
      resolve: 1.19.0

  '@microsoft/tsdoc-config@0.17.1':
    dependencies:
      '@microsoft/tsdoc': 0.15.1
      ajv: 8.12.0
      jju: 1.4.0
      resolve: 1.22.10

  '@microsoft/tsdoc@0.14.2': {}

  '@microsoft/tsdoc@0.15.1': {}

  '@msgpackr-extract/msgpackr-extract-darwin-arm64@3.0.3':
    optional: true

  '@msgpackr-extract/msgpackr-extract-darwin-x64@3.0.3':
    optional: true

  '@msgpackr-extract/msgpackr-extract-linux-arm64@3.0.3':
    optional: true

  '@msgpackr-extract/msgpackr-extract-linux-arm@3.0.3':
    optional: true

  '@msgpackr-extract/msgpackr-extract-linux-x64@3.0.3':
    optional: true

  '@msgpackr-extract/msgpackr-extract-win32-x64@3.0.3':
    optional: true

  '@multiformats/dns@1.0.6':
    dependencies:
      '@types/dns-packet': 5.6.5
      buffer: 6.0.3
      dns-packet: 5.6.1
      hashlru: 2.3.0
      p-queue: 8.1.0
      progress-events: 1.0.1
      uint8arrays: 5.1.0

  '@multiformats/mafmt@12.1.6':
    dependencies:
      '@multiformats/multiaddr': 12.4.0

  '@multiformats/multiaddr@12.4.0':
    dependencies:
      '@chainsafe/is-ip': 2.1.0
      '@chainsafe/netmask': 2.0.0
      '@multiformats/dns': 1.0.6
      multiformats: 13.3.2
      uint8-varint: 2.0.4
      uint8arrays: 5.1.0

  '@napi-rs/simple-git-android-arm-eabi@0.1.19':
    optional: true

  '@napi-rs/simple-git-android-arm64@0.1.19':
    optional: true

  '@napi-rs/simple-git-darwin-arm64@0.1.19':
    optional: true

  '@napi-rs/simple-git-darwin-x64@0.1.19':
    optional: true

  '@napi-rs/simple-git-freebsd-x64@0.1.19':
    optional: true

  '@napi-rs/simple-git-linux-arm-gnueabihf@0.1.19':
    optional: true

  '@napi-rs/simple-git-linux-arm64-gnu@0.1.19':
    optional: true

  '@napi-rs/simple-git-linux-arm64-musl@0.1.19':
    optional: true

  '@napi-rs/simple-git-linux-powerpc64le-gnu@0.1.19':
    optional: true

  '@napi-rs/simple-git-linux-s390x-gnu@0.1.19':
    optional: true

  '@napi-rs/simple-git-linux-x64-gnu@0.1.19':
    optional: true

  '@napi-rs/simple-git-linux-x64-musl@0.1.19':
    optional: true

  '@napi-rs/simple-git-win32-arm64-msvc@0.1.19':
    optional: true

  '@napi-rs/simple-git-win32-x64-msvc@0.1.19':
    optional: true

  '@napi-rs/simple-git@0.1.19':
    optionalDependencies:
      '@napi-rs/simple-git-android-arm-eabi': 0.1.19
      '@napi-rs/simple-git-android-arm64': 0.1.19
      '@napi-rs/simple-git-darwin-arm64': 0.1.19
      '@napi-rs/simple-git-darwin-x64': 0.1.19
      '@napi-rs/simple-git-freebsd-x64': 0.1.19
      '@napi-rs/simple-git-linux-arm-gnueabihf': 0.1.19
      '@napi-rs/simple-git-linux-arm64-gnu': 0.1.19
      '@napi-rs/simple-git-linux-arm64-musl': 0.1.19
      '@napi-rs/simple-git-linux-powerpc64le-gnu': 0.1.19
      '@napi-rs/simple-git-linux-s390x-gnu': 0.1.19
      '@napi-rs/simple-git-linux-x64-gnu': 0.1.19
      '@napi-rs/simple-git-linux-x64-musl': 0.1.19
      '@napi-rs/simple-git-win32-arm64-msvc': 0.1.19
      '@napi-rs/simple-git-win32-x64-msvc': 0.1.19

  '@napi-rs/wasm-runtime@0.2.8':
    dependencies:
      '@emnapi/core': 1.4.0
      '@emnapi/runtime': 1.4.0
      '@tybys/wasm-util': 0.9.0
    optional: true

  '@next/env@14.2.27': {}

  '@next/eslint-plugin-next@14.2.27':
    dependencies:
      glob: 10.3.10

  '@next/swc-darwin-arm64@14.2.27':
    optional: true

  '@next/swc-darwin-x64@14.2.27':
    optional: true

  '@next/swc-linux-arm64-gnu@14.2.27':
    optional: true

  '@next/swc-linux-arm64-musl@14.2.27':
    optional: true

  '@next/swc-linux-x64-gnu@14.2.27':
    optional: true

  '@next/swc-linux-x64-musl@14.2.27':
    optional: true

  '@next/swc-win32-arm64-msvc@14.2.27':
    optional: true

  '@next/swc-win32-ia32-msvc@14.2.27':
    optional: true

  '@next/swc-win32-x64-msvc@14.2.27':
    optional: true

  '@nicolo-ribaudo/eslint-scope-5-internals@5.1.1-v1':
    dependencies:
      eslint-scope: 5.1.1

  '@noble/hashes@1.7.1': {}

  '@nodelib/fs.scandir@2.1.5':
    dependencies:
      '@nodelib/fs.stat': 2.0.5
      run-parallel: 1.2.0

  '@nodelib/fs.stat@2.0.5': {}

  '@nodelib/fs.walk@1.2.8':
    dependencies:
      '@nodelib/fs.scandir': 2.1.5
      fastq: 1.19.1

  '@nolyfill/is-core-module@1.0.39': {}

  '@opentelemetry/semantic-conventions@1.32.0': {}

  '@parcel/watcher-android-arm64@2.5.1':
    optional: true

  '@parcel/watcher-darwin-arm64@2.5.1':
    optional: true

  '@parcel/watcher-darwin-x64@2.5.1':
    optional: true

  '@parcel/watcher-freebsd-x64@2.5.1':
    optional: true

  '@parcel/watcher-linux-arm-glibc@2.5.1':
    optional: true

  '@parcel/watcher-linux-arm-musl@2.5.1':
    optional: true

  '@parcel/watcher-linux-arm64-glibc@2.5.1':
    optional: true

  '@parcel/watcher-linux-arm64-musl@2.5.1':
    optional: true

  '@parcel/watcher-linux-x64-glibc@2.5.1':
    optional: true

  '@parcel/watcher-linux-x64-musl@2.5.1':
    optional: true

  '@parcel/watcher-win32-arm64@2.5.1':
    optional: true

  '@parcel/watcher-win32-ia32@2.5.1':
    optional: true

  '@parcel/watcher-win32-x64@2.5.1':
    optional: true

  '@parcel/watcher@2.5.1':
    dependencies:
      detect-libc: 1.0.3
      is-glob: 4.0.3
      micromatch: 4.0.8
      node-addon-api: 7.1.1
    optionalDependencies:
      '@parcel/watcher-android-arm64': 2.5.1
      '@parcel/watcher-darwin-arm64': 2.5.1
      '@parcel/watcher-darwin-x64': 2.5.1
      '@parcel/watcher-freebsd-x64': 2.5.1
      '@parcel/watcher-linux-arm-glibc': 2.5.1
      '@parcel/watcher-linux-arm-musl': 2.5.1
      '@parcel/watcher-linux-arm64-glibc': 2.5.1
      '@parcel/watcher-linux-arm64-musl': 2.5.1
      '@parcel/watcher-linux-x64-glibc': 2.5.1
      '@parcel/watcher-linux-x64-musl': 2.5.1
      '@parcel/watcher-win32-arm64': 2.5.1
      '@parcel/watcher-win32-ia32': 2.5.1
      '@parcel/watcher-win32-x64': 2.5.1

  '@pkgjs/parseargs@0.11.0':
    optional: true

  '@pkgr/core@0.1.2': {}

  '@popperjs/core@2.11.8': {}

  '@rollup/rollup-android-arm-eabi@4.39.0':
    optional: true

  '@rollup/rollup-android-arm64@4.39.0':
    optional: true

  '@rollup/rollup-darwin-arm64@4.39.0':
    optional: true

  '@rollup/rollup-darwin-x64@4.39.0':
    optional: true

  '@rollup/rollup-freebsd-arm64@4.39.0':
    optional: true

  '@rollup/rollup-freebsd-x64@4.39.0':
    optional: true

  '@rollup/rollup-linux-arm-gnueabihf@4.39.0':
    optional: true

  '@rollup/rollup-linux-arm-musleabihf@4.39.0':
    optional: true

  '@rollup/rollup-linux-arm64-gnu@4.39.0':
    optional: true

  '@rollup/rollup-linux-arm64-musl@4.39.0':
    optional: true

  '@rollup/rollup-linux-loongarch64-gnu@4.39.0':
    optional: true

  '@rollup/rollup-linux-powerpc64le-gnu@4.39.0':
    optional: true

  '@rollup/rollup-linux-riscv64-gnu@4.39.0':
    optional: true

  '@rollup/rollup-linux-riscv64-musl@4.39.0':
    optional: true

  '@rollup/rollup-linux-s390x-gnu@4.39.0':
    optional: true

  '@rollup/rollup-linux-x64-gnu@4.39.0':
    optional: true

  '@rollup/rollup-linux-x64-musl@4.39.0':
    optional: true

  '@rollup/rollup-win32-arm64-msvc@4.39.0':
    optional: true

  '@rollup/rollup-win32-ia32-msvc@4.39.0':
    optional: true

  '@rollup/rollup-win32-x64-msvc@4.39.0':
    optional: true

  '@rtsao/scc@1.1.0': {}

  '@rushstack/eslint-patch@1.11.0': {}

  '@rushstack/node-core-library@5.13.0(@types/node@20.17.30)':
    dependencies:
      ajv: 8.13.0
      ajv-draft-04: 1.0.0(ajv@8.13.0)
      ajv-formats: 3.0.1(ajv@8.13.0)
      fs-extra: 11.3.0
      import-lazy: 4.0.0
      jju: 1.4.0
      resolve: 1.22.10
      semver: 7.5.4
    optionalDependencies:
      '@types/node': 20.17.30
    optional: true

  '@rushstack/node-core-library@5.13.0(@types/node@22.14.0)':
    dependencies:
      ajv: 8.13.0
      ajv-draft-04: 1.0.0(ajv@8.13.0)
      ajv-formats: 3.0.1(ajv@8.13.0)
      fs-extra: 11.3.0
      import-lazy: 4.0.0
      jju: 1.4.0
      resolve: 1.22.10
      semver: 7.5.4
    optionalDependencies:
      '@types/node': 22.14.0

  '@rushstack/rig-package@0.5.3':
    dependencies:
      resolve: 1.22.10
      strip-json-comments: 3.1.1

  '@rushstack/terminal@0.15.2(@types/node@20.17.30)':
    dependencies:
      '@rushstack/node-core-library': 5.13.0(@types/node@20.17.30)
      supports-color: 8.1.1
    optionalDependencies:
      '@types/node': 20.17.30
    optional: true

  '@rushstack/terminal@0.15.2(@types/node@22.14.0)':
    dependencies:
      '@rushstack/node-core-library': 5.13.0(@types/node@22.14.0)
      supports-color: 8.1.1
    optionalDependencies:
      '@types/node': 22.14.0

  '@rushstack/ts-command-line@4.23.7(@types/node@20.17.30)':
    dependencies:
      '@rushstack/terminal': 0.15.2(@types/node@20.17.30)
      '@types/argparse': 1.0.38
      argparse: 1.0.10
      string-argv: 0.3.2
    transitivePeerDependencies:
      - '@types/node'
    optional: true

  '@rushstack/ts-command-line@4.23.7(@types/node@22.14.0)':
    dependencies:
      '@rushstack/terminal': 0.15.2(@types/node@22.14.0)
      '@types/argparse': 1.0.38
      argparse: 1.0.10
      string-argv: 0.3.2
    transitivePeerDependencies:
      - '@types/node'

  '@scure/base@1.2.4': {}

  '@sinclair/typebox@0.27.8': {}

  '@sinclair/typebox@0.32.35': {}

  '@standard-schema/spec@1.0.0': {}

  '@swc/counter@0.1.3': {}

  '@swc/helpers@0.5.5':
    dependencies:
      '@swc/counter': 0.1.3
      tslib: 2.8.1

  '@tanstack/react-virtual@3.13.6(react-dom@18.3.1(react@18.3.1))(react@18.3.1)':
    dependencies:
      '@tanstack/virtual-core': 3.13.6
      react: 18.3.1
      react-dom: 18.3.1(react@18.3.1)

  '@tanstack/virtual-core@3.13.6': {}

  '@theguild/remark-mermaid@0.0.5(react@18.3.1)':
    dependencies:
      mermaid: 10.9.3
      react: 18.3.1
      unist-util-visit: 5.0.0
    transitivePeerDependencies:
      - supports-color

  '@theguild/remark-npm2yarn@0.2.1':
    dependencies:
      npm-to-yarn: 2.2.1
      unist-util-visit: 5.0.0

  '@tybys/wasm-util@0.9.0':
    dependencies:
      tslib: 2.8.1
    optional: true

  '@types/acorn@4.0.6':
    dependencies:
      '@types/estree': 1.0.7

  '@types/argparse@1.0.38': {}

  '@types/d3-scale-chromatic@3.1.0': {}

  '@types/d3-scale@4.0.9':
    dependencies:
      '@types/d3-time': 3.0.4

  '@types/d3-time@3.0.4': {}

  '@types/debug@4.1.12':
    dependencies:
      '@types/ms': 2.1.0

  '@types/dns-packet@5.6.5':
    dependencies:
<<<<<<< HEAD
      '@types/node': 20.17.30
=======
      '@types/node': 22.14.1
>>>>>>> a4384986

  '@types/eslint@8.56.12':
    dependencies:
      '@types/estree': 1.0.7
      '@types/json-schema': 7.0.15

  '@types/estree-jsx@1.0.5':
    dependencies:
      '@types/estree': 1.0.7

  '@types/estree@1.0.7': {}

  '@types/hast@2.3.10':
    dependencies:
      '@types/unist': 2.0.11

  '@types/hast@3.0.4':
    dependencies:
      '@types/unist': 3.0.3

  '@types/js-yaml@4.0.9': {}

  '@types/json-bigint@1.0.4': {}

  '@types/json-schema@7.0.15': {}

  '@types/json5@0.0.29': {}

  '@types/katex@0.16.7': {}

  '@types/mdast@3.0.15':
    dependencies:
      '@types/unist': 2.0.11

  '@types/mdast@4.0.4':
    dependencies:
      '@types/unist': 3.0.3

  '@types/mdx@2.0.13': {}

  '@types/ms@2.1.0': {}

  '@types/node@12.20.55': {}

  '@types/node@20.17.30':
    dependencies:
      undici-types: 6.19.8

  '@types/node@22.14.0':
    dependencies:
      undici-types: 6.21.0

  '@types/node@22.14.1':
    dependencies:
      undici-types: 6.21.0

  '@types/normalize-package-data@2.4.4': {}

  '@types/prop-types@15.7.14': {}

  '@types/react-dom@18.3.6(@types/react@18.3.20)':
    dependencies:
      '@types/react': 18.3.20

  '@types/react@18.3.20':
    dependencies:
      '@types/prop-types': 15.7.14
      csstype: 3.1.3

  '@types/semver@7.7.0': {}

  '@types/unist@2.0.11': {}

  '@types/unist@3.0.3': {}

  '@types/ws@8.18.1':
    dependencies:
      '@types/node': 20.17.30

  '@typescript-eslint/eslint-plugin@6.21.0(@typescript-eslint/parser@6.21.0(eslint@8.57.1)(typescript@5.8.3))(eslint@8.57.1)(typescript@5.8.3)':
    dependencies:
      '@eslint-community/regexpp': 4.12.1
      '@typescript-eslint/parser': 6.21.0(eslint@8.57.1)(typescript@5.8.3)
      '@typescript-eslint/scope-manager': 6.21.0
      '@typescript-eslint/type-utils': 6.21.0(eslint@8.57.1)(typescript@5.8.3)
      '@typescript-eslint/utils': 6.21.0(eslint@8.57.1)(typescript@5.8.3)
      '@typescript-eslint/visitor-keys': 6.21.0
      debug: 4.4.0
      eslint: 8.57.1
      graphemer: 1.4.0
      ignore: 5.3.2
      natural-compare: 1.4.0
      semver: 7.7.1
      ts-api-utils: 1.4.3(typescript@5.8.3)
    optionalDependencies:
      typescript: 5.8.3
    transitivePeerDependencies:
      - supports-color

  '@typescript-eslint/parser@6.21.0(eslint@8.57.1)(typescript@5.8.3)':
    dependencies:
      '@typescript-eslint/scope-manager': 6.21.0
      '@typescript-eslint/types': 6.21.0
      '@typescript-eslint/typescript-estree': 6.21.0(typescript@5.8.3)
      '@typescript-eslint/visitor-keys': 6.21.0
      debug: 4.4.0
      eslint: 8.57.1
    optionalDependencies:
      typescript: 5.8.3
    transitivePeerDependencies:
      - supports-color

  '@typescript-eslint/scope-manager@5.62.0':
    dependencies:
      '@typescript-eslint/types': 5.62.0
      '@typescript-eslint/visitor-keys': 5.62.0

  '@typescript-eslint/scope-manager@6.21.0':
    dependencies:
      '@typescript-eslint/types': 6.21.0
      '@typescript-eslint/visitor-keys': 6.21.0

  '@typescript-eslint/type-utils@6.21.0(eslint@8.57.1)(typescript@5.8.3)':
    dependencies:
      '@typescript-eslint/typescript-estree': 6.21.0(typescript@5.8.3)
      '@typescript-eslint/utils': 6.21.0(eslint@8.57.1)(typescript@5.8.3)
      debug: 4.4.0
      eslint: 8.57.1
      ts-api-utils: 1.4.3(typescript@5.8.3)
    optionalDependencies:
      typescript: 5.8.3
    transitivePeerDependencies:
      - supports-color

  '@typescript-eslint/types@5.62.0': {}

  '@typescript-eslint/types@6.21.0': {}

  '@typescript-eslint/typescript-estree@5.62.0(typescript@5.8.3)':
    dependencies:
      '@typescript-eslint/types': 5.62.0
      '@typescript-eslint/visitor-keys': 5.62.0
      debug: 4.4.0
      globby: 11.1.0
      is-glob: 4.0.3
      semver: 7.7.1
      tsutils: 3.21.0(typescript@5.8.3)
    optionalDependencies:
      typescript: 5.8.3
    transitivePeerDependencies:
      - supports-color

  '@typescript-eslint/typescript-estree@6.21.0(typescript@5.8.3)':
    dependencies:
      '@typescript-eslint/types': 6.21.0
      '@typescript-eslint/visitor-keys': 6.21.0
      debug: 4.4.0
      globby: 11.1.0
      is-glob: 4.0.3
      minimatch: 9.0.3
      semver: 7.7.1
      ts-api-utils: 1.4.3(typescript@5.8.3)
    optionalDependencies:
      typescript: 5.8.3
    transitivePeerDependencies:
      - supports-color

  '@typescript-eslint/utils@5.62.0(eslint@8.57.1)(typescript@5.8.3)':
    dependencies:
      '@eslint-community/eslint-utils': 4.5.1(eslint@8.57.1)
      '@types/json-schema': 7.0.15
      '@types/semver': 7.7.0
      '@typescript-eslint/scope-manager': 5.62.0
      '@typescript-eslint/types': 5.62.0
      '@typescript-eslint/typescript-estree': 5.62.0(typescript@5.8.3)
      eslint: 8.57.1
      eslint-scope: 5.1.1
      semver: 7.7.1
    transitivePeerDependencies:
      - supports-color
      - typescript

  '@typescript-eslint/utils@6.21.0(eslint@8.57.1)(typescript@5.8.3)':
    dependencies:
      '@eslint-community/eslint-utils': 4.5.1(eslint@8.57.1)
      '@types/json-schema': 7.0.15
      '@types/semver': 7.7.0
      '@typescript-eslint/scope-manager': 6.21.0
      '@typescript-eslint/types': 6.21.0
      '@typescript-eslint/typescript-estree': 6.21.0(typescript@5.8.3)
      eslint: 8.57.1
      semver: 7.7.1
    transitivePeerDependencies:
      - supports-color
      - typescript

  '@typescript-eslint/visitor-keys@5.62.0':
    dependencies:
      '@typescript-eslint/types': 5.62.0
      eslint-visitor-keys: 3.4.3

  '@typescript-eslint/visitor-keys@6.21.0':
    dependencies:
      '@typescript-eslint/types': 6.21.0
      eslint-visitor-keys: 3.4.3

  '@ungap/structured-clone@1.3.0': {}

  '@unrs/resolver-binding-darwin-arm64@1.4.1':
    optional: true

  '@unrs/resolver-binding-darwin-x64@1.4.1':
    optional: true

  '@unrs/resolver-binding-freebsd-x64@1.4.1':
    optional: true

  '@unrs/resolver-binding-linux-arm-gnueabihf@1.4.1':
    optional: true

  '@unrs/resolver-binding-linux-arm-musleabihf@1.4.1':
    optional: true

  '@unrs/resolver-binding-linux-arm64-gnu@1.4.1':
    optional: true

  '@unrs/resolver-binding-linux-arm64-musl@1.4.1':
    optional: true

  '@unrs/resolver-binding-linux-ppc64-gnu@1.4.1':
    optional: true

  '@unrs/resolver-binding-linux-s390x-gnu@1.4.1':
    optional: true

  '@unrs/resolver-binding-linux-x64-gnu@1.4.1':
    optional: true

  '@unrs/resolver-binding-linux-x64-musl@1.4.1':
    optional: true

  '@unrs/resolver-binding-wasm32-wasi@1.4.1':
    dependencies:
      '@napi-rs/wasm-runtime': 0.2.8
    optional: true

  '@unrs/resolver-binding-win32-arm64-msvc@1.4.1':
    optional: true

  '@unrs/resolver-binding-win32-ia32-msvc@1.4.1':
    optional: true

  '@unrs/resolver-binding-win32-x64-msvc@1.4.1':
    optional: true

  '@vercel/style-guide@5.2.0(@next/eslint-plugin-next@14.2.27)(eslint@8.57.1)(prettier@3.5.3)(typescript@5.8.3)':
    dependencies:
      '@babel/core': 7.26.10
      '@babel/eslint-parser': 7.27.0(@babel/core@7.26.10)(eslint@8.57.1)
      '@rushstack/eslint-patch': 1.11.0
      '@typescript-eslint/eslint-plugin': 6.21.0(@typescript-eslint/parser@6.21.0(eslint@8.57.1)(typescript@5.8.3))(eslint@8.57.1)(typescript@5.8.3)
      '@typescript-eslint/parser': 6.21.0(eslint@8.57.1)(typescript@5.8.3)
      eslint-config-prettier: 9.1.0(eslint@8.57.1)
      eslint-import-resolver-alias: 1.1.2(eslint-plugin-import@2.31.0)
      eslint-import-resolver-typescript: 3.10.0(eslint-plugin-import@2.31.0)(eslint@8.57.1)
      eslint-plugin-eslint-comments: 3.2.0(eslint@8.57.1)
      eslint-plugin-import: 2.31.0(@typescript-eslint/parser@6.21.0(eslint@8.57.1)(typescript@5.8.3))(eslint-import-resolver-typescript@3.10.0)(eslint@8.57.1)
      eslint-plugin-jest: 27.9.0(@typescript-eslint/eslint-plugin@6.21.0(@typescript-eslint/parser@6.21.0(eslint@8.57.1)(typescript@5.8.3))(eslint@8.57.1)(typescript@5.8.3))(eslint@8.57.1)(typescript@5.8.3)
      eslint-plugin-jsx-a11y: 6.10.2(eslint@8.57.1)
      eslint-plugin-playwright: 0.16.0(eslint-plugin-jest@27.9.0(@typescript-eslint/eslint-plugin@6.21.0(@typescript-eslint/parser@6.21.0(eslint@8.57.1)(typescript@5.8.3))(eslint@8.57.1)(typescript@5.8.3))(eslint@8.57.1)(typescript@5.8.3))(eslint@8.57.1)
      eslint-plugin-react: 7.37.5(eslint@8.57.1)
      eslint-plugin-react-hooks: 4.6.2(eslint@8.57.1)
      eslint-plugin-testing-library: 6.5.0(eslint@8.57.1)(typescript@5.8.3)
      eslint-plugin-tsdoc: 0.2.17
      eslint-plugin-unicorn: 48.0.1(eslint@8.57.1)
      prettier-plugin-packagejson: 2.5.10(prettier@3.5.3)
    optionalDependencies:
      '@next/eslint-plugin-next': 14.2.27
      eslint: 8.57.1
      prettier: 3.5.3
      typescript: 5.8.3
    transitivePeerDependencies:
      - eslint-import-resolver-webpack
      - eslint-plugin-import-x
      - jest
      - supports-color

  '@vitest/expect@1.6.1':
    dependencies:
      '@vitest/spy': 1.6.1
      '@vitest/utils': 1.6.1
      chai: 4.5.0

  '@vitest/expect@2.1.9':
    dependencies:
      '@vitest/spy': 2.1.9
      '@vitest/utils': 2.1.9
      chai: 5.2.0
      tinyrainbow: 1.2.0

  '@vitest/mocker@2.1.9(vite@5.4.17(@types/node@20.17.30))':
    dependencies:
      '@vitest/spy': 2.1.9
      estree-walker: 3.0.3
      magic-string: 0.30.17
    optionalDependencies:
      vite: 5.4.17(@types/node@20.17.30)

  '@vitest/mocker@2.1.9(vite@5.4.17(@types/node@22.14.0))':
    dependencies:
      '@vitest/spy': 2.1.9
      estree-walker: 3.0.3
      magic-string: 0.30.17
    optionalDependencies:
      vite: 5.4.17(@types/node@22.14.0)

  '@vitest/pretty-format@2.1.9':
    dependencies:
      tinyrainbow: 1.2.0

  '@vitest/runner@1.6.1':
    dependencies:
      '@vitest/utils': 1.6.1
      p-limit: 5.0.0
      pathe: 1.1.2

  '@vitest/runner@2.1.9':
    dependencies:
      '@vitest/utils': 2.1.9
      pathe: 1.1.2

  '@vitest/snapshot@1.6.1':
    dependencies:
      magic-string: 0.30.17
      pathe: 1.1.2
      pretty-format: 29.7.0

  '@vitest/snapshot@2.1.9':
    dependencies:
      '@vitest/pretty-format': 2.1.9
      magic-string: 0.30.17
      pathe: 1.1.2

  '@vitest/spy@1.6.1':
    dependencies:
      tinyspy: 2.2.1

  '@vitest/spy@2.1.9':
    dependencies:
      tinyspy: 3.0.2

  '@vitest/utils@1.6.1':
    dependencies:
      diff-sequences: 29.6.3
      estree-walker: 3.0.3
      loupe: 2.3.7
      pretty-format: 29.7.0

  '@vitest/utils@2.1.9':
    dependencies:
      '@vitest/pretty-format': 2.1.9
      loupe: 3.1.3
      tinyrainbow: 1.2.0

  '@zxing/text-encoding@0.9.0':
    optional: true

  acorn-jsx@5.3.2(acorn@8.14.1):
    dependencies:
      acorn: 8.14.1

  acorn-walk@8.3.4:
    dependencies:
      acorn: 8.14.1

  acorn@8.14.1: {}

  ajv-draft-04@1.0.0(ajv@8.13.0):
    optionalDependencies:
      ajv: 8.13.0

  ajv-formats@3.0.1(ajv@8.13.0):
    optionalDependencies:
      ajv: 8.13.0

  ajv@6.12.6:
    dependencies:
      fast-deep-equal: 3.1.3
      fast-json-stable-stringify: 2.1.0
      json-schema-traverse: 0.4.1
      uri-js: 4.4.1

  ajv@8.12.0:
    dependencies:
      fast-deep-equal: 3.1.3
      json-schema-traverse: 1.0.0
      require-from-string: 2.0.2
      uri-js: 4.4.1

  ajv@8.13.0:
    dependencies:
      fast-deep-equal: 3.1.3
      json-schema-traverse: 1.0.0
      require-from-string: 2.0.2
      uri-js: 4.4.1

  ansi-colors@4.1.3: {}

  ansi-regex@5.0.1: {}

  ansi-regex@6.1.0: {}

  ansi-sequence-parser@1.1.3: {}

  ansi-styles@3.2.1:
    dependencies:
      color-convert: 1.9.3

  ansi-styles@4.3.0:
    dependencies:
      color-convert: 2.0.1

  ansi-styles@5.2.0: {}

  ansi-styles@6.2.1: {}

  any-promise@1.3.0: {}

  arch@2.2.0: {}

  arg@1.0.0: {}

  argparse@1.0.10:
    dependencies:
      sprintf-js: 1.0.3

  argparse@2.0.1: {}

  aria-query@5.3.2: {}

  array-buffer-byte-length@1.0.2:
    dependencies:
      call-bound: 1.0.4
      is-array-buffer: 3.0.5

  array-includes@3.1.8:
    dependencies:
      call-bind: 1.0.8
      define-properties: 1.2.1
      es-abstract: 1.23.9
      es-object-atoms: 1.1.1
      get-intrinsic: 1.3.0
      is-string: 1.1.1

  array-union@2.1.0: {}

  array.prototype.findlast@1.2.5:
    dependencies:
      call-bind: 1.0.8
      define-properties: 1.2.1
      es-abstract: 1.23.9
      es-errors: 1.3.0
      es-object-atoms: 1.1.1
      es-shim-unscopables: 1.1.0

  array.prototype.findlastindex@1.2.6:
    dependencies:
      call-bind: 1.0.8
      call-bound: 1.0.4
      define-properties: 1.2.1
      es-abstract: 1.23.9
      es-errors: 1.3.0
      es-object-atoms: 1.1.1
      es-shim-unscopables: 1.1.0

  array.prototype.flat@1.3.3:
    dependencies:
      call-bind: 1.0.8
      define-properties: 1.2.1
      es-abstract: 1.23.9
      es-shim-unscopables: 1.1.0

  array.prototype.flatmap@1.3.3:
    dependencies:
      call-bind: 1.0.8
      define-properties: 1.2.1
      es-abstract: 1.23.9
      es-shim-unscopables: 1.1.0

  array.prototype.tosorted@1.1.4:
    dependencies:
      call-bind: 1.0.8
      define-properties: 1.2.1
      es-abstract: 1.23.9
      es-errors: 1.3.0
      es-shim-unscopables: 1.1.0

  arraybuffer.prototype.slice@1.0.4:
    dependencies:
      array-buffer-byte-length: 1.0.2
      call-bind: 1.0.8
      define-properties: 1.2.1
      es-abstract: 1.23.9
      es-errors: 1.3.0
      get-intrinsic: 1.3.0
      is-array-buffer: 3.0.5

  assertion-error@1.1.0: {}

  assertion-error@2.0.1: {}

  ast-types-flow@0.0.8: {}

  astring@1.9.0: {}

  async-function@1.0.0: {}

  autolinker@0.28.1:
    dependencies:
      gulp-header: 1.8.12

  available-typed-arrays@1.0.7:
    dependencies:
      possible-typed-array-names: 1.1.0

  axe-core@4.10.3: {}

  axobject-query@4.1.0: {}

  b4a@1.6.7: {}

  bail@2.0.2: {}

  balanced-match@1.0.2: {}

  base64-js@1.5.1: {}

  bech32@2.0.0: {}

  better-path-resolve@1.0.0:
    dependencies:
      is-windows: 1.0.2

  bignumber.js@9.2.0: {}

  bip39@3.1.0:
    dependencies:
      '@noble/hashes': 1.7.1

  blake2b-wasm@2.4.0:
    dependencies:
      b4a: 1.6.7
      nanoassert: 2.0.0

  blake2b@2.1.4:
    dependencies:
      blake2b-wasm: 2.4.0
      nanoassert: 2.0.0

  brace-expansion@1.1.11:
    dependencies:
      balanced-match: 1.0.2
      concat-map: 0.0.1

  brace-expansion@2.0.1:
    dependencies:
      balanced-match: 1.0.2

  braces@3.0.3:
    dependencies:
      fill-range: 7.1.1

  browserslist@4.24.4:
    dependencies:
      caniuse-lite: 1.0.30001712
      electron-to-chromium: 1.5.134
      node-releases: 2.0.19
      update-browserslist-db: 1.1.3(browserslist@4.24.4)

  buffer-from@1.1.2: {}

  buffer@6.0.3:
    dependencies:
      base64-js: 1.5.1
      ieee754: 1.2.1

  builtin-modules@3.3.0: {}

  bundle-require@5.1.0(esbuild@0.25.2):
    dependencies:
      esbuild: 0.25.2
      load-tsconfig: 0.2.5

  busboy@1.6.0:
    dependencies:
      streamsearch: 1.1.0

  cac@6.7.14: {}

  call-bind-apply-helpers@1.0.2:
    dependencies:
      es-errors: 1.3.0
      function-bind: 1.1.2

  call-bind@1.0.8:
    dependencies:
      call-bind-apply-helpers: 1.0.2
      es-define-property: 1.0.1
      get-intrinsic: 1.3.0
      set-function-length: 1.2.2

  call-bound@1.0.4:
    dependencies:
      call-bind-apply-helpers: 1.0.2
      get-intrinsic: 1.3.0

  callsites@3.1.0: {}

  caniuse-lite@1.0.30001712: {}

  cbor-extract@2.2.0:
    dependencies:
      node-gyp-build-optional-packages: 5.1.1
    optionalDependencies:
      '@cbor-extract/cbor-extract-darwin-arm64': 2.2.0
      '@cbor-extract/cbor-extract-darwin-x64': 2.2.0
      '@cbor-extract/cbor-extract-linux-arm': 2.2.0
      '@cbor-extract/cbor-extract-linux-arm64': 2.2.0
      '@cbor-extract/cbor-extract-linux-x64': 2.2.0
      '@cbor-extract/cbor-extract-win32-x64': 2.2.0
    optional: true

  cbor-x@1.6.0:
    optionalDependencies:
      cbor-extract: 2.2.0

  ccount@2.0.1: {}

  chai@4.5.0:
    dependencies:
      assertion-error: 1.1.0
      check-error: 1.0.3
      deep-eql: 4.1.4
      get-func-name: 2.0.2
      loupe: 2.3.7
      pathval: 1.1.1
      type-detect: 4.1.0

  chai@5.2.0:
    dependencies:
      assertion-error: 2.0.1
      check-error: 2.1.1
      deep-eql: 5.0.2
      loupe: 3.1.3
      pathval: 2.0.0

  chalk@2.3.0:
    dependencies:
      ansi-styles: 3.2.1
      escape-string-regexp: 1.0.5
      supports-color: 4.5.0

  chalk@4.1.2:
    dependencies:
      ansi-styles: 4.3.0
      supports-color: 7.2.0

  character-entities-html4@2.1.0: {}

  character-entities-legacy@3.0.0: {}

  character-entities@2.0.2: {}

  character-reference-invalid@2.0.1: {}

  chardet@0.7.0: {}

  check-error@1.0.3:
    dependencies:
      get-func-name: 2.0.2

  check-error@2.1.1: {}

  chokidar@4.0.3:
    dependencies:
      readdirp: 4.1.2

  ci-info@3.9.0: {}

  cipher-base@1.0.6:
    dependencies:
      inherits: 2.0.4
      safe-buffer: 5.2.1

  clean-regexp@1.0.0:
    dependencies:
      escape-string-regexp: 1.0.5

  client-only@0.0.1: {}

  clipboardy@1.2.2:
    dependencies:
      arch: 2.2.0
      execa: 0.8.0

  clsx@2.1.1: {}

  color-convert@1.9.3:
    dependencies:
      color-name: 1.1.3

  color-convert@2.0.1:
    dependencies:
      color-name: 1.1.4

  color-name@1.1.3: {}

  color-name@1.1.4: {}

  comma-separated-tokens@2.0.3: {}

  commander@4.1.1: {}

  commander@7.2.0: {}

  commander@8.3.0: {}

  compute-scroll-into-view@3.1.1: {}

  concat-map@0.0.1: {}

  concat-stream@1.6.2:
    dependencies:
      buffer-from: 1.1.2
      inherits: 2.0.4
      readable-stream: 2.3.8
      typedarray: 0.0.6

  concat-with-sourcemaps@1.1.0:
    dependencies:
      source-map: 0.6.1

  confbox@0.1.8: {}

  consola@3.4.2: {}

  convert-source-map@2.0.0: {}

  core-util-is@1.0.3: {}

  cose-base@1.0.3:
    dependencies:
      layout-base: 1.0.2

  create-hash@1.2.0:
    dependencies:
      cipher-base: 1.0.6
      inherits: 2.0.4
      md5.js: 1.3.5
      ripemd160: 2.0.2
      sha.js: 2.4.11

  create-hmac@1.1.7:
    dependencies:
      cipher-base: 1.0.6
      create-hash: 1.2.0
      inherits: 2.0.4
      ripemd160: 2.0.2
      safe-buffer: 5.2.1
      sha.js: 2.4.11

  cross-fetch@3.2.0:
    dependencies:
      node-fetch: 2.7.0
    transitivePeerDependencies:
      - encoding

  cross-spawn@5.1.0:
    dependencies:
      lru-cache: 4.1.5
      shebang-command: 1.2.0
      which: 1.3.1

  cross-spawn@7.0.6:
    dependencies:
      path-key: 3.1.1
      shebang-command: 2.0.0
      which: 2.0.2

  csstype@3.1.3: {}

  cytoscape-cose-bilkent@4.1.0(cytoscape@3.31.2):
    dependencies:
      cose-base: 1.0.3
      cytoscape: 3.31.2

  cytoscape@3.31.2: {}

  d3-array@2.12.1:
    dependencies:
      internmap: 1.0.1

  d3-array@3.2.4:
    dependencies:
      internmap: 2.0.3

  d3-axis@3.0.0: {}

  d3-brush@3.0.0:
    dependencies:
      d3-dispatch: 3.0.1
      d3-drag: 3.0.0
      d3-interpolate: 3.0.1
      d3-selection: 3.0.0
      d3-transition: 3.0.1(d3-selection@3.0.0)

  d3-chord@3.0.1:
    dependencies:
      d3-path: 3.1.0

  d3-color@3.1.0: {}

  d3-contour@4.0.2:
    dependencies:
      d3-array: 3.2.4

  d3-delaunay@6.0.4:
    dependencies:
      delaunator: 5.0.1

  d3-dispatch@3.0.1: {}

  d3-drag@3.0.0:
    dependencies:
      d3-dispatch: 3.0.1
      d3-selection: 3.0.0

  d3-dsv@3.0.1:
    dependencies:
      commander: 7.2.0
      iconv-lite: 0.6.3
      rw: 1.3.3

  d3-ease@3.0.1: {}

  d3-fetch@3.0.1:
    dependencies:
      d3-dsv: 3.0.1

  d3-force@3.0.0:
    dependencies:
      d3-dispatch: 3.0.1
      d3-quadtree: 3.0.1
      d3-timer: 3.0.1

  d3-format@3.1.0: {}

  d3-geo@3.1.1:
    dependencies:
      d3-array: 3.2.4

  d3-hierarchy@3.1.2: {}

  d3-interpolate@3.0.1:
    dependencies:
      d3-color: 3.1.0

  d3-path@1.0.9: {}

  d3-path@3.1.0: {}

  d3-polygon@3.0.1: {}

  d3-quadtree@3.0.1: {}

  d3-random@3.0.1: {}

  d3-sankey@0.12.3:
    dependencies:
      d3-array: 2.12.1
      d3-shape: 1.3.7

  d3-scale-chromatic@3.1.0:
    dependencies:
      d3-color: 3.1.0
      d3-interpolate: 3.0.1

  d3-scale@4.0.2:
    dependencies:
      d3-array: 3.2.4
      d3-format: 3.1.0
      d3-interpolate: 3.0.1
      d3-time: 3.1.0
      d3-time-format: 4.1.0

  d3-selection@3.0.0: {}

  d3-shape@1.3.7:
    dependencies:
      d3-path: 1.0.9

  d3-shape@3.2.0:
    dependencies:
      d3-path: 3.1.0

  d3-time-format@4.1.0:
    dependencies:
      d3-time: 3.1.0

  d3-time@3.1.0:
    dependencies:
      d3-array: 3.2.4

  d3-timer@3.0.1: {}

  d3-transition@3.0.1(d3-selection@3.0.0):
    dependencies:
      d3-color: 3.1.0
      d3-dispatch: 3.0.1
      d3-ease: 3.0.1
      d3-interpolate: 3.0.1
      d3-selection: 3.0.0
      d3-timer: 3.0.1

  d3-zoom@3.0.0:
    dependencies:
      d3-dispatch: 3.0.1
      d3-drag: 3.0.0
      d3-interpolate: 3.0.1
      d3-selection: 3.0.0
      d3-transition: 3.0.1(d3-selection@3.0.0)

  d3@7.9.0:
    dependencies:
      d3-array: 3.2.4
      d3-axis: 3.0.0
      d3-brush: 3.0.0
      d3-chord: 3.0.1
      d3-color: 3.1.0
      d3-contour: 4.0.2
      d3-delaunay: 6.0.4
      d3-dispatch: 3.0.1
      d3-drag: 3.0.0
      d3-dsv: 3.0.1
      d3-ease: 3.0.1
      d3-fetch: 3.0.1
      d3-force: 3.0.0
      d3-format: 3.1.0
      d3-geo: 3.1.1
      d3-hierarchy: 3.1.2
      d3-interpolate: 3.0.1
      d3-path: 3.1.0
      d3-polygon: 3.0.1
      d3-quadtree: 3.0.1
      d3-random: 3.0.1
      d3-scale: 4.0.2
      d3-scale-chromatic: 3.1.0
      d3-selection: 3.0.0
      d3-shape: 3.2.0
      d3-time: 3.1.0
      d3-time-format: 4.1.0
      d3-timer: 3.0.1
      d3-transition: 3.0.1(d3-selection@3.0.0)
      d3-zoom: 3.0.0

  dagre-d3-es@7.0.10:
    dependencies:
      d3: 7.9.0
      lodash-es: 4.17.21

  damerau-levenshtein@1.0.8: {}

  data-view-buffer@1.0.2:
    dependencies:
      call-bound: 1.0.4
      es-errors: 1.3.0
      is-data-view: 1.0.2

  data-view-byte-length@1.0.2:
    dependencies:
      call-bound: 1.0.4
      es-errors: 1.3.0
      is-data-view: 1.0.2

  data-view-byte-offset@1.0.1:
    dependencies:
      call-bound: 1.0.4
      es-errors: 1.3.0
      is-data-view: 1.0.2

  dataloader@1.4.0: {}

  dayjs@1.11.13: {}

  debug@3.2.7:
    dependencies:
      ms: 2.1.3

  debug@4.4.0:
    dependencies:
      ms: 2.1.3

  decode-named-character-reference@1.1.0:
    dependencies:
      character-entities: 2.0.2

  deep-eql@4.1.4:
    dependencies:
      type-detect: 4.1.0

  deep-eql@5.0.2: {}

  deep-is@0.1.4: {}

  define-data-property@1.1.4:
    dependencies:
      es-define-property: 1.0.1
      es-errors: 1.3.0
      gopd: 1.2.0

  define-properties@1.2.1:
    dependencies:
      define-data-property: 1.1.4
      has-property-descriptors: 1.0.2
      object-keys: 1.1.1

  delaunator@5.0.1:
    dependencies:
      robust-predicates: 3.0.2

  dequal@2.0.3: {}

  detect-indent@6.1.0: {}

  detect-indent@7.0.1: {}

  detect-libc@1.0.3: {}

  detect-libc@2.0.3:
    optional: true

  detect-newline@4.0.1: {}

  devlop@1.1.0:
    dependencies:
      dequal: 2.0.3

  diacritics-map@0.1.0: {}

  diff-sequences@29.6.3: {}

  diff@5.2.0: {}

  dir-glob@3.0.1:
    dependencies:
      path-type: 4.0.0

  dns-packet@5.6.1:
    dependencies:
      '@leichtgewicht/ip-codec': 2.0.5

  doctrine@2.1.0:
    dependencies:
      esutils: 2.0.3

  doctrine@3.0.0:
    dependencies:
      esutils: 2.0.3

  dompurify@3.1.6: {}

  dotenv@16.0.3: {}

  dotenv@8.6.0: {}

  dunder-proto@1.0.1:
    dependencies:
      call-bind-apply-helpers: 1.0.2
      es-errors: 1.3.0
      gopd: 1.2.0

  eastasianwidth@0.2.0: {}

  effect@3.14.6:
    dependencies:
      '@standard-schema/spec': 1.0.0
      fast-check: 3.23.2

<<<<<<< HEAD
  electron-to-chromium@1.5.134: {}
=======
  effect@3.14.7:
    dependencies:
      '@standard-schema/spec': 1.0.0
      fast-check: 3.23.2

  electron-to-chromium@1.5.73: {}
>>>>>>> a4384986

  elkjs@0.9.3: {}

  emoji-regex@8.0.0: {}

  emoji-regex@9.2.2: {}

  enquirer@2.4.1:
    dependencies:
      ansi-colors: 4.1.3
      strip-ansi: 6.0.1

  entities@4.5.0: {}

  error-ex@1.3.2:
    dependencies:
      is-arrayish: 0.2.1

  es-abstract@1.23.9:
    dependencies:
      array-buffer-byte-length: 1.0.2
      arraybuffer.prototype.slice: 1.0.4
      available-typed-arrays: 1.0.7
      call-bind: 1.0.8
      call-bound: 1.0.4
      data-view-buffer: 1.0.2
      data-view-byte-length: 1.0.2
      data-view-byte-offset: 1.0.1
      es-define-property: 1.0.1
      es-errors: 1.3.0
      es-object-atoms: 1.1.1
      es-set-tostringtag: 2.1.0
      es-to-primitive: 1.3.0
      function.prototype.name: 1.1.8
      get-intrinsic: 1.3.0
      get-proto: 1.0.1
      get-symbol-description: 1.1.0
      globalthis: 1.0.4
      gopd: 1.2.0
      has-property-descriptors: 1.0.2
      has-proto: 1.2.0
      has-symbols: 1.1.0
      hasown: 2.0.2
      internal-slot: 1.1.0
      is-array-buffer: 3.0.5
      is-callable: 1.2.7
      is-data-view: 1.0.2
      is-regex: 1.2.1
      is-shared-array-buffer: 1.0.4
      is-string: 1.1.1
      is-typed-array: 1.1.15
      is-weakref: 1.1.1
      math-intrinsics: 1.1.0
      object-inspect: 1.13.4
      object-keys: 1.1.1
      object.assign: 4.1.7
      own-keys: 1.0.1
      regexp.prototype.flags: 1.5.4
      safe-array-concat: 1.1.3
      safe-push-apply: 1.0.0
      safe-regex-test: 1.1.0
      set-proto: 1.0.0
      string.prototype.trim: 1.2.10
      string.prototype.trimend: 1.0.9
      string.prototype.trimstart: 1.0.8
      typed-array-buffer: 1.0.3
      typed-array-byte-length: 1.0.3
      typed-array-byte-offset: 1.0.4
      typed-array-length: 1.0.7
      unbox-primitive: 1.1.0
      which-typed-array: 1.1.19

  es-define-property@1.0.1: {}

  es-errors@1.3.0: {}

  es-iterator-helpers@1.2.1:
    dependencies:
      call-bind: 1.0.8
      call-bound: 1.0.4
      define-properties: 1.2.1
      es-abstract: 1.23.9
      es-errors: 1.3.0
      es-set-tostringtag: 2.1.0
      function-bind: 1.1.2
      get-intrinsic: 1.3.0
      globalthis: 1.0.4
      gopd: 1.2.0
      has-property-descriptors: 1.0.2
      has-proto: 1.2.0
      has-symbols: 1.1.0
      internal-slot: 1.1.0
      iterator.prototype: 1.1.5
      safe-array-concat: 1.1.3

  es-module-lexer@1.6.0: {}

  es-object-atoms@1.1.1:
    dependencies:
      es-errors: 1.3.0

  es-set-tostringtag@2.1.0:
    dependencies:
      es-errors: 1.3.0
      get-intrinsic: 1.3.0
      has-tostringtag: 1.0.2
      hasown: 2.0.2

  es-shim-unscopables@1.1.0:
    dependencies:
      hasown: 2.0.2

  es-to-primitive@1.3.0:
    dependencies:
      is-callable: 1.2.7
      is-date-object: 1.1.0
      is-symbol: 1.1.1

  esbuild-plugin-wasm@1.1.0: {}

  esbuild@0.21.5:
    optionalDependencies:
      '@esbuild/aix-ppc64': 0.21.5
      '@esbuild/android-arm': 0.21.5
      '@esbuild/android-arm64': 0.21.5
      '@esbuild/android-x64': 0.21.5
      '@esbuild/darwin-arm64': 0.21.5
      '@esbuild/darwin-x64': 0.21.5
      '@esbuild/freebsd-arm64': 0.21.5
      '@esbuild/freebsd-x64': 0.21.5
      '@esbuild/linux-arm': 0.21.5
      '@esbuild/linux-arm64': 0.21.5
      '@esbuild/linux-ia32': 0.21.5
      '@esbuild/linux-loong64': 0.21.5
      '@esbuild/linux-mips64el': 0.21.5
      '@esbuild/linux-ppc64': 0.21.5
      '@esbuild/linux-riscv64': 0.21.5
      '@esbuild/linux-s390x': 0.21.5
      '@esbuild/linux-x64': 0.21.5
      '@esbuild/netbsd-x64': 0.21.5
      '@esbuild/openbsd-x64': 0.21.5
      '@esbuild/sunos-x64': 0.21.5
      '@esbuild/win32-arm64': 0.21.5
      '@esbuild/win32-ia32': 0.21.5
      '@esbuild/win32-x64': 0.21.5

  esbuild@0.25.2:
    optionalDependencies:
      '@esbuild/aix-ppc64': 0.25.2
      '@esbuild/android-arm': 0.25.2
      '@esbuild/android-arm64': 0.25.2
      '@esbuild/android-x64': 0.25.2
      '@esbuild/darwin-arm64': 0.25.2
      '@esbuild/darwin-x64': 0.25.2
      '@esbuild/freebsd-arm64': 0.25.2
      '@esbuild/freebsd-x64': 0.25.2
      '@esbuild/linux-arm': 0.25.2
      '@esbuild/linux-arm64': 0.25.2
      '@esbuild/linux-ia32': 0.25.2
      '@esbuild/linux-loong64': 0.25.2
      '@esbuild/linux-mips64el': 0.25.2
      '@esbuild/linux-ppc64': 0.25.2
      '@esbuild/linux-riscv64': 0.25.2
      '@esbuild/linux-s390x': 0.25.2
      '@esbuild/linux-x64': 0.25.2
      '@esbuild/netbsd-arm64': 0.25.2
      '@esbuild/netbsd-x64': 0.25.2
      '@esbuild/openbsd-arm64': 0.25.2
      '@esbuild/openbsd-x64': 0.25.2
      '@esbuild/sunos-x64': 0.25.2
      '@esbuild/win32-arm64': 0.25.2
      '@esbuild/win32-ia32': 0.25.2
      '@esbuild/win32-x64': 0.25.2

  escalade@3.2.0: {}

  escape-string-regexp@1.0.5: {}

  escape-string-regexp@4.0.0: {}

  escape-string-regexp@5.0.0: {}

  eslint-config-prettier@9.1.0(eslint@8.57.1):
    dependencies:
      eslint: 8.57.1

  eslint-config-turbo@1.13.4(eslint@8.57.1):
    dependencies:
      eslint: 8.57.1
      eslint-plugin-turbo: 1.13.4(eslint@8.57.1)

  eslint-import-resolver-alias@1.1.2(eslint-plugin-import@2.31.0):
    dependencies:
      eslint-plugin-import: 2.31.0(@typescript-eslint/parser@6.21.0(eslint@8.57.1)(typescript@5.8.3))(eslint-import-resolver-typescript@3.10.0)(eslint@8.57.1)

  eslint-import-resolver-node@0.3.9:
    dependencies:
      debug: 3.2.7
      is-core-module: 2.16.1
      resolve: 1.22.10
    transitivePeerDependencies:
      - supports-color

  eslint-import-resolver-typescript@3.10.0(eslint-plugin-import@2.31.0)(eslint@8.57.1):
    dependencies:
      '@nolyfill/is-core-module': 1.0.39
      debug: 4.4.0
      eslint: 8.57.1
      get-tsconfig: 4.10.0
      is-bun-module: 2.0.0
      stable-hash: 0.0.5
      tinyglobby: 0.2.12
      unrs-resolver: 1.4.1
    optionalDependencies:
      eslint-plugin-import: 2.31.0(@typescript-eslint/parser@6.21.0(eslint@8.57.1)(typescript@5.8.3))(eslint-import-resolver-typescript@3.10.0)(eslint@8.57.1)
    transitivePeerDependencies:
      - supports-color

  eslint-module-utils@2.12.0(@typescript-eslint/parser@6.21.0(eslint@8.57.1)(typescript@5.8.3))(eslint-import-resolver-node@0.3.9)(eslint-import-resolver-typescript@3.10.0)(eslint@8.57.1):
    dependencies:
      debug: 3.2.7
    optionalDependencies:
      '@typescript-eslint/parser': 6.21.0(eslint@8.57.1)(typescript@5.8.3)
      eslint: 8.57.1
      eslint-import-resolver-node: 0.3.9
      eslint-import-resolver-typescript: 3.10.0(eslint-plugin-import@2.31.0)(eslint@8.57.1)
    transitivePeerDependencies:
      - supports-color

  eslint-plugin-eslint-comments@3.2.0(eslint@8.57.1):
    dependencies:
      escape-string-regexp: 1.0.5
      eslint: 8.57.1
      ignore: 5.3.2

  eslint-plugin-import@2.31.0(@typescript-eslint/parser@6.21.0(eslint@8.57.1)(typescript@5.8.3))(eslint-import-resolver-typescript@3.10.0)(eslint@8.57.1):
    dependencies:
      '@rtsao/scc': 1.1.0
      array-includes: 3.1.8
      array.prototype.findlastindex: 1.2.6
      array.prototype.flat: 1.3.3
      array.prototype.flatmap: 1.3.3
      debug: 3.2.7
      doctrine: 2.1.0
      eslint: 8.57.1
      eslint-import-resolver-node: 0.3.9
      eslint-module-utils: 2.12.0(@typescript-eslint/parser@6.21.0(eslint@8.57.1)(typescript@5.8.3))(eslint-import-resolver-node@0.3.9)(eslint-import-resolver-typescript@3.10.0)(eslint@8.57.1)
      hasown: 2.0.2
      is-core-module: 2.16.1
      is-glob: 4.0.3
      minimatch: 3.1.2
      object.fromentries: 2.0.8
      object.groupby: 1.0.3
      object.values: 1.2.1
      semver: 6.3.1
      string.prototype.trimend: 1.0.9
      tsconfig-paths: 3.15.0
    optionalDependencies:
      '@typescript-eslint/parser': 6.21.0(eslint@8.57.1)(typescript@5.8.3)
    transitivePeerDependencies:
      - eslint-import-resolver-typescript
      - eslint-import-resolver-webpack
      - supports-color

  eslint-plugin-jest@27.9.0(@typescript-eslint/eslint-plugin@6.21.0(@typescript-eslint/parser@6.21.0(eslint@8.57.1)(typescript@5.8.3))(eslint@8.57.1)(typescript@5.8.3))(eslint@8.57.1)(typescript@5.8.3):
    dependencies:
      '@typescript-eslint/utils': 5.62.0(eslint@8.57.1)(typescript@5.8.3)
      eslint: 8.57.1
    optionalDependencies:
      '@typescript-eslint/eslint-plugin': 6.21.0(@typescript-eslint/parser@6.21.0(eslint@8.57.1)(typescript@5.8.3))(eslint@8.57.1)(typescript@5.8.3)
    transitivePeerDependencies:
      - supports-color
      - typescript

  eslint-plugin-jsx-a11y@6.10.2(eslint@8.57.1):
    dependencies:
      aria-query: 5.3.2
      array-includes: 3.1.8
      array.prototype.flatmap: 1.3.3
      ast-types-flow: 0.0.8
      axe-core: 4.10.3
      axobject-query: 4.1.0
      damerau-levenshtein: 1.0.8
      emoji-regex: 9.2.2
      eslint: 8.57.1
      hasown: 2.0.2
      jsx-ast-utils: 3.3.5
      language-tags: 1.0.9
      minimatch: 3.1.2
      object.fromentries: 2.0.8
      safe-regex-test: 1.1.0
      string.prototype.includes: 2.0.1

  eslint-plugin-only-warn@1.1.0: {}

  eslint-plugin-playwright@0.16.0(eslint-plugin-jest@27.9.0(@typescript-eslint/eslint-plugin@6.21.0(@typescript-eslint/parser@6.21.0(eslint@8.57.1)(typescript@5.8.3))(eslint@8.57.1)(typescript@5.8.3))(eslint@8.57.1)(typescript@5.8.3))(eslint@8.57.1):
    dependencies:
      eslint: 8.57.1
    optionalDependencies:
      eslint-plugin-jest: 27.9.0(@typescript-eslint/eslint-plugin@6.21.0(@typescript-eslint/parser@6.21.0(eslint@8.57.1)(typescript@5.8.3))(eslint@8.57.1)(typescript@5.8.3))(eslint@8.57.1)(typescript@5.8.3)

  eslint-plugin-react-hooks@4.6.2(eslint@8.57.1):
    dependencies:
      eslint: 8.57.1

  eslint-plugin-react@7.37.5(eslint@8.57.1):
    dependencies:
      array-includes: 3.1.8
      array.prototype.findlast: 1.2.5
      array.prototype.flatmap: 1.3.3
      array.prototype.tosorted: 1.1.4
      doctrine: 2.1.0
      es-iterator-helpers: 1.2.1
      eslint: 8.57.1
      estraverse: 5.3.0
      hasown: 2.0.2
      jsx-ast-utils: 3.3.5
      minimatch: 3.1.2
      object.entries: 1.1.9
      object.fromentries: 2.0.8
      object.values: 1.2.1
      prop-types: 15.8.1
      resolve: 2.0.0-next.5
      semver: 6.3.1
      string.prototype.matchall: 4.0.12
      string.prototype.repeat: 1.0.0

  eslint-plugin-testing-library@6.5.0(eslint@8.57.1)(typescript@5.8.3):
    dependencies:
      '@typescript-eslint/utils': 5.62.0(eslint@8.57.1)(typescript@5.8.3)
      eslint: 8.57.1
    transitivePeerDependencies:
      - supports-color
      - typescript

  eslint-plugin-tsdoc@0.2.17:
    dependencies:
      '@microsoft/tsdoc': 0.14.2
      '@microsoft/tsdoc-config': 0.16.2

  eslint-plugin-turbo@1.13.4(eslint@8.57.1):
    dependencies:
      dotenv: 16.0.3
      eslint: 8.57.1

  eslint-plugin-unicorn@48.0.1(eslint@8.57.1):
    dependencies:
      '@babel/helper-validator-identifier': 7.25.9
      '@eslint-community/eslint-utils': 4.5.1(eslint@8.57.1)
      ci-info: 3.9.0
      clean-regexp: 1.0.0
      eslint: 8.57.1
      esquery: 1.6.0
      indent-string: 4.0.0
      is-builtin-module: 3.2.1
      jsesc: 3.1.0
      lodash: 4.17.21
      pluralize: 8.0.0
      read-pkg-up: 7.0.1
      regexp-tree: 0.1.27
      regjsparser: 0.10.0
      semver: 7.7.1
      strip-indent: 3.0.0

  eslint-scope@5.1.1:
    dependencies:
      esrecurse: 4.3.0
      estraverse: 4.3.0

  eslint-scope@7.2.2:
    dependencies:
      esrecurse: 4.3.0
      estraverse: 5.3.0

  eslint-visitor-keys@2.1.0: {}

  eslint-visitor-keys@3.4.3: {}

  eslint@8.57.1:
    dependencies:
      '@eslint-community/eslint-utils': 4.5.1(eslint@8.57.1)
      '@eslint-community/regexpp': 4.12.1
      '@eslint/eslintrc': 2.1.4
      '@eslint/js': 8.57.1
      '@humanwhocodes/config-array': 0.13.0
      '@humanwhocodes/module-importer': 1.0.1
      '@nodelib/fs.walk': 1.2.8
      '@ungap/structured-clone': 1.3.0
      ajv: 6.12.6
      chalk: 4.1.2
      cross-spawn: 7.0.6
      debug: 4.4.0
      doctrine: 3.0.0
      escape-string-regexp: 4.0.0
      eslint-scope: 7.2.2
      eslint-visitor-keys: 3.4.3
      espree: 9.6.1
      esquery: 1.6.0
      esutils: 2.0.3
      fast-deep-equal: 3.1.3
      file-entry-cache: 6.0.1
      find-up: 5.0.0
      glob-parent: 6.0.2
      globals: 13.24.0
      graphemer: 1.4.0
      ignore: 5.3.2
      imurmurhash: 0.1.4
      is-glob: 4.0.3
      is-path-inside: 3.0.3
      js-yaml: 4.1.0
      json-stable-stringify-without-jsonify: 1.0.1
      levn: 0.4.1
      lodash.merge: 4.6.2
      minimatch: 3.1.2
      natural-compare: 1.4.0
      optionator: 0.9.4
      strip-ansi: 6.0.1
      text-table: 0.2.0
    transitivePeerDependencies:
      - supports-color

  espree@9.6.1:
    dependencies:
      acorn: 8.14.1
      acorn-jsx: 5.3.2(acorn@8.14.1)
      eslint-visitor-keys: 3.4.3

  esprima@4.0.1: {}

  esquery@1.6.0:
    dependencies:
      estraverse: 5.3.0

  esrecurse@4.3.0:
    dependencies:
      estraverse: 5.3.0

  estraverse@4.3.0: {}

  estraverse@5.3.0: {}

  estree-util-attach-comments@2.1.1:
    dependencies:
      '@types/estree': 1.0.7

  estree-util-build-jsx@2.2.2:
    dependencies:
      '@types/estree-jsx': 1.0.5
      estree-util-is-identifier-name: 2.1.0
      estree-walker: 3.0.3

  estree-util-is-identifier-name@2.1.0: {}

  estree-util-to-js@1.2.0:
    dependencies:
      '@types/estree-jsx': 1.0.5
      astring: 1.9.0
      source-map: 0.7.4

  estree-util-value-to-estree@1.3.0:
    dependencies:
      is-plain-obj: 3.0.0

  estree-util-visit@1.2.1:
    dependencies:
      '@types/estree-jsx': 1.0.5
      '@types/unist': 2.0.11

  estree-walker@3.0.3:
    dependencies:
      '@types/estree': 1.0.7

  esutils@2.0.3: {}

  eventemitter3@5.0.1: {}

  execa@0.8.0:
    dependencies:
      cross-spawn: 5.1.0
      get-stream: 3.0.0
      is-stream: 1.1.0
      npm-run-path: 2.0.2
      p-finally: 1.0.0
      signal-exit: 3.0.7
      strip-eof: 1.0.0

  execa@8.0.1:
    dependencies:
      cross-spawn: 7.0.6
      get-stream: 8.0.1
      human-signals: 5.0.0
      is-stream: 3.0.0
      merge-stream: 2.0.0
      npm-run-path: 5.3.0
      onetime: 6.0.0
      signal-exit: 4.1.0
      strip-final-newline: 3.0.0

  expand-range@1.8.2:
    dependencies:
      fill-range: 2.2.4

  expect-type@1.2.1: {}

  extend-shallow@2.0.1:
    dependencies:
      is-extendable: 0.1.1

  extend@3.0.2: {}

  extendable-error@0.1.7: {}

  external-editor@3.1.0:
    dependencies:
      chardet: 0.7.0
      iconv-lite: 0.4.24
      tmp: 0.0.33

  fast-check@3.23.2:
    dependencies:
      pure-rand: 6.1.0

  fast-deep-equal@3.1.3: {}

  fast-glob@3.3.3:
    dependencies:
      '@nodelib/fs.stat': 2.0.5
      '@nodelib/fs.walk': 1.2.8
      glob-parent: 5.1.2
      merge2: 1.4.1
      micromatch: 4.0.8

  fast-json-stable-stringify@2.1.0: {}

  fast-levenshtein@2.0.6: {}

  fastq@1.19.1:
    dependencies:
      reusify: 1.1.0

  fdir@6.4.3(picomatch@4.0.2):
    optionalDependencies:
      picomatch: 4.0.2

  file-entry-cache@6.0.1:
    dependencies:
      flat-cache: 3.2.0

  fill-range@2.2.4:
    dependencies:
      is-number: 2.1.0
      isobject: 2.1.0
      randomatic: 3.1.1
      repeat-element: 1.1.4
      repeat-string: 1.6.1

  fill-range@7.1.1:
    dependencies:
      to-regex-range: 5.0.1

  find-my-way-ts@0.1.5: {}

  find-up@4.1.0:
    dependencies:
      locate-path: 5.0.0
      path-exists: 4.0.0

  find-up@5.0.0:
    dependencies:
      locate-path: 6.0.0
      path-exists: 4.0.0

  flat-cache@3.2.0:
    dependencies:
      flatted: 3.3.3
      keyv: 4.5.4
      rimraf: 3.0.2

  flatted@3.3.3: {}

  flexsearch@0.7.43: {}

  focus-visible@5.2.1: {}

  for-each@0.3.5:
    dependencies:
      is-callable: 1.2.7

  for-in@1.0.2: {}

  foreground-child@3.3.1:
    dependencies:
      cross-spawn: 7.0.6
      signal-exit: 4.1.0

  fraction.js@4.0.1: {}

  fs-extra@11.3.0:
    dependencies:
      graceful-fs: 4.2.11
      jsonfile: 6.1.0
      universalify: 2.0.1

  fs-extra@7.0.1:
    dependencies:
      graceful-fs: 4.2.11
      jsonfile: 4.0.0
      universalify: 0.1.2

  fs-extra@8.1.0:
    dependencies:
      graceful-fs: 4.2.11
      jsonfile: 4.0.0
      universalify: 0.1.2

  fs.realpath@1.0.0: {}

  fsevents@2.3.3:
    optional: true

  function-bind@1.1.2: {}

  function.prototype.name@1.1.8:
    dependencies:
      call-bind: 1.0.8
      call-bound: 1.0.4
      define-properties: 1.2.1
      functions-have-names: 1.2.3
      hasown: 2.0.2
      is-callable: 1.2.7

  functions-have-names@1.2.3: {}

  gensync@1.0.0-beta.2: {}

  get-func-name@2.0.2: {}

  get-intrinsic@1.3.0:
    dependencies:
      call-bind-apply-helpers: 1.0.2
      es-define-property: 1.0.1
      es-errors: 1.3.0
      es-object-atoms: 1.1.1
      function-bind: 1.1.2
      get-proto: 1.0.1
      gopd: 1.2.0
      has-symbols: 1.1.0
      hasown: 2.0.2
      math-intrinsics: 1.1.0

  get-proto@1.0.1:
    dependencies:
      dunder-proto: 1.0.1
      es-object-atoms: 1.1.1

  get-stdin@9.0.0: {}

  get-stream@3.0.0: {}

  get-stream@8.0.1: {}

  get-symbol-description@1.1.0:
    dependencies:
      call-bound: 1.0.4
      es-errors: 1.3.0
      get-intrinsic: 1.3.0

  get-tsconfig@4.10.0:
    dependencies:
      resolve-pkg-maps: 1.0.0

  git-hooks-list@3.2.0: {}

  git-up@7.0.0:
    dependencies:
      is-ssh: 1.4.1
      parse-url: 8.1.0

  git-url-parse@13.1.1:
    dependencies:
      git-up: 7.0.0

  github-slugger@2.0.0: {}

  glob-parent@5.1.2:
    dependencies:
      is-glob: 4.0.3

  glob-parent@6.0.2:
    dependencies:
      is-glob: 4.0.3

  glob@10.3.10:
    dependencies:
      foreground-child: 3.3.1
      jackspeak: 2.3.6
      minimatch: 9.0.5
      minipass: 7.1.2
      path-scurry: 1.11.1

  glob@10.4.5:
    dependencies:
      foreground-child: 3.3.1
      jackspeak: 3.4.3
      minimatch: 9.0.5
      minipass: 7.1.2
      package-json-from-dist: 1.0.1
      path-scurry: 1.11.1

  glob@7.2.3:
    dependencies:
      fs.realpath: 1.0.0
      inflight: 1.0.6
      inherits: 2.0.4
      minimatch: 3.1.2
      once: 1.4.0
      path-is-absolute: 1.0.1

  globals@11.12.0: {}

  globals@13.24.0:
    dependencies:
      type-fest: 0.20.2

  globalthis@1.0.4:
    dependencies:
      define-properties: 1.2.1
      gopd: 1.2.0

  globby@11.1.0:
    dependencies:
      array-union: 2.1.0
      dir-glob: 3.0.1
      fast-glob: 3.3.3
      ignore: 5.3.2
      merge2: 1.4.1
      slash: 3.0.0

  gopd@1.2.0: {}

  graceful-fs@4.2.11: {}

  graphemer@1.4.0: {}

  gray-matter@3.1.1:
    dependencies:
      extend-shallow: 2.0.1
      js-yaml: 3.14.1
      kind-of: 5.1.0
      strip-bom-string: 1.0.0

  gray-matter@4.0.3:
    dependencies:
      js-yaml: 3.14.1
      kind-of: 6.0.3
      section-matter: 1.0.0
      strip-bom-string: 1.0.0

  gulp-header@1.8.12:
    dependencies:
      concat-with-sourcemaps: 1.1.0
      lodash.template: 4.5.0
      through2: 2.0.5

  has-bigints@1.1.0: {}

  has-flag@2.0.0: {}

  has-flag@4.0.0: {}

  has-property-descriptors@1.0.2:
    dependencies:
      es-define-property: 1.0.1

  has-proto@1.2.0:
    dependencies:
      dunder-proto: 1.0.1

  has-symbols@1.1.0: {}

  has-tostringtag@1.0.2:
    dependencies:
      has-symbols: 1.1.0

  hash-base@3.1.0:
    dependencies:
      inherits: 2.0.4
      readable-stream: 3.6.2
      safe-buffer: 5.2.1

  hash-obj@4.0.0:
    dependencies:
      is-obj: 3.0.0
      sort-keys: 5.1.0
      type-fest: 1.4.0

  hashlru@2.3.0: {}

  hasown@2.0.2:
    dependencies:
      function-bind: 1.1.2

  hast-util-from-dom@5.0.1:
    dependencies:
      '@types/hast': 3.0.4
      hastscript: 9.0.1
      web-namespaces: 2.0.1

  hast-util-from-html-isomorphic@2.0.0:
    dependencies:
      '@types/hast': 3.0.4
      hast-util-from-dom: 5.0.1
      hast-util-from-html: 2.0.3
      unist-util-remove-position: 5.0.0

  hast-util-from-html@2.0.3:
    dependencies:
      '@types/hast': 3.0.4
      devlop: 1.1.0
      hast-util-from-parse5: 8.0.3
      parse5: 7.2.1
      vfile: 6.0.3
      vfile-message: 4.0.2

  hast-util-from-parse5@8.0.3:
    dependencies:
      '@types/hast': 3.0.4
      '@types/unist': 3.0.3
      devlop: 1.1.0
      hastscript: 9.0.1
      property-information: 7.0.0
      vfile: 6.0.3
      vfile-location: 5.0.3
      web-namespaces: 2.0.1

  hast-util-is-element@3.0.0:
    dependencies:
      '@types/hast': 3.0.4

  hast-util-parse-selector@4.0.0:
    dependencies:
      '@types/hast': 3.0.4

  hast-util-raw@9.1.0:
    dependencies:
      '@types/hast': 3.0.4
      '@types/unist': 3.0.3
      '@ungap/structured-clone': 1.3.0
      hast-util-from-parse5: 8.0.3
      hast-util-to-parse5: 8.0.0
      html-void-elements: 3.0.0
      mdast-util-to-hast: 13.2.0
      parse5: 7.2.1
      unist-util-position: 5.0.0
      unist-util-visit: 5.0.0
      vfile: 6.0.3
      web-namespaces: 2.0.1
      zwitch: 2.0.4

  hast-util-to-estree@2.3.3:
    dependencies:
      '@types/estree': 1.0.7
      '@types/estree-jsx': 1.0.5
      '@types/hast': 2.3.10
      '@types/unist': 2.0.11
      comma-separated-tokens: 2.0.3
      estree-util-attach-comments: 2.1.1
      estree-util-is-identifier-name: 2.1.0
      hast-util-whitespace: 2.0.1
      mdast-util-mdx-expression: 1.3.2
      mdast-util-mdxjs-esm: 1.3.1
      property-information: 6.5.0
      space-separated-tokens: 2.0.2
      style-to-object: 0.4.4
      unist-util-position: 4.0.4
      zwitch: 2.0.4
    transitivePeerDependencies:
      - supports-color

  hast-util-to-parse5@8.0.0:
    dependencies:
      '@types/hast': 3.0.4
      comma-separated-tokens: 2.0.3
      devlop: 1.1.0
      property-information: 6.5.0
      space-separated-tokens: 2.0.2
      web-namespaces: 2.0.1
      zwitch: 2.0.4

  hast-util-to-text@4.0.2:
    dependencies:
      '@types/hast': 3.0.4
      '@types/unist': 3.0.3
      hast-util-is-element: 3.0.0
      unist-util-find-after: 5.0.0

  hast-util-whitespace@2.0.1: {}

  hastscript@9.0.1:
    dependencies:
      '@types/hast': 3.0.4
      comma-separated-tokens: 2.0.3
      hast-util-parse-selector: 4.0.0
      property-information: 7.0.0
      space-separated-tokens: 2.0.2

  hosted-git-info@2.8.9: {}

  html-void-elements@3.0.0: {}

  human-id@4.1.1: {}

  human-signals@5.0.0: {}

  i@0.3.7: {}

  iconv-lite@0.4.24:
    dependencies:
      safer-buffer: 2.1.2

  iconv-lite@0.6.3:
    dependencies:
      safer-buffer: 2.1.2

  ieee754@1.2.1: {}

  ignore@5.3.2: {}

  import-fresh@3.3.1:
    dependencies:
      parent-module: 1.0.1
      resolve-from: 4.0.0

  import-lazy@4.0.0: {}

  imurmurhash@0.1.4: {}

  indent-string@4.0.0: {}

  inflight@1.0.6:
    dependencies:
      once: 1.4.0
      wrappy: 1.0.2

  inherits@2.0.4: {}

  inline-style-parser@0.1.1: {}

  internal-slot@1.1.0:
    dependencies:
      es-errors: 1.3.0
      hasown: 2.0.2
      side-channel: 1.1.0

  internmap@1.0.1: {}

  internmap@2.0.3: {}

  intersection-observer@0.12.2: {}

  ip-address@9.0.5:
    dependencies:
      jsbn: 1.1.0
      sprintf-js: 1.1.3

  is-alphabetical@2.0.1: {}

  is-alphanumerical@2.0.1:
    dependencies:
      is-alphabetical: 2.0.1
      is-decimal: 2.0.1

  is-arguments@1.2.0:
    dependencies:
      call-bound: 1.0.4
      has-tostringtag: 1.0.2

  is-array-buffer@3.0.5:
    dependencies:
      call-bind: 1.0.8
      call-bound: 1.0.4
      get-intrinsic: 1.3.0

  is-arrayish@0.2.1: {}

  is-async-function@2.1.1:
    dependencies:
      async-function: 1.0.0
      call-bound: 1.0.4
      get-proto: 1.0.1
      has-tostringtag: 1.0.2
      safe-regex-test: 1.1.0

  is-bigint@1.1.0:
    dependencies:
      has-bigints: 1.1.0

  is-boolean-object@1.2.2:
    dependencies:
      call-bound: 1.0.4
      has-tostringtag: 1.0.2

  is-buffer@1.1.6: {}

  is-buffer@2.0.5: {}

  is-builtin-module@3.2.1:
    dependencies:
      builtin-modules: 3.3.0

  is-bun-module@2.0.0:
    dependencies:
      semver: 7.7.1

  is-callable@1.2.7: {}

  is-core-module@2.16.1:
    dependencies:
      hasown: 2.0.2

  is-data-view@1.0.2:
    dependencies:
      call-bound: 1.0.4
      get-intrinsic: 1.3.0
      is-typed-array: 1.1.15

  is-date-object@1.1.0:
    dependencies:
      call-bound: 1.0.4
      has-tostringtag: 1.0.2

  is-decimal@2.0.1: {}

  is-extendable@0.1.1: {}

  is-extendable@1.0.1:
    dependencies:
      is-plain-object: 2.0.4

  is-extglob@2.1.1: {}

  is-finalizationregistry@1.1.1:
    dependencies:
      call-bound: 1.0.4

  is-fullwidth-code-point@3.0.0: {}

  is-generator-function@1.1.0:
    dependencies:
      call-bound: 1.0.4
      get-proto: 1.0.1
      has-tostringtag: 1.0.2
      safe-regex-test: 1.1.0

  is-glob@4.0.3:
    dependencies:
      is-extglob: 2.1.1

  is-hexadecimal@2.0.1: {}

  is-map@2.0.3: {}

  is-number-object@1.1.1:
    dependencies:
      call-bound: 1.0.4
      has-tostringtag: 1.0.2

  is-number@2.1.0:
    dependencies:
      kind-of: 3.2.2

  is-number@4.0.0: {}

  is-number@7.0.0: {}

  is-obj@3.0.0: {}

  is-path-inside@3.0.3: {}

  is-plain-obj@3.0.0: {}

  is-plain-obj@4.1.0: {}

  is-plain-object@2.0.4:
    dependencies:
      isobject: 3.0.1

  is-reference@3.0.3:
    dependencies:
      '@types/estree': 1.0.7

  is-regex@1.2.1:
    dependencies:
      call-bound: 1.0.4
      gopd: 1.2.0
      has-tostringtag: 1.0.2
      hasown: 2.0.2

  is-set@2.0.3: {}

  is-shared-array-buffer@1.0.4:
    dependencies:
      call-bound: 1.0.4

  is-ssh@1.4.1:
    dependencies:
      protocols: 2.0.2

  is-stream@1.1.0: {}

  is-stream@3.0.0: {}

  is-string@1.1.1:
    dependencies:
      call-bound: 1.0.4
      has-tostringtag: 1.0.2

  is-subdir@1.2.0:
    dependencies:
      better-path-resolve: 1.0.0

  is-symbol@1.1.1:
    dependencies:
      call-bound: 1.0.4
      has-symbols: 1.1.0
      safe-regex-test: 1.1.0

  is-typed-array@1.1.15:
    dependencies:
      which-typed-array: 1.1.19

  is-weakmap@2.0.2: {}

  is-weakref@1.1.1:
    dependencies:
      call-bound: 1.0.4

  is-weakset@2.0.4:
    dependencies:
      call-bound: 1.0.4
      get-intrinsic: 1.3.0

  is-windows@1.0.2: {}

  isarray@1.0.0: {}

  isarray@2.0.5: {}

  isexe@2.0.0: {}

  iso-url@1.2.1: {}

  isobject@2.1.0:
    dependencies:
      isarray: 1.0.0

  isobject@3.0.1: {}

  isomorphic-ws@4.0.1(ws@7.5.10):
    dependencies:
      ws: 7.5.10

  iterator.prototype@1.1.5:
    dependencies:
      define-data-property: 1.1.4
      es-object-atoms: 1.1.1
      get-intrinsic: 1.3.0
      get-proto: 1.0.1
      has-symbols: 1.1.0
      set-function-name: 2.0.2

  jackspeak@2.3.6:
    dependencies:
      '@isaacs/cliui': 8.0.2
    optionalDependencies:
      '@pkgjs/parseargs': 0.11.0

  jackspeak@3.4.3:
    dependencies:
      '@isaacs/cliui': 8.0.2
    optionalDependencies:
      '@pkgjs/parseargs': 0.11.0

  jju@1.4.0: {}

  joycon@3.1.1: {}

  js-tokens@4.0.0: {}

  js-tokens@9.0.1: {}

  js-yaml@3.14.1:
    dependencies:
      argparse: 1.0.10
      esprima: 4.0.1

  js-yaml@4.1.0:
    dependencies:
      argparse: 2.0.1

  jsbn@1.1.0: {}

  jsesc@0.5.0: {}

  jsesc@3.1.0: {}

  json-buffer@3.0.1: {}

  json-parse-even-better-errors@2.3.1: {}

  json-schema-traverse@0.4.1: {}

  json-schema-traverse@1.0.0: {}

  json-stable-stringify-without-jsonify@1.0.1: {}

  json5@1.0.2:
    dependencies:
      minimist: 1.2.8

  json5@2.2.3: {}

  jsonc-parser@3.3.1: {}

  jsonfile@4.0.0:
    optionalDependencies:
      graceful-fs: 4.2.11

  jsonfile@6.1.0:
    dependencies:
      universalify: 2.0.1
    optionalDependencies:
      graceful-fs: 4.2.11

  jsx-ast-utils@3.3.5:
    dependencies:
      array-includes: 3.1.8
      array.prototype.flat: 1.3.3
      object.assign: 4.1.7
      object.values: 1.2.1

  katex@0.16.21:
    dependencies:
      commander: 8.3.0

  keyv@4.5.4:
    dependencies:
      json-buffer: 3.0.1

  khroma@2.1.0: {}

  kind-of@3.2.2:
    dependencies:
      is-buffer: 1.1.6

  kind-of@5.1.0: {}

  kind-of@6.0.3: {}

  kleur@4.1.5: {}

  language-subtag-registry@0.3.23: {}

  language-tags@1.0.9:
    dependencies:
      language-subtag-registry: 0.3.23

  layout-base@1.0.2: {}

  lazy-cache@2.0.2:
    dependencies:
      set-getter: 0.1.1

  levn@0.4.1:
    dependencies:
      prelude-ls: 1.2.1
      type-check: 0.4.0

  libsodium-sumo@0.7.15: {}

  libsodium-wrappers-sumo@0.7.15:
    dependencies:
      libsodium-sumo: 0.7.15

  lilconfig@3.1.3: {}

  lines-and-columns@1.2.4: {}

  list-item@1.1.1:
    dependencies:
      expand-range: 1.8.2
      extend-shallow: 2.0.1
      is-number: 2.1.0
      repeat-string: 1.6.1

  load-tsconfig@0.2.5: {}

  local-pkg@0.5.1:
    dependencies:
      mlly: 1.7.4
      pkg-types: 1.3.1

  locate-path@5.0.0:
    dependencies:
      p-locate: 4.1.0

  locate-path@6.0.0:
    dependencies:
      p-locate: 5.0.0

  lodash-es@4.17.21: {}

  lodash._reinterpolate@3.0.0: {}

  lodash.get@4.4.2: {}

  lodash.merge@4.6.2: {}

  lodash.sortby@4.7.0: {}

  lodash.startcase@4.4.0: {}

  lodash.template@4.5.0:
    dependencies:
      lodash._reinterpolate: 3.0.0
      lodash.templatesettings: 4.2.0

  lodash.templatesettings@4.2.0:
    dependencies:
      lodash._reinterpolate: 3.0.0

  lodash@4.17.21: {}

  longest-streak@3.1.0: {}

  loose-envify@1.4.0:
    dependencies:
      js-tokens: 4.0.0

  loupe@2.3.7:
    dependencies:
      get-func-name: 2.0.2

  loupe@3.1.3: {}

  lru-cache@10.4.3: {}

  lru-cache@4.1.5:
    dependencies:
      pseudomap: 1.0.2
      yallist: 2.1.2

  lru-cache@5.1.1:
    dependencies:
      yallist: 3.1.1

  lru-cache@6.0.0:
    dependencies:
      yallist: 4.0.0

  magic-string@0.30.17:
    dependencies:
      '@jridgewell/sourcemap-codec': 1.5.0

  markdown-extensions@1.1.1: {}

  markdown-link@0.1.1: {}

  markdown-table@3.0.4: {}

  match-sorter@6.3.4:
    dependencies:
      '@babel/runtime': 7.27.0
      remove-accents: 0.5.0

  math-intrinsics@1.1.0: {}

  math-random@1.0.4: {}

  md5.js@1.3.5:
    dependencies:
      hash-base: 3.1.0
      inherits: 2.0.4
      safe-buffer: 5.2.1

  mdast-util-definitions@5.1.2:
    dependencies:
      '@types/mdast': 3.0.15
      '@types/unist': 2.0.11
      unist-util-visit: 4.1.2

  mdast-util-find-and-replace@2.2.2:
    dependencies:
      '@types/mdast': 3.0.15
      escape-string-regexp: 5.0.0
      unist-util-is: 5.2.1
      unist-util-visit-parents: 5.1.3

  mdast-util-from-markdown@1.3.1:
    dependencies:
      '@types/mdast': 3.0.15
      '@types/unist': 2.0.11
      decode-named-character-reference: 1.1.0
      mdast-util-to-string: 3.2.0
      micromark: 3.2.0
      micromark-util-decode-numeric-character-reference: 1.1.0
      micromark-util-decode-string: 1.1.0
      micromark-util-normalize-identifier: 1.1.0
      micromark-util-symbol: 1.1.0
      micromark-util-types: 1.1.0
      unist-util-stringify-position: 3.0.3
      uvu: 0.5.6
    transitivePeerDependencies:
      - supports-color

  mdast-util-gfm-autolink-literal@1.0.3:
    dependencies:
      '@types/mdast': 3.0.15
      ccount: 2.0.1
      mdast-util-find-and-replace: 2.2.2
      micromark-util-character: 1.2.0

  mdast-util-gfm-footnote@1.0.2:
    dependencies:
      '@types/mdast': 3.0.15
      mdast-util-to-markdown: 1.5.0
      micromark-util-normalize-identifier: 1.1.0

  mdast-util-gfm-strikethrough@1.0.3:
    dependencies:
      '@types/mdast': 3.0.15
      mdast-util-to-markdown: 1.5.0

  mdast-util-gfm-table@1.0.7:
    dependencies:
      '@types/mdast': 3.0.15
      markdown-table: 3.0.4
      mdast-util-from-markdown: 1.3.1
      mdast-util-to-markdown: 1.5.0
    transitivePeerDependencies:
      - supports-color

  mdast-util-gfm-task-list-item@1.0.2:
    dependencies:
      '@types/mdast': 3.0.15
      mdast-util-to-markdown: 1.5.0

  mdast-util-gfm@2.0.2:
    dependencies:
      mdast-util-from-markdown: 1.3.1
      mdast-util-gfm-autolink-literal: 1.0.3
      mdast-util-gfm-footnote: 1.0.2
      mdast-util-gfm-strikethrough: 1.0.3
      mdast-util-gfm-table: 1.0.7
      mdast-util-gfm-task-list-item: 1.0.2
      mdast-util-to-markdown: 1.5.0
    transitivePeerDependencies:
      - supports-color

  mdast-util-math@2.0.2:
    dependencies:
      '@types/mdast': 3.0.15
      longest-streak: 3.1.0
      mdast-util-to-markdown: 1.5.0

  mdast-util-mdx-expression@1.3.2:
    dependencies:
      '@types/estree-jsx': 1.0.5
      '@types/hast': 2.3.10
      '@types/mdast': 3.0.15
      mdast-util-from-markdown: 1.3.1
      mdast-util-to-markdown: 1.5.0
    transitivePeerDependencies:
      - supports-color

  mdast-util-mdx-jsx@2.1.4:
    dependencies:
      '@types/estree-jsx': 1.0.5
      '@types/hast': 2.3.10
      '@types/mdast': 3.0.15
      '@types/unist': 2.0.11
      ccount: 2.0.1
      mdast-util-from-markdown: 1.3.1
      mdast-util-to-markdown: 1.5.0
      parse-entities: 4.0.2
      stringify-entities: 4.0.4
      unist-util-remove-position: 4.0.2
      unist-util-stringify-position: 3.0.3
      vfile-message: 3.1.4
    transitivePeerDependencies:
      - supports-color

  mdast-util-mdx@2.0.1:
    dependencies:
      mdast-util-from-markdown: 1.3.1
      mdast-util-mdx-expression: 1.3.2
      mdast-util-mdx-jsx: 2.1.4
      mdast-util-mdxjs-esm: 1.3.1
      mdast-util-to-markdown: 1.5.0
    transitivePeerDependencies:
      - supports-color

  mdast-util-mdxjs-esm@1.3.1:
    dependencies:
      '@types/estree-jsx': 1.0.5
      '@types/hast': 2.3.10
      '@types/mdast': 3.0.15
      mdast-util-from-markdown: 1.3.1
      mdast-util-to-markdown: 1.5.0
    transitivePeerDependencies:
      - supports-color

  mdast-util-phrasing@3.0.1:
    dependencies:
      '@types/mdast': 3.0.15
      unist-util-is: 5.2.1

  mdast-util-to-hast@12.3.0:
    dependencies:
      '@types/hast': 2.3.10
      '@types/mdast': 3.0.15
      mdast-util-definitions: 5.1.2
      micromark-util-sanitize-uri: 1.2.0
      trim-lines: 3.0.1
      unist-util-generated: 2.0.1
      unist-util-position: 4.0.4
      unist-util-visit: 4.1.2

  mdast-util-to-hast@13.2.0:
    dependencies:
      '@types/hast': 3.0.4
      '@types/mdast': 4.0.4
      '@ungap/structured-clone': 1.3.0
      devlop: 1.1.0
      micromark-util-sanitize-uri: 2.0.1
      trim-lines: 3.0.1
      unist-util-position: 5.0.0
      unist-util-visit: 5.0.0
      vfile: 6.0.3

  mdast-util-to-markdown@1.5.0:
    dependencies:
      '@types/mdast': 3.0.15
      '@types/unist': 2.0.11
      longest-streak: 3.1.0
      mdast-util-phrasing: 3.0.1
      mdast-util-to-string: 3.2.0
      micromark-util-decode-string: 1.1.0
      unist-util-visit: 4.1.2
      zwitch: 2.0.4

  mdast-util-to-string@3.2.0:
    dependencies:
      '@types/mdast': 3.0.15

  merge-stream@2.0.0: {}

  merge2@1.4.1: {}

  mermaid@10.9.3:
    dependencies:
      '@braintree/sanitize-url': 6.0.4
      '@types/d3-scale': 4.0.9
      '@types/d3-scale-chromatic': 3.1.0
      cytoscape: 3.31.2
      cytoscape-cose-bilkent: 4.1.0(cytoscape@3.31.2)
      d3: 7.9.0
      d3-sankey: 0.12.3
      dagre-d3-es: 7.0.10
      dayjs: 1.11.13
      dompurify: 3.1.6
      elkjs: 0.9.3
      katex: 0.16.21
      khroma: 2.1.0
      lodash-es: 4.17.21
      mdast-util-from-markdown: 1.3.1
      non-layered-tidy-tree-layout: 2.0.2
      stylis: 4.3.6
      ts-dedent: 2.2.0
      uuid: 9.0.1
      web-worker: 1.5.0
    transitivePeerDependencies:
      - supports-color

  micromark-core-commonmark@1.1.0:
    dependencies:
      decode-named-character-reference: 1.1.0
      micromark-factory-destination: 1.1.0
      micromark-factory-label: 1.1.0
      micromark-factory-space: 1.1.0
      micromark-factory-title: 1.1.0
      micromark-factory-whitespace: 1.1.0
      micromark-util-character: 1.2.0
      micromark-util-chunked: 1.1.0
      micromark-util-classify-character: 1.1.0
      micromark-util-html-tag-name: 1.2.0
      micromark-util-normalize-identifier: 1.1.0
      micromark-util-resolve-all: 1.1.0
      micromark-util-subtokenize: 1.1.0
      micromark-util-symbol: 1.1.0
      micromark-util-types: 1.1.0
      uvu: 0.5.6

  micromark-extension-gfm-autolink-literal@1.0.5:
    dependencies:
      micromark-util-character: 1.2.0
      micromark-util-sanitize-uri: 1.2.0
      micromark-util-symbol: 1.1.0
      micromark-util-types: 1.1.0

  micromark-extension-gfm-footnote@1.1.2:
    dependencies:
      micromark-core-commonmark: 1.1.0
      micromark-factory-space: 1.1.0
      micromark-util-character: 1.2.0
      micromark-util-normalize-identifier: 1.1.0
      micromark-util-sanitize-uri: 1.2.0
      micromark-util-symbol: 1.1.0
      micromark-util-types: 1.1.0
      uvu: 0.5.6

  micromark-extension-gfm-strikethrough@1.0.7:
    dependencies:
      micromark-util-chunked: 1.1.0
      micromark-util-classify-character: 1.1.0
      micromark-util-resolve-all: 1.1.0
      micromark-util-symbol: 1.1.0
      micromark-util-types: 1.1.0
      uvu: 0.5.6

  micromark-extension-gfm-table@1.0.7:
    dependencies:
      micromark-factory-space: 1.1.0
      micromark-util-character: 1.2.0
      micromark-util-symbol: 1.1.0
      micromark-util-types: 1.1.0
      uvu: 0.5.6

  micromark-extension-gfm-tagfilter@1.0.2:
    dependencies:
      micromark-util-types: 1.1.0

  micromark-extension-gfm-task-list-item@1.0.5:
    dependencies:
      micromark-factory-space: 1.1.0
      micromark-util-character: 1.2.0
      micromark-util-symbol: 1.1.0
      micromark-util-types: 1.1.0
      uvu: 0.5.6

  micromark-extension-gfm@2.0.3:
    dependencies:
      micromark-extension-gfm-autolink-literal: 1.0.5
      micromark-extension-gfm-footnote: 1.1.2
      micromark-extension-gfm-strikethrough: 1.0.7
      micromark-extension-gfm-table: 1.0.7
      micromark-extension-gfm-tagfilter: 1.0.2
      micromark-extension-gfm-task-list-item: 1.0.5
      micromark-util-combine-extensions: 1.1.0
      micromark-util-types: 1.1.0

  micromark-extension-math@2.1.2:
    dependencies:
      '@types/katex': 0.16.7
      katex: 0.16.21
      micromark-factory-space: 1.1.0
      micromark-util-character: 1.2.0
      micromark-util-symbol: 1.1.0
      micromark-util-types: 1.1.0
      uvu: 0.5.6

  micromark-extension-mdx-expression@1.0.8:
    dependencies:
      '@types/estree': 1.0.7
      micromark-factory-mdx-expression: 1.0.9
      micromark-factory-space: 1.1.0
      micromark-util-character: 1.2.0
      micromark-util-events-to-acorn: 1.2.3
      micromark-util-symbol: 1.1.0
      micromark-util-types: 1.1.0
      uvu: 0.5.6

  micromark-extension-mdx-jsx@1.0.5:
    dependencies:
      '@types/acorn': 4.0.6
      '@types/estree': 1.0.7
      estree-util-is-identifier-name: 2.1.0
      micromark-factory-mdx-expression: 1.0.9
      micromark-factory-space: 1.1.0
      micromark-util-character: 1.2.0
      micromark-util-symbol: 1.1.0
      micromark-util-types: 1.1.0
      uvu: 0.5.6
      vfile-message: 3.1.4

  micromark-extension-mdx-md@1.0.1:
    dependencies:
      micromark-util-types: 1.1.0

  micromark-extension-mdxjs-esm@1.0.5:
    dependencies:
      '@types/estree': 1.0.7
      micromark-core-commonmark: 1.1.0
      micromark-util-character: 1.2.0
      micromark-util-events-to-acorn: 1.2.3
      micromark-util-symbol: 1.1.0
      micromark-util-types: 1.1.0
      unist-util-position-from-estree: 1.1.2
      uvu: 0.5.6
      vfile-message: 3.1.4

  micromark-extension-mdxjs@1.0.1:
    dependencies:
      acorn: 8.14.1
      acorn-jsx: 5.3.2(acorn@8.14.1)
      micromark-extension-mdx-expression: 1.0.8
      micromark-extension-mdx-jsx: 1.0.5
      micromark-extension-mdx-md: 1.0.1
      micromark-extension-mdxjs-esm: 1.0.5
      micromark-util-combine-extensions: 1.1.0
      micromark-util-types: 1.1.0

  micromark-factory-destination@1.1.0:
    dependencies:
      micromark-util-character: 1.2.0
      micromark-util-symbol: 1.1.0
      micromark-util-types: 1.1.0

  micromark-factory-label@1.1.0:
    dependencies:
      micromark-util-character: 1.2.0
      micromark-util-symbol: 1.1.0
      micromark-util-types: 1.1.0
      uvu: 0.5.6

  micromark-factory-mdx-expression@1.0.9:
    dependencies:
      '@types/estree': 1.0.7
      micromark-util-character: 1.2.0
      micromark-util-events-to-acorn: 1.2.3
      micromark-util-symbol: 1.1.0
      micromark-util-types: 1.1.0
      unist-util-position-from-estree: 1.1.2
      uvu: 0.5.6
      vfile-message: 3.1.4

  micromark-factory-space@1.1.0:
    dependencies:
      micromark-util-character: 1.2.0
      micromark-util-types: 1.1.0

  micromark-factory-title@1.1.0:
    dependencies:
      micromark-factory-space: 1.1.0
      micromark-util-character: 1.2.0
      micromark-util-symbol: 1.1.0
      micromark-util-types: 1.1.0

  micromark-factory-whitespace@1.1.0:
    dependencies:
      micromark-factory-space: 1.1.0
      micromark-util-character: 1.2.0
      micromark-util-symbol: 1.1.0
      micromark-util-types: 1.1.0

  micromark-util-character@1.2.0:
    dependencies:
      micromark-util-symbol: 1.1.0
      micromark-util-types: 1.1.0

  micromark-util-character@2.1.1:
    dependencies:
      micromark-util-symbol: 2.0.1
      micromark-util-types: 2.0.2

  micromark-util-chunked@1.1.0:
    dependencies:
      micromark-util-symbol: 1.1.0

  micromark-util-classify-character@1.1.0:
    dependencies:
      micromark-util-character: 1.2.0
      micromark-util-symbol: 1.1.0
      micromark-util-types: 1.1.0

  micromark-util-combine-extensions@1.1.0:
    dependencies:
      micromark-util-chunked: 1.1.0
      micromark-util-types: 1.1.0

  micromark-util-decode-numeric-character-reference@1.1.0:
    dependencies:
      micromark-util-symbol: 1.1.0

  micromark-util-decode-string@1.1.0:
    dependencies:
      decode-named-character-reference: 1.1.0
      micromark-util-character: 1.2.0
      micromark-util-decode-numeric-character-reference: 1.1.0
      micromark-util-symbol: 1.1.0

  micromark-util-encode@1.1.0: {}

  micromark-util-encode@2.0.1: {}

  micromark-util-events-to-acorn@1.2.3:
    dependencies:
      '@types/acorn': 4.0.6
      '@types/estree': 1.0.7
      '@types/unist': 2.0.11
      estree-util-visit: 1.2.1
      micromark-util-symbol: 1.1.0
      micromark-util-types: 1.1.0
      uvu: 0.5.6
      vfile-message: 3.1.4

  micromark-util-html-tag-name@1.2.0: {}

  micromark-util-normalize-identifier@1.1.0:
    dependencies:
      micromark-util-symbol: 1.1.0

  micromark-util-resolve-all@1.1.0:
    dependencies:
      micromark-util-types: 1.1.0

  micromark-util-sanitize-uri@1.2.0:
    dependencies:
      micromark-util-character: 1.2.0
      micromark-util-encode: 1.1.0
      micromark-util-symbol: 1.1.0

  micromark-util-sanitize-uri@2.0.1:
    dependencies:
      micromark-util-character: 2.1.1
      micromark-util-encode: 2.0.1
      micromark-util-symbol: 2.0.1

  micromark-util-subtokenize@1.1.0:
    dependencies:
      micromark-util-chunked: 1.1.0
      micromark-util-symbol: 1.1.0
      micromark-util-types: 1.1.0
      uvu: 0.5.6

  micromark-util-symbol@1.1.0: {}

  micromark-util-symbol@2.0.1: {}

  micromark-util-types@1.1.0: {}

  micromark-util-types@2.0.2: {}

  micromark@3.2.0:
    dependencies:
      '@types/debug': 4.1.12
      debug: 4.4.0
      decode-named-character-reference: 1.1.0
      micromark-core-commonmark: 1.1.0
      micromark-factory-space: 1.1.0
      micromark-util-character: 1.2.0
      micromark-util-chunked: 1.1.0
      micromark-util-combine-extensions: 1.1.0
      micromark-util-decode-numeric-character-reference: 1.1.0
      micromark-util-encode: 1.1.0
      micromark-util-normalize-identifier: 1.1.0
      micromark-util-resolve-all: 1.1.0
      micromark-util-sanitize-uri: 1.2.0
      micromark-util-subtokenize: 1.1.0
      micromark-util-symbol: 1.1.0
      micromark-util-types: 1.1.0
      uvu: 0.5.6
    transitivePeerDependencies:
      - supports-color

  micromatch@4.0.8:
    dependencies:
      braces: 3.0.3
      picomatch: 2.3.1

  mime@3.0.0: {}

  mimic-fn@4.0.0: {}

  min-indent@1.0.1: {}

  minimatch@3.0.8:
    dependencies:
      brace-expansion: 1.1.11

  minimatch@3.1.2:
    dependencies:
      brace-expansion: 1.1.11

  minimatch@9.0.3:
    dependencies:
      brace-expansion: 2.0.1

  minimatch@9.0.5:
    dependencies:
      brace-expansion: 2.0.1

  minimist@1.2.8: {}

  minipass@7.1.2: {}

  mixin-deep@1.3.2:
    dependencies:
      for-in: 1.0.2
      is-extendable: 1.0.1

  mlly@1.7.4:
    dependencies:
      acorn: 8.14.1
      pathe: 2.0.3
      pkg-types: 1.3.1
      ufo: 1.6.0

  mri@1.2.0: {}

  ms@2.1.3: {}

  msgpackr-extract@3.0.3:
    dependencies:
      node-gyp-build-optional-packages: 5.2.2
    optionalDependencies:
      '@msgpackr-extract/msgpackr-extract-darwin-arm64': 3.0.3
      '@msgpackr-extract/msgpackr-extract-darwin-x64': 3.0.3
      '@msgpackr-extract/msgpackr-extract-linux-arm': 3.0.3
      '@msgpackr-extract/msgpackr-extract-linux-arm64': 3.0.3
      '@msgpackr-extract/msgpackr-extract-linux-x64': 3.0.3
      '@msgpackr-extract/msgpackr-extract-win32-x64': 3.0.3
    optional: true

  msgpackr@1.11.2:
    optionalDependencies:
      msgpackr-extract: 3.0.3

  multiformats@13.3.2: {}

  multipasta@0.2.5: {}

  mz@2.7.0:
    dependencies:
      any-promise: 1.3.0
      object-assign: 4.1.1
      thenify-all: 1.6.0

  nanoassert@2.0.0: {}

  nanoid@3.3.11: {}

  natural-compare@1.4.0: {}

  next-mdx-remote@4.4.1(react-dom@18.3.1(react@18.3.1))(react@18.3.1):
    dependencies:
      '@mdx-js/mdx': 2.3.0
      '@mdx-js/react': 2.3.0(react@18.3.1)
      react: 18.3.1
      react-dom: 18.3.1(react@18.3.1)
      vfile: 5.3.7
      vfile-matter: 3.0.1
    transitivePeerDependencies:
      - supports-color

  next-seo@6.6.0(next@14.2.27(react-dom@18.3.1(react@18.3.1))(react@18.3.1))(react-dom@18.3.1(react@18.3.1))(react@18.3.1):
    dependencies:
      next: 14.2.27(react-dom@18.3.1(react@18.3.1))(react@18.3.1)
      react: 18.3.1
      react-dom: 18.3.1(react@18.3.1)

  next-themes@0.2.1(next@14.2.27(react-dom@18.3.1(react@18.3.1))(react@18.3.1))(react-dom@18.3.1(react@18.3.1))(react@18.3.1):
    dependencies:
      next: 14.2.27(react-dom@18.3.1(react@18.3.1))(react@18.3.1)
      react: 18.3.1
      react-dom: 18.3.1(react@18.3.1)

  next@14.2.27(react-dom@18.3.1(react@18.3.1))(react@18.3.1):
    dependencies:
      '@next/env': 14.2.27
      '@swc/helpers': 0.5.5
      busboy: 1.6.0
      caniuse-lite: 1.0.30001712
      graceful-fs: 4.2.11
      postcss: 8.4.31
      react: 18.3.1
      react-dom: 18.3.1(react@18.3.1)
      styled-jsx: 5.1.1(react@18.3.1)
    optionalDependencies:
      '@next/swc-darwin-arm64': 14.2.27
      '@next/swc-darwin-x64': 14.2.27
      '@next/swc-linux-arm64-gnu': 14.2.27
      '@next/swc-linux-arm64-musl': 14.2.27
      '@next/swc-linux-x64-gnu': 14.2.27
      '@next/swc-linux-x64-musl': 14.2.27
      '@next/swc-win32-arm64-msvc': 14.2.27
      '@next/swc-win32-ia32-msvc': 14.2.27
      '@next/swc-win32-x64-msvc': 14.2.27
    transitivePeerDependencies:
      - '@babel/core'
      - babel-plugin-macros

  nextra-theme-docs@2.13.4(next@14.2.27(react-dom@18.3.1(react@18.3.1))(react@18.3.1))(nextra@2.13.4(next@14.2.27(react-dom@18.3.1(react@18.3.1))(react@18.3.1))(react-dom@18.3.1(react@18.3.1))(react@18.3.1))(react-dom@18.3.1(react@18.3.1))(react@18.3.1):
    dependencies:
      '@headlessui/react': 1.7.19(react-dom@18.3.1(react@18.3.1))(react@18.3.1)
      '@popperjs/core': 2.11.8
      clsx: 2.1.1
      escape-string-regexp: 5.0.0
      flexsearch: 0.7.43
      focus-visible: 5.2.1
      git-url-parse: 13.1.1
      intersection-observer: 0.12.2
      match-sorter: 6.3.4
      next: 14.2.27(react-dom@18.3.1(react@18.3.1))(react@18.3.1)
      next-seo: 6.6.0(next@14.2.27(react-dom@18.3.1(react@18.3.1))(react@18.3.1))(react-dom@18.3.1(react@18.3.1))(react@18.3.1)
      next-themes: 0.2.1(next@14.2.27(react-dom@18.3.1(react@18.3.1))(react@18.3.1))(react-dom@18.3.1(react@18.3.1))(react@18.3.1)
      nextra: 2.13.4(next@14.2.27(react-dom@18.3.1(react@18.3.1))(react@18.3.1))(react-dom@18.3.1(react@18.3.1))(react@18.3.1)
      react: 18.3.1
      react-dom: 18.3.1(react@18.3.1)
      scroll-into-view-if-needed: 3.1.0
      zod: 3.24.2

  nextra@2.13.4(next@14.2.27(react-dom@18.3.1(react@18.3.1))(react@18.3.1))(react-dom@18.3.1(react@18.3.1))(react@18.3.1):
    dependencies:
      '@headlessui/react': 1.7.19(react-dom@18.3.1(react@18.3.1))(react@18.3.1)
      '@mdx-js/mdx': 2.3.0
      '@mdx-js/react': 2.3.0(react@18.3.1)
      '@napi-rs/simple-git': 0.1.19
      '@theguild/remark-mermaid': 0.0.5(react@18.3.1)
      '@theguild/remark-npm2yarn': 0.2.1
      clsx: 2.1.1
      github-slugger: 2.0.0
      graceful-fs: 4.2.11
      gray-matter: 4.0.3
      katex: 0.16.21
      lodash.get: 4.4.2
      next: 14.2.27(react-dom@18.3.1(react@18.3.1))(react@18.3.1)
      next-mdx-remote: 4.4.1(react-dom@18.3.1(react@18.3.1))(react@18.3.1)
      p-limit: 3.1.0
      react: 18.3.1
      react-dom: 18.3.1(react@18.3.1)
      rehype-katex: 7.0.1
      rehype-pretty-code: 0.9.11(shiki@0.14.7)
      rehype-raw: 7.0.0
      remark-gfm: 3.0.1
      remark-math: 5.1.1
      remark-reading-time: 2.0.1
      shiki: 0.14.7
      slash: 3.0.0
      title: 3.5.3
      unist-util-remove: 4.0.0
      unist-util-visit: 5.0.0
      zod: 3.24.2
    transitivePeerDependencies:
      - supports-color

  node-addon-api@7.1.1: {}

  node-fetch@2.7.0:
    dependencies:
      whatwg-url: 5.0.0

  node-gyp-build-optional-packages@5.1.1:
    dependencies:
      detect-libc: 2.0.3
    optional: true

  node-gyp-build-optional-packages@5.2.2:
    dependencies:
      detect-libc: 2.0.3
    optional: true

  node-releases@2.0.19: {}

  non-layered-tidy-tree-layout@2.0.2: {}

  normalize-package-data@2.5.0:
    dependencies:
      hosted-git-info: 2.8.9
      resolve: 1.22.10
      semver: 5.7.2
      validate-npm-package-license: 3.0.4

  npm-run-path@2.0.2:
    dependencies:
      path-key: 2.0.1

  npm-run-path@5.3.0:
    dependencies:
      path-key: 4.0.0

  npm-to-yarn@2.2.1: {}

  npm@9.9.4: {}

  object-assign@4.1.1: {}

  object-inspect@1.13.4: {}

  object-keys@1.1.1: {}

  object.assign@4.1.7:
    dependencies:
      call-bind: 1.0.8
      call-bound: 1.0.4
      define-properties: 1.2.1
      es-object-atoms: 1.1.1
      has-symbols: 1.1.0
      object-keys: 1.1.1

  object.entries@1.1.9:
    dependencies:
      call-bind: 1.0.8
      call-bound: 1.0.4
      define-properties: 1.2.1
      es-object-atoms: 1.1.1

  object.fromentries@2.0.8:
    dependencies:
      call-bind: 1.0.8
      define-properties: 1.2.1
      es-abstract: 1.23.9
      es-object-atoms: 1.1.1

  object.groupby@1.0.3:
    dependencies:
      call-bind: 1.0.8
      define-properties: 1.2.1
      es-abstract: 1.23.9

  object.pick@1.3.0:
    dependencies:
      isobject: 3.0.1

  object.values@1.2.1:
    dependencies:
      call-bind: 1.0.8
      call-bound: 1.0.4
      define-properties: 1.2.1
      es-object-atoms: 1.1.1

  once@1.4.0:
    dependencies:
      wrappy: 1.0.2

  onetime@6.0.0:
    dependencies:
      mimic-fn: 4.0.0

  optionator@0.9.4:
    dependencies:
      deep-is: 0.1.4
      fast-levenshtein: 2.0.6
      levn: 0.4.1
      prelude-ls: 1.2.1
      type-check: 0.4.0
      word-wrap: 1.2.5

  os-tmpdir@1.0.2: {}

  outdent@0.5.0: {}

  own-keys@1.0.1:
    dependencies:
      get-intrinsic: 1.3.0
      object-keys: 1.1.1
      safe-push-apply: 1.0.0

  p-filter@2.1.0:
    dependencies:
      p-map: 2.1.0

  p-finally@1.0.0: {}

  p-limit@2.3.0:
    dependencies:
      p-try: 2.2.0

  p-limit@3.1.0:
    dependencies:
      yocto-queue: 0.1.0

  p-limit@5.0.0:
    dependencies:
      yocto-queue: 1.2.1

  p-locate@4.1.0:
    dependencies:
      p-limit: 2.3.0

  p-locate@5.0.0:
    dependencies:
      p-limit: 3.1.0

  p-map@2.1.0: {}

  p-queue@8.1.0:
    dependencies:
      eventemitter3: 5.0.1
      p-timeout: 6.1.4

  p-timeout@6.1.4: {}

  p-try@2.2.0: {}

  package-json-from-dist@1.0.1: {}

  package-manager-detector@0.2.11:
    dependencies:
      quansync: 0.2.10

  parent-module@1.0.1:
    dependencies:
      callsites: 3.1.0

  parse-entities@4.0.2:
    dependencies:
      '@types/unist': 2.0.11
      character-entities-legacy: 3.0.0
      character-reference-invalid: 2.0.1
      decode-named-character-reference: 1.1.0
      is-alphanumerical: 2.0.1
      is-decimal: 2.0.1
      is-hexadecimal: 2.0.1

  parse-json@5.2.0:
    dependencies:
      '@babel/code-frame': 7.26.2
      error-ex: 1.3.2
      json-parse-even-better-errors: 2.3.1
      lines-and-columns: 1.2.4

  parse-numeric-range@1.3.0: {}

  parse-path@7.0.1:
    dependencies:
      protocols: 2.0.2

  parse-url@8.1.0:
    dependencies:
      parse-path: 7.0.1

  parse5@7.2.1:
    dependencies:
      entities: 4.5.0

  path-exists@4.0.0: {}

  path-is-absolute@1.0.1: {}

  path-key@2.0.1: {}

  path-key@3.1.1: {}

  path-key@4.0.0: {}

  path-parse@1.0.7: {}

  path-scurry@1.11.1:
    dependencies:
      lru-cache: 10.4.3
      minipass: 7.1.2

  path-type@4.0.0: {}

  pathe@1.1.2: {}

  pathe@2.0.3: {}

  pathval@1.1.1: {}

  pathval@2.0.0: {}

  pbkdf2@3.1.2:
    dependencies:
      create-hash: 1.2.0
      create-hmac: 1.1.7
      ripemd160: 2.0.2
      safe-buffer: 5.2.1
      sha.js: 2.4.11

  periscopic@3.1.0:
    dependencies:
      '@types/estree': 1.0.7
      estree-walker: 3.0.3
      is-reference: 3.0.3

  picocolors@1.1.1: {}

  picomatch@2.3.1: {}

  picomatch@4.0.2: {}

  pify@4.0.1: {}

  pirates@4.0.7: {}

  pkg-types@1.3.1:
    dependencies:
      confbox: 0.1.8
      mlly: 1.7.4
      pathe: 2.0.3

  pluralize@8.0.0: {}

  possible-typed-array-names@1.1.0: {}

  postcss-load-config@6.0.1(postcss@8.5.3)(tsx@4.19.3):
    dependencies:
      lilconfig: 3.1.3
    optionalDependencies:
      postcss: 8.5.3
      tsx: 4.19.3

  postcss@8.4.31:
    dependencies:
      nanoid: 3.3.11
      picocolors: 1.1.1
      source-map-js: 1.2.1

  postcss@8.5.3:
    dependencies:
      nanoid: 3.3.11
      picocolors: 1.1.1
      source-map-js: 1.2.1

  prelude-ls@1.2.1: {}

  prettier-plugin-packagejson@2.5.10(prettier@3.5.3):
    dependencies:
      sort-package-json: 2.15.1
      synckit: 0.9.2
    optionalDependencies:
      prettier: 3.5.3

  prettier@2.8.8: {}

  prettier@3.5.3: {}

  pretty-format@29.7.0:
    dependencies:
      '@jest/schemas': 29.6.3
      ansi-styles: 5.2.0
      react-is: 18.3.1

  process-nextick-args@2.0.1: {}

  progress-events@1.0.1: {}

  prop-types@15.8.1:
    dependencies:
      loose-envify: 1.4.0
      object-assign: 4.1.1
      react-is: 16.13.1

  property-information@6.5.0: {}

  property-information@7.0.0: {}

  protocols@2.0.2: {}

  pseudomap@1.0.2: {}

  punycode@2.3.1: {}

  pure-rand@6.1.0: {}

  quansync@0.2.10: {}

  queue-microtask@1.2.3: {}

  randomatic@3.1.1:
    dependencies:
      is-number: 4.0.0
      kind-of: 6.0.3
      math-random: 1.0.4

  react-dom@18.3.1(react@18.3.1):
    dependencies:
      loose-envify: 1.4.0
      react: 18.3.1
      scheduler: 0.23.2

  react-is@16.13.1: {}

  react-is@18.3.1: {}

  react@18.3.1:
    dependencies:
      loose-envify: 1.4.0

  read-pkg-up@7.0.1:
    dependencies:
      find-up: 4.1.0
      read-pkg: 5.2.0
      type-fest: 0.8.1

  read-pkg@5.2.0:
    dependencies:
      '@types/normalize-package-data': 2.4.4
      normalize-package-data: 2.5.0
      parse-json: 5.2.0
      type-fest: 0.6.0

  read-yaml-file@1.1.0:
    dependencies:
      graceful-fs: 4.2.11
      js-yaml: 3.14.1
      pify: 4.0.1
      strip-bom: 3.0.0

  readable-stream@2.3.8:
    dependencies:
      core-util-is: 1.0.3
      inherits: 2.0.4
      isarray: 1.0.0
      process-nextick-args: 2.0.1
      safe-buffer: 5.1.2
      string_decoder: 1.1.1
      util-deprecate: 1.0.2

  readable-stream@3.6.2:
    dependencies:
      inherits: 2.0.4
      string_decoder: 1.3.0
      util-deprecate: 1.0.2

  readdirp@4.1.2: {}

  reading-time@1.5.0: {}

  reflect.getprototypeof@1.0.10:
    dependencies:
      call-bind: 1.0.8
      define-properties: 1.2.1
      es-abstract: 1.23.9
      es-errors: 1.3.0
      es-object-atoms: 1.1.1
      get-intrinsic: 1.3.0
      get-proto: 1.0.1
      which-builtin-type: 1.2.1

  regenerator-runtime@0.14.1: {}

  regexp-tree@0.1.27: {}

  regexp.prototype.flags@1.5.4:
    dependencies:
      call-bind: 1.0.8
      define-properties: 1.2.1
      es-errors: 1.3.0
      get-proto: 1.0.1
      gopd: 1.2.0
      set-function-name: 2.0.2

  regjsparser@0.10.0:
    dependencies:
      jsesc: 0.5.0

  rehype-katex@7.0.1:
    dependencies:
      '@types/hast': 3.0.4
      '@types/katex': 0.16.7
      hast-util-from-html-isomorphic: 2.0.0
      hast-util-to-text: 4.0.2
      katex: 0.16.21
      unist-util-visit-parents: 6.0.1
      vfile: 6.0.3

  rehype-pretty-code@0.9.11(shiki@0.14.7):
    dependencies:
      '@types/hast': 2.3.10
      hash-obj: 4.0.0
      parse-numeric-range: 1.3.0
      shiki: 0.14.7

  rehype-raw@7.0.0:
    dependencies:
      '@types/hast': 3.0.4
      hast-util-raw: 9.1.0
      vfile: 6.0.3

  remark-gfm@3.0.1:
    dependencies:
      '@types/mdast': 3.0.15
      mdast-util-gfm: 2.0.2
      micromark-extension-gfm: 2.0.3
      unified: 10.1.2
    transitivePeerDependencies:
      - supports-color

  remark-math@5.1.1:
    dependencies:
      '@types/mdast': 3.0.15
      mdast-util-math: 2.0.2
      micromark-extension-math: 2.1.2
      unified: 10.1.2

  remark-mdx@2.3.0:
    dependencies:
      mdast-util-mdx: 2.0.1
      micromark-extension-mdxjs: 1.0.1
    transitivePeerDependencies:
      - supports-color

  remark-parse@10.0.2:
    dependencies:
      '@types/mdast': 3.0.15
      mdast-util-from-markdown: 1.3.1
      unified: 10.1.2
    transitivePeerDependencies:
      - supports-color

  remark-reading-time@2.0.1:
    dependencies:
      estree-util-is-identifier-name: 2.1.0
      estree-util-value-to-estree: 1.3.0
      reading-time: 1.5.0
      unist-util-visit: 3.1.0

  remark-rehype@10.1.0:
    dependencies:
      '@types/hast': 2.3.10
      '@types/mdast': 3.0.15
      mdast-util-to-hast: 12.3.0
      unified: 10.1.2

  remarkable@1.7.4:
    dependencies:
      argparse: 1.0.10
      autolinker: 0.28.1

  remove-accents@0.5.0: {}

  repeat-element@1.1.4: {}

  repeat-string@1.6.1: {}

  require-from-string@2.0.2: {}

  resolve-from@4.0.0: {}

  resolve-from@5.0.0: {}

  resolve-pkg-maps@1.0.0: {}

  resolve@1.19.0:
    dependencies:
      is-core-module: 2.16.1
      path-parse: 1.0.7

  resolve@1.22.10:
    dependencies:
      is-core-module: 2.16.1
      path-parse: 1.0.7
      supports-preserve-symlinks-flag: 1.0.0

  resolve@2.0.0-next.5:
    dependencies:
      is-core-module: 2.16.1
      path-parse: 1.0.7
      supports-preserve-symlinks-flag: 1.0.0

  reusify@1.1.0: {}

  rimraf@3.0.2:
    dependencies:
      glob: 7.2.3

  ripemd160@2.0.2:
    dependencies:
      hash-base: 3.1.0
      inherits: 2.0.4

  robust-predicates@3.0.2: {}

  rollup@4.39.0:
    dependencies:
      '@types/estree': 1.0.7
    optionalDependencies:
      '@rollup/rollup-android-arm-eabi': 4.39.0
      '@rollup/rollup-android-arm64': 4.39.0
      '@rollup/rollup-darwin-arm64': 4.39.0
      '@rollup/rollup-darwin-x64': 4.39.0
      '@rollup/rollup-freebsd-arm64': 4.39.0
      '@rollup/rollup-freebsd-x64': 4.39.0
      '@rollup/rollup-linux-arm-gnueabihf': 4.39.0
      '@rollup/rollup-linux-arm-musleabihf': 4.39.0
      '@rollup/rollup-linux-arm64-gnu': 4.39.0
      '@rollup/rollup-linux-arm64-musl': 4.39.0
      '@rollup/rollup-linux-loongarch64-gnu': 4.39.0
      '@rollup/rollup-linux-powerpc64le-gnu': 4.39.0
      '@rollup/rollup-linux-riscv64-gnu': 4.39.0
      '@rollup/rollup-linux-riscv64-musl': 4.39.0
      '@rollup/rollup-linux-s390x-gnu': 4.39.0
      '@rollup/rollup-linux-x64-gnu': 4.39.0
      '@rollup/rollup-linux-x64-musl': 4.39.0
      '@rollup/rollup-win32-arm64-msvc': 4.39.0
      '@rollup/rollup-win32-ia32-msvc': 4.39.0
      '@rollup/rollup-win32-x64-msvc': 4.39.0
      fsevents: 2.3.3

  run-parallel@1.2.0:
    dependencies:
      queue-microtask: 1.2.3

  rw@1.3.3: {}

  sade@1.8.1:
    dependencies:
      mri: 1.2.0

  safe-array-concat@1.1.3:
    dependencies:
      call-bind: 1.0.8
      call-bound: 1.0.4
      get-intrinsic: 1.3.0
      has-symbols: 1.1.0
      isarray: 2.0.5

  safe-buffer@5.1.2: {}

  safe-buffer@5.2.1: {}

  safe-push-apply@1.0.0:
    dependencies:
      es-errors: 1.3.0
      isarray: 2.0.5

  safe-regex-test@1.1.0:
    dependencies:
      call-bound: 1.0.4
      es-errors: 1.3.0
      is-regex: 1.2.1

  safer-buffer@2.1.2: {}

  scheduler@0.23.2:
    dependencies:
      loose-envify: 1.4.0

  scroll-into-view-if-needed@3.1.0:
    dependencies:
      compute-scroll-into-view: 3.1.1

  section-matter@1.0.0:
    dependencies:
      extend-shallow: 2.0.1
      kind-of: 6.0.3

  semver@5.7.2: {}

  semver@6.3.1: {}

  semver@7.5.4:
    dependencies:
      lru-cache: 6.0.0

  semver@7.7.1: {}

  serialize-error@8.1.0:
    dependencies:
      type-fest: 0.20.2

  set-function-length@1.2.2:
    dependencies:
      define-data-property: 1.1.4
      es-errors: 1.3.0
      function-bind: 1.1.2
      get-intrinsic: 1.3.0
      gopd: 1.2.0
      has-property-descriptors: 1.0.2

  set-function-name@2.0.2:
    dependencies:
      define-data-property: 1.1.4
      es-errors: 1.3.0
      functions-have-names: 1.2.3
      has-property-descriptors: 1.0.2

  set-getter@0.1.1:
    dependencies:
      to-object-path: 0.3.0

  set-proto@1.0.0:
    dependencies:
      dunder-proto: 1.0.1
      es-errors: 1.3.0
      es-object-atoms: 1.1.1

  sha.js@2.4.11:
    dependencies:
      inherits: 2.0.4
      safe-buffer: 5.2.1

  shebang-command@1.2.0:
    dependencies:
      shebang-regex: 1.0.0

  shebang-command@2.0.0:
    dependencies:
      shebang-regex: 3.0.0

  shebang-regex@1.0.0: {}

  shebang-regex@3.0.0: {}

  shiki@0.14.7:
    dependencies:
      ansi-sequence-parser: 1.1.3
      jsonc-parser: 3.3.1
      vscode-oniguruma: 1.7.0
      vscode-textmate: 8.0.0

  side-channel-list@1.0.0:
    dependencies:
      es-errors: 1.3.0
      object-inspect: 1.13.4

  side-channel-map@1.0.1:
    dependencies:
      call-bound: 1.0.4
      es-errors: 1.3.0
      get-intrinsic: 1.3.0
      object-inspect: 1.13.4

  side-channel-weakmap@1.0.2:
    dependencies:
      call-bound: 1.0.4
      es-errors: 1.3.0
      get-intrinsic: 1.3.0
      object-inspect: 1.13.4
      side-channel-map: 1.0.1

  side-channel@1.1.0:
    dependencies:
      es-errors: 1.3.0
      object-inspect: 1.13.4
      side-channel-list: 1.0.0
      side-channel-map: 1.0.1
      side-channel-weakmap: 1.0.2

  siginfo@2.0.0: {}

  signal-exit@3.0.7: {}

  signal-exit@4.1.0: {}

  slash@3.0.0: {}

  sort-keys@5.1.0:
    dependencies:
      is-plain-obj: 4.1.0

  sort-object-keys@1.1.3: {}

  sort-package-json@2.15.1:
    dependencies:
      detect-indent: 7.0.1
      detect-newline: 4.0.1
      get-stdin: 9.0.0
      git-hooks-list: 3.2.0
      is-plain-obj: 4.1.0
      semver: 7.7.1
      sort-object-keys: 1.1.3
      tinyglobby: 0.2.12

  source-map-js@1.2.1: {}

  source-map@0.6.1: {}

  source-map@0.7.4: {}

  source-map@0.8.0-beta.0:
    dependencies:
      whatwg-url: 7.1.0

  space-separated-tokens@2.0.2: {}

  spawndamnit@3.0.1:
    dependencies:
      cross-spawn: 7.0.6
      signal-exit: 4.1.0

  spdx-correct@3.2.0:
    dependencies:
      spdx-expression-parse: 3.0.1
      spdx-license-ids: 3.0.21

  spdx-exceptions@2.5.0: {}

  spdx-expression-parse@3.0.1:
    dependencies:
      spdx-exceptions: 2.5.0
      spdx-license-ids: 3.0.21

  spdx-license-ids@3.0.21: {}

  sprintf-js@1.0.3: {}

  sprintf-js@1.1.3: {}

  stable-hash@0.0.5: {}

  stackback@0.0.2: {}

  std-env@3.9.0: {}

  streamsearch@1.1.0: {}

  string-argv@0.3.2: {}

  string-width@4.2.3:
    dependencies:
      emoji-regex: 8.0.0
      is-fullwidth-code-point: 3.0.0
      strip-ansi: 6.0.1

  string-width@5.1.2:
    dependencies:
      eastasianwidth: 0.2.0
      emoji-regex: 9.2.2
      strip-ansi: 7.1.0

  string.prototype.includes@2.0.1:
    dependencies:
      call-bind: 1.0.8
      define-properties: 1.2.1
      es-abstract: 1.23.9

  string.prototype.matchall@4.0.12:
    dependencies:
      call-bind: 1.0.8
      call-bound: 1.0.4
      define-properties: 1.2.1
      es-abstract: 1.23.9
      es-errors: 1.3.0
      es-object-atoms: 1.1.1
      get-intrinsic: 1.3.0
      gopd: 1.2.0
      has-symbols: 1.1.0
      internal-slot: 1.1.0
      regexp.prototype.flags: 1.5.4
      set-function-name: 2.0.2
      side-channel: 1.1.0

  string.prototype.repeat@1.0.0:
    dependencies:
      define-properties: 1.2.1
      es-abstract: 1.23.9

  string.prototype.trim@1.2.10:
    dependencies:
      call-bind: 1.0.8
      call-bound: 1.0.4
      define-data-property: 1.1.4
      define-properties: 1.2.1
      es-abstract: 1.23.9
      es-object-atoms: 1.1.1
      has-property-descriptors: 1.0.2

  string.prototype.trimend@1.0.9:
    dependencies:
      call-bind: 1.0.8
      call-bound: 1.0.4
      define-properties: 1.2.1
      es-object-atoms: 1.1.1

  string.prototype.trimstart@1.0.8:
    dependencies:
      call-bind: 1.0.8
      define-properties: 1.2.1
      es-object-atoms: 1.1.1

  string_decoder@1.1.1:
    dependencies:
      safe-buffer: 5.1.2

  string_decoder@1.3.0:
    dependencies:
      safe-buffer: 5.2.1

  stringify-entities@4.0.4:
    dependencies:
      character-entities-html4: 2.1.0
      character-entities-legacy: 3.0.0

  strip-ansi@6.0.1:
    dependencies:
      ansi-regex: 5.0.1

  strip-ansi@7.1.0:
    dependencies:
      ansi-regex: 6.1.0

  strip-bom-string@1.0.0: {}

  strip-bom@3.0.0: {}

  strip-color@0.1.0: {}

  strip-eof@1.0.0: {}

  strip-final-newline@3.0.0: {}

  strip-indent@3.0.0:
    dependencies:
      min-indent: 1.0.1

  strip-json-comments@3.1.1: {}

  strip-literal@2.1.1:
    dependencies:
      js-tokens: 9.0.1

  style-to-object@0.4.4:
    dependencies:
      inline-style-parser: 0.1.1

  styled-jsx@5.1.1(react@18.3.1):
    dependencies:
      client-only: 0.0.1
      react: 18.3.1

  stylis@4.3.6: {}

  sucrase@3.35.0:
    dependencies:
      '@jridgewell/gen-mapping': 0.3.8
      commander: 4.1.1
      glob: 10.4.5
      lines-and-columns: 1.2.4
      mz: 2.7.0
      pirates: 4.0.7
      ts-interface-checker: 0.1.13

  supports-color@4.5.0:
    dependencies:
      has-flag: 2.0.0

  supports-color@7.2.0:
    dependencies:
      has-flag: 4.0.0

  supports-color@8.1.1:
    dependencies:
      has-flag: 4.0.0

  supports-preserve-symlinks-flag@1.0.0: {}

  synckit@0.9.2:
    dependencies:
      '@pkgr/core': 0.1.2
      tslib: 2.8.1

  term-size@2.2.1: {}

  text-table@0.2.0: {}

  thenify-all@1.6.0:
    dependencies:
      thenify: 3.3.1

  thenify@3.3.1:
    dependencies:
      any-promise: 1.3.0

  through2@2.0.5:
    dependencies:
      readable-stream: 2.3.8
      xtend: 4.0.2

  tinybench@2.9.0: {}

  tinybench@4.0.1: {}

  tinyexec@0.3.2: {}

  tinyglobby@0.2.12:
    dependencies:
      fdir: 6.4.3(picomatch@4.0.2)
      picomatch: 4.0.2

  tinypool@0.8.4: {}

  tinypool@1.0.2: {}

  tinyrainbow@1.2.0: {}

  tinyspy@2.2.1: {}

  tinyspy@3.0.2: {}

  title@3.5.3:
    dependencies:
      arg: 1.0.0
      chalk: 2.3.0
      clipboardy: 1.2.2
      titleize: 1.0.0

  titleize@1.0.0: {}

  tmp@0.0.33:
    dependencies:
      os-tmpdir: 1.0.2

  to-object-path@0.3.0:
    dependencies:
      kind-of: 3.2.2

  to-regex-range@5.0.1:
    dependencies:
      is-number: 7.0.0

  tr46@0.0.3: {}

  tr46@1.0.1:
    dependencies:
      punycode: 2.3.1

  tree-kill@1.2.2: {}

  trim-lines@3.0.1: {}

  trough@2.2.0: {}

  ts-api-utils@1.4.3(typescript@5.8.3):
    dependencies:
      typescript: 5.8.3

  ts-custom-error@3.3.1: {}

  ts-dedent@2.2.0: {}

  ts-interface-checker@0.1.13: {}

  ts-log@2.2.7: {}

  tsconfig-paths@3.15.0:
    dependencies:
      '@types/json5': 0.0.29
      json5: 1.0.2
      minimist: 1.2.8
      strip-bom: 3.0.0

  tslib@1.14.1: {}

  tslib@2.8.1: {}

  tsup@8.4.0(@microsoft/api-extractor@7.52.3(@types/node@20.17.30))(postcss@8.5.3)(tsx@4.19.3)(typescript@5.5.0-dev.20240430):
    dependencies:
      bundle-require: 5.1.0(esbuild@0.25.2)
      cac: 6.7.14
      chokidar: 4.0.3
      consola: 3.4.2
      debug: 4.4.0
      esbuild: 0.25.2
      joycon: 3.1.1
      picocolors: 1.1.1
      postcss-load-config: 6.0.1(postcss@8.5.3)(tsx@4.19.3)
      resolve-from: 5.0.0
      rollup: 4.39.0
      source-map: 0.8.0-beta.0
      sucrase: 3.35.0
      tinyexec: 0.3.2
      tinyglobby: 0.2.12
      tree-kill: 1.2.2
    optionalDependencies:
      '@microsoft/api-extractor': 7.52.3(@types/node@20.17.30)
      postcss: 8.5.3
      typescript: 5.5.0-dev.20240430
    transitivePeerDependencies:
      - jiti
      - supports-color
      - tsx
      - yaml

  tsup@8.4.0(@microsoft/api-extractor@7.52.3(@types/node@20.17.30))(postcss@8.5.3)(tsx@4.19.3)(typescript@5.8.3):
    dependencies:
      bundle-require: 5.1.0(esbuild@0.25.2)
      cac: 6.7.14
      chokidar: 4.0.3
      consola: 3.4.2
      debug: 4.4.0
      esbuild: 0.25.2
      joycon: 3.1.1
      picocolors: 1.1.1
      postcss-load-config: 6.0.1(postcss@8.5.3)(tsx@4.19.3)
      resolve-from: 5.0.0
      rollup: 4.39.0
      source-map: 0.8.0-beta.0
      sucrase: 3.35.0
      tinyexec: 0.3.2
      tinyglobby: 0.2.12
      tree-kill: 1.2.2
    optionalDependencies:
      '@microsoft/api-extractor': 7.52.3(@types/node@20.17.30)
      postcss: 8.5.3
      typescript: 5.8.3
    transitivePeerDependencies:
      - jiti
      - supports-color
      - tsx
      - yaml

<<<<<<< HEAD
  tsup@8.4.0(@microsoft/api-extractor@7.52.3(@types/node@22.14.0))(postcss@8.5.3)(tsx@4.19.3)(typescript@5.8.3):
=======
  tsup@8.4.0(@microsoft/api-extractor@7.52.2(@types/node@22.13.14))(postcss@8.5.3)(tsx@4.19.3)(typescript@5.8.3):
>>>>>>> a4384986
    dependencies:
      bundle-require: 5.1.0(esbuild@0.25.2)
      cac: 6.7.14
      chokidar: 4.0.3
      consola: 3.4.2
      debug: 4.4.0
      esbuild: 0.25.2
      joycon: 3.1.1
      picocolors: 1.1.1
      postcss-load-config: 6.0.1(postcss@8.5.3)(tsx@4.19.3)
      resolve-from: 5.0.0
      rollup: 4.39.0
      source-map: 0.8.0-beta.0
      sucrase: 3.35.0
      tinyexec: 0.3.2
      tinyglobby: 0.2.12
      tree-kill: 1.2.2
    optionalDependencies:
      '@microsoft/api-extractor': 7.52.3(@types/node@22.14.0)
      postcss: 8.5.3
      typescript: 5.8.3
    transitivePeerDependencies:
      - jiti
      - supports-color
      - tsx
      - yaml

  tsutils@3.21.0(typescript@5.8.3):
    dependencies:
      tslib: 1.14.1
      typescript: 5.8.3

  tsx@4.19.3:
    dependencies:
      esbuild: 0.25.2
      get-tsconfig: 4.10.0
    optionalDependencies:
      fsevents: 2.3.3

  turbo-darwin-64@2.4.4:
    optional: true

  turbo-darwin-arm64@2.4.4:
    optional: true

  turbo-linux-64@2.4.4:
    optional: true

  turbo-linux-arm64@2.4.4:
    optional: true

  turbo-windows-64@2.4.4:
    optional: true

  turbo-windows-arm64@2.4.4:
    optional: true

  turbo@2.4.4:
    optionalDependencies:
      turbo-darwin-64: 2.4.4
      turbo-darwin-arm64: 2.4.4
      turbo-linux-64: 2.4.4
      turbo-linux-arm64: 2.4.4
      turbo-windows-64: 2.4.4
      turbo-windows-arm64: 2.4.4

  type-check@0.4.0:
    dependencies:
      prelude-ls: 1.2.1

  type-detect@4.1.0: {}

  type-fest@0.20.2: {}

  type-fest@0.6.0: {}

  type-fest@0.8.1: {}

  type-fest@1.4.0: {}

  type-fest@2.19.0: {}

  typed-array-buffer@1.0.3:
    dependencies:
      call-bound: 1.0.4
      es-errors: 1.3.0
      is-typed-array: 1.1.15

  typed-array-byte-length@1.0.3:
    dependencies:
      call-bind: 1.0.8
      for-each: 0.3.5
      gopd: 1.2.0
      has-proto: 1.2.0
      is-typed-array: 1.1.15

  typed-array-byte-offset@1.0.4:
    dependencies:
      available-typed-arrays: 1.0.7
      call-bind: 1.0.8
      for-each: 0.3.5
      gopd: 1.2.0
      has-proto: 1.2.0
      is-typed-array: 1.1.15
      reflect.getprototypeof: 1.0.10

  typed-array-length@1.0.7:
    dependencies:
      call-bind: 1.0.8
      for-each: 0.3.5
      gopd: 1.2.0
      is-typed-array: 1.1.15
      possible-typed-array-names: 1.1.0
      reflect.getprototypeof: 1.0.10

  typedarray@0.0.6: {}

  typescript@5.5.0-dev.20240430: {}

  typescript@5.8.2: {}

  typescript@5.8.3: {}

<<<<<<< HEAD
  ufo@1.6.0: {}
=======
  ufo@1.5.4: {}
>>>>>>> a4384986

  uint8-varint@2.0.4:
    dependencies:
      uint8arraylist: 2.4.8
      uint8arrays: 5.1.0

  uint8arraylist@2.4.8:
    dependencies:
      uint8arrays: 5.1.0

  uint8arrays@5.1.0:
    dependencies:
      multiformats: 13.3.2

  unbox-primitive@1.1.0:
    dependencies:
      call-bound: 1.0.4
      has-bigints: 1.1.0
      has-symbols: 1.1.0
      which-boxed-primitive: 1.1.1

  undici-types@6.19.8: {}

  undici-types@6.21.0: {}

<<<<<<< HEAD
  undici@7.7.0: {}
=======
  undici-types@6.21.0: {}

  undici@7.6.0: {}
>>>>>>> a4384986

  unified@10.1.2:
    dependencies:
      '@types/unist': 2.0.11
      bail: 2.0.2
      extend: 3.0.2
      is-buffer: 2.0.5
      is-plain-obj: 4.1.0
      trough: 2.2.0
      vfile: 5.3.7

  unist-util-find-after@5.0.0:
    dependencies:
      '@types/unist': 3.0.3
      unist-util-is: 6.0.0

  unist-util-generated@2.0.1: {}

  unist-util-is@5.2.1:
    dependencies:
      '@types/unist': 2.0.11

  unist-util-is@6.0.0:
    dependencies:
      '@types/unist': 3.0.3

  unist-util-position-from-estree@1.1.2:
    dependencies:
      '@types/unist': 2.0.11

  unist-util-position@4.0.4:
    dependencies:
      '@types/unist': 2.0.11

  unist-util-position@5.0.0:
    dependencies:
      '@types/unist': 3.0.3

  unist-util-remove-position@4.0.2:
    dependencies:
      '@types/unist': 2.0.11
      unist-util-visit: 4.1.2

  unist-util-remove-position@5.0.0:
    dependencies:
      '@types/unist': 3.0.3
      unist-util-visit: 5.0.0

  unist-util-remove@4.0.0:
    dependencies:
      '@types/unist': 3.0.3
      unist-util-is: 6.0.0
      unist-util-visit-parents: 6.0.1

  unist-util-stringify-position@3.0.3:
    dependencies:
      '@types/unist': 2.0.11

  unist-util-stringify-position@4.0.0:
    dependencies:
      '@types/unist': 3.0.3

  unist-util-visit-parents@4.1.1:
    dependencies:
      '@types/unist': 2.0.11
      unist-util-is: 5.2.1

  unist-util-visit-parents@5.1.3:
    dependencies:
      '@types/unist': 2.0.11
      unist-util-is: 5.2.1

  unist-util-visit-parents@6.0.1:
    dependencies:
      '@types/unist': 3.0.3
      unist-util-is: 6.0.0

  unist-util-visit@3.1.0:
    dependencies:
      '@types/unist': 2.0.11
      unist-util-is: 5.2.1
      unist-util-visit-parents: 4.1.1

  unist-util-visit@4.1.2:
    dependencies:
      '@types/unist': 2.0.11
      unist-util-is: 5.2.1
      unist-util-visit-parents: 5.1.3

  unist-util-visit@5.0.0:
    dependencies:
      '@types/unist': 3.0.3
      unist-util-is: 6.0.0
      unist-util-visit-parents: 6.0.1

  universalify@0.1.2: {}

  universalify@2.0.1: {}

  unrs-resolver@1.4.1:
    optionalDependencies:
      '@unrs/resolver-binding-darwin-arm64': 1.4.1
      '@unrs/resolver-binding-darwin-x64': 1.4.1
      '@unrs/resolver-binding-freebsd-x64': 1.4.1
      '@unrs/resolver-binding-linux-arm-gnueabihf': 1.4.1
      '@unrs/resolver-binding-linux-arm-musleabihf': 1.4.1
      '@unrs/resolver-binding-linux-arm64-gnu': 1.4.1
      '@unrs/resolver-binding-linux-arm64-musl': 1.4.1
      '@unrs/resolver-binding-linux-ppc64-gnu': 1.4.1
      '@unrs/resolver-binding-linux-s390x-gnu': 1.4.1
      '@unrs/resolver-binding-linux-x64-gnu': 1.4.1
      '@unrs/resolver-binding-linux-x64-musl': 1.4.1
      '@unrs/resolver-binding-wasm32-wasi': 1.4.1
      '@unrs/resolver-binding-win32-arm64-msvc': 1.4.1
      '@unrs/resolver-binding-win32-ia32-msvc': 1.4.1
      '@unrs/resolver-binding-win32-x64-msvc': 1.4.1

  update-browserslist-db@1.1.3(browserslist@4.24.4):
    dependencies:
      browserslist: 4.24.4
      escalade: 3.2.0
      picocolors: 1.1.1

  uri-js@4.4.1:
    dependencies:
      punycode: 2.3.1

  util-deprecate@1.0.2: {}

  util@0.12.5:
    dependencies:
      inherits: 2.0.4
      is-arguments: 1.2.0
      is-generator-function: 1.1.0
      is-typed-array: 1.1.15
      which-typed-array: 1.1.19

  uuid@11.1.0: {}

  uuid@9.0.1: {}

  uvu@0.5.6:
    dependencies:
      dequal: 2.0.3
      diff: 5.2.0
      kleur: 4.1.5
      sade: 1.8.1

  validate-npm-package-license@3.0.4:
    dependencies:
      spdx-correct: 3.2.0
      spdx-expression-parse: 3.0.1

  vfile-location@5.0.3:
    dependencies:
      '@types/unist': 3.0.3
      vfile: 6.0.3

  vfile-matter@3.0.1:
    dependencies:
      '@types/js-yaml': 4.0.9
      is-buffer: 2.0.5
      js-yaml: 4.1.0

  vfile-message@3.1.4:
    dependencies:
      '@types/unist': 2.0.11
      unist-util-stringify-position: 3.0.3

  vfile-message@4.0.2:
    dependencies:
      '@types/unist': 3.0.3
      unist-util-stringify-position: 4.0.0

  vfile@5.3.7:
    dependencies:
      '@types/unist': 2.0.11
      is-buffer: 2.0.5
      unist-util-stringify-position: 3.0.3
      vfile-message: 3.1.4

  vfile@6.0.3:
    dependencies:
      '@types/unist': 3.0.3
      vfile-message: 4.0.2

  vite-node@1.6.1(@types/node@20.17.30):
    dependencies:
      cac: 6.7.14
      debug: 4.4.0
      pathe: 1.1.2
      picocolors: 1.1.1
      vite: 5.4.17(@types/node@20.17.30)
    transitivePeerDependencies:
      - '@types/node'
      - less
      - lightningcss
      - sass
      - sass-embedded
      - stylus
      - sugarss
      - supports-color
      - terser

  vite-node@2.1.9(@types/node@20.17.30):
    dependencies:
      cac: 6.7.14
      debug: 4.4.0
      es-module-lexer: 1.6.0
      pathe: 1.1.2
      vite: 5.4.17(@types/node@20.17.30)
    transitivePeerDependencies:
      - '@types/node'
      - less
      - lightningcss
      - sass
      - sass-embedded
      - stylus
      - sugarss
      - supports-color
      - terser

  vite-node@2.1.9(@types/node@22.14.0):
    dependencies:
      cac: 6.7.14
      debug: 4.4.0
      es-module-lexer: 1.6.0
      pathe: 1.1.2
      vite: 5.4.17(@types/node@22.14.0)
    transitivePeerDependencies:
      - '@types/node'
      - less
      - lightningcss
      - sass
      - sass-embedded
      - stylus
      - sugarss
      - supports-color
      - terser

  vite-plugin-wasm@3.4.1(vite@5.4.17(@types/node@20.17.30)):
    dependencies:
      vite: 5.4.17(@types/node@20.17.30)

  vite@5.4.17(@types/node@20.17.30):
    dependencies:
      esbuild: 0.21.5
      postcss: 8.5.3
      rollup: 4.39.0
    optionalDependencies:
      '@types/node': 20.17.30
      fsevents: 2.3.3

  vite@5.4.17(@types/node@22.14.0):
    dependencies:
      esbuild: 0.21.5
      postcss: 8.5.3
      rollup: 4.39.0
    optionalDependencies:
      '@types/node': 22.14.0
      fsevents: 2.3.3

  vitest@1.6.1(@types/node@20.17.30):
    dependencies:
      '@vitest/expect': 1.6.1
      '@vitest/runner': 1.6.1
      '@vitest/snapshot': 1.6.1
      '@vitest/spy': 1.6.1
      '@vitest/utils': 1.6.1
      acorn-walk: 8.3.4
      chai: 4.5.0
      debug: 4.4.0
      execa: 8.0.1
      local-pkg: 0.5.1
      magic-string: 0.30.17
      pathe: 1.1.2
      picocolors: 1.1.1
      std-env: 3.9.0
      strip-literal: 2.1.1
      tinybench: 2.9.0
      tinypool: 0.8.4
      vite: 5.4.17(@types/node@20.17.30)
      vite-node: 1.6.1(@types/node@20.17.30)
      why-is-node-running: 2.3.0
    optionalDependencies:
      '@types/node': 20.17.30
    transitivePeerDependencies:
      - less
      - lightningcss
      - sass
      - sass-embedded
      - stylus
      - sugarss
      - supports-color
      - terser

  vitest@2.1.9(@types/node@20.17.30):
    dependencies:
      '@vitest/expect': 2.1.9
      '@vitest/mocker': 2.1.9(vite@5.4.17(@types/node@20.17.30))
      '@vitest/pretty-format': 2.1.9
      '@vitest/runner': 2.1.9
      '@vitest/snapshot': 2.1.9
      '@vitest/spy': 2.1.9
      '@vitest/utils': 2.1.9
      chai: 5.2.0
      debug: 4.4.0
      expect-type: 1.2.1
      magic-string: 0.30.17
      pathe: 1.1.2
      std-env: 3.9.0
      tinybench: 2.9.0
      tinyexec: 0.3.2
      tinypool: 1.0.2
      tinyrainbow: 1.2.0
      vite: 5.4.17(@types/node@20.17.30)
      vite-node: 2.1.9(@types/node@20.17.30)
      why-is-node-running: 2.3.0
    optionalDependencies:
      '@types/node': 20.17.30
    transitivePeerDependencies:
      - less
      - lightningcss
      - msw
      - sass
      - sass-embedded
      - stylus
      - sugarss
      - supports-color
      - terser

  vitest@2.1.9(@types/node@22.14.0):
    dependencies:
      '@vitest/expect': 2.1.9
      '@vitest/mocker': 2.1.9(vite@5.4.17(@types/node@22.14.0))
      '@vitest/pretty-format': 2.1.9
      '@vitest/runner': 2.1.9
      '@vitest/snapshot': 2.1.9
      '@vitest/spy': 2.1.9
      '@vitest/utils': 2.1.9
      chai: 5.2.0
      debug: 4.4.0
      expect-type: 1.2.1
      magic-string: 0.30.17
      pathe: 1.1.2
      std-env: 3.9.0
      tinybench: 2.9.0
      tinyexec: 0.3.2
      tinypool: 1.0.2
      tinyrainbow: 1.2.0
      vite: 5.4.17(@types/node@22.14.0)
      vite-node: 2.1.9(@types/node@22.14.0)
      why-is-node-running: 2.3.0
    optionalDependencies:
      '@types/node': 22.14.0
    transitivePeerDependencies:
      - less
      - lightningcss
      - msw
      - sass
      - sass-embedded
      - stylus
      - sugarss
      - supports-color
      - terser

  vscode-oniguruma@1.7.0: {}

  vscode-textmate@8.0.0: {}

  web-encoding@1.1.5:
    dependencies:
      util: 0.12.5
    optionalDependencies:
      '@zxing/text-encoding': 0.9.0

  web-namespaces@2.0.1: {}

  web-worker@1.5.0: {}

  webidl-conversions@3.0.1: {}

  webidl-conversions@4.0.2: {}

  whatwg-url@5.0.0:
    dependencies:
      tr46: 0.0.3
      webidl-conversions: 3.0.1

  whatwg-url@7.1.0:
    dependencies:
      lodash.sortby: 4.7.0
      tr46: 1.0.1
      webidl-conversions: 4.0.2

  which-boxed-primitive@1.1.1:
    dependencies:
      is-bigint: 1.1.0
      is-boolean-object: 1.2.2
      is-number-object: 1.1.1
      is-string: 1.1.1
      is-symbol: 1.1.1

  which-builtin-type@1.2.1:
    dependencies:
      call-bound: 1.0.4
      function.prototype.name: 1.1.8
      has-tostringtag: 1.0.2
      is-async-function: 2.1.1
      is-date-object: 1.1.0
      is-finalizationregistry: 1.1.1
      is-generator-function: 1.1.0
      is-regex: 1.2.1
      is-weakref: 1.1.1
      isarray: 2.0.5
      which-boxed-primitive: 1.1.1
      which-collection: 1.0.2
      which-typed-array: 1.1.19

  which-collection@1.0.2:
    dependencies:
      is-map: 2.0.3
      is-set: 2.0.3
      is-weakmap: 2.0.2
      is-weakset: 2.0.4

  which-typed-array@1.1.19:
    dependencies:
      available-typed-arrays: 1.0.7
      call-bind: 1.0.8
      call-bound: 1.0.4
      for-each: 0.3.5
      get-proto: 1.0.1
      gopd: 1.2.0
      has-tostringtag: 1.0.2

  which@1.3.1:
    dependencies:
      isexe: 2.0.0

  which@2.0.2:
    dependencies:
      isexe: 2.0.0

  why-is-node-running@2.3.0:
    dependencies:
      siginfo: 2.0.0
      stackback: 0.0.2

  word-wrap@1.2.5: {}

  wrap-ansi@7.0.0:
    dependencies:
      ansi-styles: 4.3.0
      string-width: 4.2.3
      strip-ansi: 6.0.1

  wrap-ansi@8.1.0:
    dependencies:
      ansi-styles: 6.2.1
      string-width: 5.1.2
      strip-ansi: 7.1.0

  wrappy@1.0.2: {}

  ws@7.5.10: {}

  ws@8.18.1: {}

  xtend@4.0.2: {}

  yallist@2.1.2: {}

  yallist@3.1.1: {}

  yallist@4.0.0: {}

  yocto-queue@0.1.0: {}

  yocto-queue@1.2.1: {}

  zod@3.24.2: {}

  zwitch@2.0.4: {}<|MERGE_RESOLUTION|>--- conflicted
+++ resolved
@@ -159,65 +159,36 @@
         specifier: 6.0.2-3
         version: 6.0.2-3
       '@effect/platform-node':
-<<<<<<< HEAD
-        specifier: ^0.73.6
-        version: 0.73.7(@effect/platform@0.71.7(effect@3.14.6))(effect@3.14.6)
-=======
         specifier: ^0.76.12
         version: 0.76.12(@effect/cluster@0.29.12(@effect/platform@0.80.7(effect@3.14.7))(@effect/rpc@0.55.10(@effect/platform@0.80.7(effect@3.14.7))(effect@3.14.7))(@effect/sql@0.33.7(@effect/experimental@0.44.7(@effect/platform@0.80.7(effect@3.14.7))(effect@3.14.7))(@effect/platform@0.80.7(effect@3.14.7))(effect@3.14.7))(effect@3.14.7))(@effect/platform@0.80.7(effect@3.14.7))(@effect/rpc@0.55.10(@effect/platform@0.80.7(effect@3.14.7))(effect@3.14.7))(@effect/sql@0.33.7(@effect/experimental@0.44.7(@effect/platform@0.80.7(effect@3.14.7))(effect@3.14.7))(@effect/platform@0.80.7(effect@3.14.7))(effect@3.14.7))(effect@3.14.7)
->>>>>>> a4384986
       '@harmoniclabs/plutus-data':
         specifier: ^1.2.4
         version: 1.2.4(@harmoniclabs/bytestring@1.0.0)(@harmoniclabs/cbor@1.6.6)
       '@harmoniclabs/uplc':
         specifier: ^1.2.4
-<<<<<<< HEAD
-        version: 1.4.1(@harmoniclabs/bytestring@1.0.0)(@harmoniclabs/cbor@1.6.6)(@harmoniclabs/crypto@0.2.5)(@harmoniclabs/pair@1.0.0)(@harmoniclabs/plutus-data@1.2.4(@harmoniclabs/bytestring@1.0.0)(@harmoniclabs/cbor@1.6.6))
-      '@lucid-evolution/core-types':
-        specifier: workspace:*
-        version: link:../core-types
-      '@lucid-evolution/utils':
-        specifier: workspace:*
-        version: link:../utils
-=======
         version: 1.3.0(@harmoniclabs/bytestring@1.0.0)(@harmoniclabs/cbor@1.5.0)(@harmoniclabs/crypto@0.2.4)(@harmoniclabs/pair@1.0.0)(@harmoniclabs/plutus-data@1.2.4(@harmoniclabs/bytestring@1.0.0)(@harmoniclabs/cbor@1.5.0))
       '@scure/base':
         specifier: ^1.2.4
         version: 1.2.4
->>>>>>> a4384986
       cbor-x:
         specifier: ^1.6.0
         version: 1.6.0
       effect:
-<<<<<<< HEAD
-        specifier: ^3.14.1
-        version: 3.14.6
-      ws:
-        specifier: ^8.18.1
-        version: 8.18.1
-=======
         specifier: ^3.14.7
         version: 3.14.7
       tinybench:
         specifier: ^4.0.1
         version: 4.0.1
->>>>>>> a4384986
     devDependencies:
       '@effect/docgen':
         specifier: ^0.5.2
         version: 0.5.2(tsx@4.19.3)(typescript@5.8.3)
-<<<<<<< HEAD
-      '@effect/vitest':
-        specifier: ^0.16.0
-        version: 0.16.3(effect@3.14.6)(vitest@2.1.9(@types/node@22.14.0))
-=======
       '@effect/language-service':
         specifier: ^0.6.1
         version: 0.6.1
       '@effect/vitest':
         specifier: ^0.16.0
         version: 0.16.3(effect@3.14.7)(vitest@2.1.9(@types/node@22.13.14))
->>>>>>> a4384986
       '@microsoft/api-extractor':
         specifier: ^7.49.0
         version: 7.52.3(@types/node@22.14.0)
@@ -229,15 +200,9 @@
         version: 8.18.1
       tsup:
         specifier: ^8.0.2
-<<<<<<< HEAD
-        version: 8.4.0(@microsoft/api-extractor@7.52.3(@types/node@22.14.0))(postcss@8.5.3)(tsx@4.19.3)(typescript@5.8.3)
-      typescript:
-        specifier: ^5.8.2
-=======
         version: 8.4.0(@microsoft/api-extractor@7.52.2(@types/node@22.13.14))(postcss@8.5.3)(tsx@4.19.3)(typescript@5.8.3)
       typescript:
         specifier: ^5.8.3
->>>>>>> a4384986
         version: 5.8.3
       vitest:
         specifier: ^2.0.5
@@ -2788,16 +2753,11 @@
   effect@3.14.6:
     resolution: {integrity: sha512-/QMsBfMw2Gt10x3y2jVqDanLpKFrhc4L/3vqjrD36GWeuOcjN+1mvsvw9+RseAq9hmmkc3MFvLznfiEopqcPuw==}
 
-<<<<<<< HEAD
-  electron-to-chromium@1.5.134:
-    resolution: {integrity: sha512-zSwzrLg3jNP3bwsLqWHmS5z2nIOQ5ngMnfMZOWWtXnqqQkPVyOipxK98w+1beLw1TB+EImPNcG8wVP/cLVs2Og==}
-=======
   effect@3.14.7:
     resolution: {integrity: sha512-vAev6B05EYMhh1fpCKsiUdVKmT0ph3TjTTfPno384dLL39tI88OIV2QNkNby506NY1L/w1NIaxcaKGfEw3rPhw==}
 
   electron-to-chromium@1.5.73:
     resolution: {integrity: sha512-8wGNxG9tAG5KhGd3eeA0o6ixhiNdgr0DcHWm85XPCphwZgD1lIEoi6t3VERayWao7SF7AAZTw6oARGJeVjH8Kg==}
->>>>>>> a4384986
 
   elkjs@0.9.3:
     resolution: {integrity: sha512-f/ZeWvW/BCXbhGEf1Ujp29EASo/lk1FDnETgNKwJrsVvGZhUWCZyg3xLJjAsxfOmt8KjswHmI5EwCQcPMpOYhQ==}
@@ -5411,13 +5371,8 @@
     engines: {node: '>=14.17'}
     hasBin: true
 
-<<<<<<< HEAD
-  ufo@1.6.0:
-    resolution: {integrity: sha512-AkgU2cV/+Xb4Uz6cic0kMZbtM42nbltnGvTVOt/8gMCbO2/z64nE47TOygh7HjgFPkUkVRBEyNFqpqi3zo+BJA==}
-=======
   ufo@1.5.4:
     resolution: {integrity: sha512-UsUk3byDzKd04EyoZ7U4DOlxQaD14JUKQl6/P7wiX4FNvUfm3XL246n9W5AmqwW5RSFJ27NAuM0iLscAOYUiGQ==}
->>>>>>> a4384986
 
   uint8-varint@2.0.4:
     resolution: {integrity: sha512-FwpTa7ZGA/f/EssWAb5/YV6pHgVF1fViKdW8cWaEarjB8t7NyofSWBdOTyFPaGuUG4gx3v1O3PQ8etsiOs3lcw==}
@@ -5438,16 +5393,11 @@
   undici-types@6.21.0:
     resolution: {integrity: sha512-iwDZqg0QAGrg9Rav5H4n0M64c3mkR59cJ6wQp+7C4nI0gsmExaedaYLNO44eT4AtBBwjbTiGPMlt2Md0T9H9JQ==}
 
-<<<<<<< HEAD
-  undici@7.7.0:
-    resolution: {integrity: sha512-tZ6+5NBq4KH35rr46XJ2JPFKxfcBlYNaqLF/wyWIO9RMHqqU/gx/CLB1Y2qMcgB8lWw/bKHa7qzspqCN7mUHvA==}
-=======
   undici-types@6.21.0:
     resolution: {integrity: sha512-iwDZqg0QAGrg9Rav5H4n0M64c3mkR59cJ6wQp+7C4nI0gsmExaedaYLNO44eT4AtBBwjbTiGPMlt2Md0T9H9JQ==}
 
   undici@7.6.0:
     resolution: {integrity: sha512-gaFsbThjrDGvAaD670r81RZro/s6H2PVZF640Qn0p5kZK+/rim7/mmyfp2W7VB5vOMaFM8vuFBJUaMlaZTYHlA==}
->>>>>>> a4384986
     engines: {node: '>=20.18.1'}
 
   unified@10.1.2:
@@ -6165,8 +6115,6 @@
       human-id: 4.1.1
       prettier: 2.8.8
 
-<<<<<<< HEAD
-=======
   '@effect/cluster@0.29.12(@effect/platform@0.80.7(effect@3.14.7))(@effect/rpc@0.55.10(@effect/platform@0.80.7(effect@3.14.7))(effect@3.14.7))(@effect/sql@0.33.7(@effect/experimental@0.44.7(@effect/platform@0.80.7(effect@3.14.7))(effect@3.14.7))(@effect/platform@0.80.7(effect@3.14.7))(effect@3.14.7))(effect@3.14.7)':
     dependencies:
       '@effect/platform': 0.80.7(effect@3.14.7)
@@ -6174,7 +6122,6 @@
       '@effect/sql': 0.33.7(@effect/experimental@0.44.7(@effect/platform@0.80.7(effect@3.14.7))(effect@3.14.7))(@effect/platform@0.80.7(effect@3.14.7))(effect@3.14.7)
       effect: 3.14.7
 
->>>>>>> a4384986
   '@effect/docgen@0.5.2(tsx@4.19.3)(typescript@5.8.3)':
     dependencies:
       '@effect/markdown-toc': 0.1.0
@@ -6183,8 +6130,6 @@
       prettier: 3.5.3
       tsx: 4.19.3
       typescript: 5.8.3
-<<<<<<< HEAD
-=======
 
   '@effect/experimental@0.44.7(@effect/platform@0.80.7(effect@3.14.7))(effect@3.14.7)':
     dependencies:
@@ -6193,7 +6138,6 @@
       uuid: 11.1.0
 
   '@effect/language-service@0.6.1': {}
->>>>>>> a4384986
 
   '@effect/markdown-toc@0.1.0':
     dependencies:
@@ -6210,13 +6154,6 @@
       repeat-string: 1.6.1
       strip-color: 0.1.0
 
-<<<<<<< HEAD
-  '@effect/platform-node-shared@0.27.7(@effect/platform@0.71.7(effect@3.14.6))(effect@3.14.6)':
-    dependencies:
-      '@effect/platform': 0.71.7(effect@3.14.6)
-      '@parcel/watcher': 2.5.1
-      effect: 3.14.6
-=======
   '@effect/platform-node-shared@0.30.12(@effect/cluster@0.29.12(@effect/platform@0.80.7(effect@3.14.7))(@effect/rpc@0.55.10(@effect/platform@0.80.7(effect@3.14.7))(effect@3.14.7))(@effect/sql@0.33.7(@effect/experimental@0.44.7(@effect/platform@0.80.7(effect@3.14.7))(effect@3.14.7))(@effect/platform@0.80.7(effect@3.14.7))(effect@3.14.7))(effect@3.14.7))(@effect/platform@0.80.7(effect@3.14.7))(@effect/rpc@0.55.10(@effect/platform@0.80.7(effect@3.14.7))(effect@3.14.7))(@effect/sql@0.33.7(@effect/experimental@0.44.7(@effect/platform@0.80.7(effect@3.14.7))(effect@3.14.7))(@effect/platform@0.80.7(effect@3.14.7))(effect@3.14.7))(effect@3.14.7)':
     dependencies:
       '@effect/cluster': 0.29.12(@effect/platform@0.80.7(effect@3.14.7))(@effect/rpc@0.55.10(@effect/platform@0.80.7(effect@3.14.7))(effect@3.14.7))(@effect/sql@0.33.7(@effect/experimental@0.44.7(@effect/platform@0.80.7(effect@3.14.7))(effect@3.14.7))(@effect/platform@0.80.7(effect@3.14.7))(effect@3.14.7))(effect@3.14.7)
@@ -6225,20 +6162,12 @@
       '@effect/sql': 0.33.7(@effect/experimental@0.44.7(@effect/platform@0.80.7(effect@3.14.7))(effect@3.14.7))(@effect/platform@0.80.7(effect@3.14.7))(effect@3.14.7)
       '@parcel/watcher': 2.5.1
       effect: 3.14.7
->>>>>>> a4384986
       multipasta: 0.2.5
       ws: 8.18.1
     transitivePeerDependencies:
       - bufferutil
       - utf-8-validate
 
-<<<<<<< HEAD
-  '@effect/platform-node@0.73.7(@effect/platform@0.71.7(effect@3.14.6))(effect@3.14.6)':
-    dependencies:
-      '@effect/platform': 0.71.7(effect@3.14.6)
-      '@effect/platform-node-shared': 0.27.7(@effect/platform@0.71.7(effect@3.14.6))(effect@3.14.6)
-      effect: 3.14.6
-=======
   '@effect/platform-node@0.76.12(@effect/cluster@0.29.12(@effect/platform@0.80.7(effect@3.14.7))(@effect/rpc@0.55.10(@effect/platform@0.80.7(effect@3.14.7))(effect@3.14.7))(@effect/sql@0.33.7(@effect/experimental@0.44.7(@effect/platform@0.80.7(effect@3.14.7))(effect@3.14.7))(@effect/platform@0.80.7(effect@3.14.7))(effect@3.14.7))(effect@3.14.7))(@effect/platform@0.80.7(effect@3.14.7))(@effect/rpc@0.55.10(@effect/platform@0.80.7(effect@3.14.7))(effect@3.14.7))(@effect/sql@0.33.7(@effect/experimental@0.44.7(@effect/platform@0.80.7(effect@3.14.7))(effect@3.14.7))(@effect/platform@0.80.7(effect@3.14.7))(effect@3.14.7))(effect@3.14.7)':
     dependencies:
       '@effect/cluster': 0.29.12(@effect/platform@0.80.7(effect@3.14.7))(@effect/rpc@0.55.10(@effect/platform@0.80.7(effect@3.14.7))(effect@3.14.7))(@effect/sql@0.33.7(@effect/experimental@0.44.7(@effect/platform@0.80.7(effect@3.14.7))(effect@3.14.7))(@effect/platform@0.80.7(effect@3.14.7))(effect@3.14.7))(effect@3.14.7)
@@ -6247,7 +6176,6 @@
       '@effect/rpc': 0.55.10(@effect/platform@0.80.7(effect@3.14.7))(effect@3.14.7)
       '@effect/sql': 0.33.7(@effect/experimental@0.44.7(@effect/platform@0.80.7(effect@3.14.7))(effect@3.14.7))(@effect/platform@0.80.7(effect@3.14.7))(effect@3.14.7)
       effect: 3.14.7
->>>>>>> a4384986
       mime: 3.0.0
       undici: 7.7.0
       ws: 8.18.1
@@ -6261,9 +6189,6 @@
       find-my-way-ts: 0.1.5
       multipasta: 0.2.5
 
-<<<<<<< HEAD
-  '@effect/schema@0.66.16(effect@3.14.6)(fast-check@3.23.2)':
-=======
   '@effect/platform@0.80.7(effect@3.14.7)':
     dependencies:
       effect: 3.14.7
@@ -6277,7 +6202,6 @@
       effect: 3.14.7
 
   '@effect/schema@0.66.16(effect@3.14.2)(fast-check@3.23.2)':
->>>>>>> a4384986
     dependencies:
       effect: 3.14.6
       fast-check: 3.23.2
@@ -6287,12 +6211,6 @@
       effect: 3.14.6
       fast-check: 3.23.2
 
-<<<<<<< HEAD
-  '@effect/vitest@0.16.3(effect@3.14.6)(vitest@2.1.9(@types/node@22.14.0))':
-    dependencies:
-      effect: 3.14.6
-      vitest: 2.1.9(@types/node@22.14.0)
-=======
   '@effect/sql@0.33.7(@effect/experimental@0.44.7(@effect/platform@0.80.7(effect@3.14.7))(effect@3.14.7))(@effect/platform@0.80.7(effect@3.14.7))(effect@3.14.7)':
     dependencies:
       '@effect/experimental': 0.44.7(@effect/platform@0.80.7(effect@3.14.7))(effect@3.14.7)
@@ -6305,7 +6223,6 @@
     dependencies:
       effect: 3.14.7
       vitest: 2.1.9(@types/node@22.13.14)
->>>>>>> a4384986
 
   '@effect/vitest@0.17.8(effect@3.14.6)(vitest@2.1.9(@types/node@20.17.30))':
     dependencies:
@@ -7137,11 +7054,7 @@
 
   '@types/dns-packet@5.6.5':
     dependencies:
-<<<<<<< HEAD
-      '@types/node': 20.17.30
-=======
       '@types/node': 22.14.1
->>>>>>> a4384986
 
   '@types/eslint@8.56.12':
     dependencies:
@@ -8230,16 +8143,12 @@
       '@standard-schema/spec': 1.0.0
       fast-check: 3.23.2
 
-<<<<<<< HEAD
-  electron-to-chromium@1.5.134: {}
-=======
   effect@3.14.7:
     dependencies:
       '@standard-schema/spec': 1.0.0
       fast-check: 3.23.2
 
   electron-to-chromium@1.5.73: {}
->>>>>>> a4384986
 
   elkjs@0.9.3: {}
 
@@ -11317,7 +11226,7 @@
       - tsx
       - yaml
 
-  tsup@8.4.0(@microsoft/api-extractor@7.52.3(@types/node@20.17.30))(postcss@8.5.3)(tsx@4.19.3)(typescript@5.8.3):
+  tsup@8.4.0(@microsoft/api-extractor@7.52.2(@types/node@22.13.14))(postcss@8.5.3)(tsx@4.19.3)(typescript@5.8.3):
     dependencies:
       bundle-require: 5.1.0(esbuild@0.25.2)
       cac: 6.7.14
@@ -11345,11 +11254,7 @@
       - tsx
       - yaml
 
-<<<<<<< HEAD
   tsup@8.4.0(@microsoft/api-extractor@7.52.3(@types/node@22.14.0))(postcss@8.5.3)(tsx@4.19.3)(typescript@5.8.3):
-=======
-  tsup@8.4.0(@microsoft/api-extractor@7.52.2(@types/node@22.13.14))(postcss@8.5.3)(tsx@4.19.3)(typescript@5.8.3):
->>>>>>> a4384986
     dependencies:
       bundle-require: 5.1.0(esbuild@0.25.2)
       cac: 6.7.14
@@ -11473,11 +11378,7 @@
 
   typescript@5.8.3: {}
 
-<<<<<<< HEAD
-  ufo@1.6.0: {}
-=======
   ufo@1.5.4: {}
->>>>>>> a4384986
 
   uint8-varint@2.0.4:
     dependencies:
@@ -11503,13 +11404,9 @@
 
   undici-types@6.21.0: {}
 
-<<<<<<< HEAD
-  undici@7.7.0: {}
-=======
   undici-types@6.21.0: {}
 
   undici@7.6.0: {}
->>>>>>> a4384986
 
   unified@10.1.2:
     dependencies:
