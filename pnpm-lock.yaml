--- conflicted
+++ resolved
@@ -205,13 +205,8 @@
         specifier: workspace:*
         version: link:../wallet
       effect:
-<<<<<<< HEAD
-        specifier: ^3.3.1
-        version: 3.4.0
-=======
         specifier: ^3.5.6
         version: 3.5.6
->>>>>>> 4abb197e
     devDependencies:
       '@types/node':
         specifier: ^20.12.8
@@ -290,13 +285,8 @@
         specifier: workspace:*
         version: link:../utils
       effect:
-<<<<<<< HEAD
-        specifier: ^3.3.1
-        version: 3.4.0
-=======
         specifier: ^3.5.6
         version: 3.5.6
->>>>>>> 4abb197e
     devDependencies:
       '@types/node':
         specifier: ^20.12.8
