--- conflicted
+++ resolved
@@ -210,29 +210,12 @@
   domainName?: string;
 };
 
-<<<<<<< HEAD
-export type NativeScript = {
-  type:
-    | "ScriptPubKey"
-    | "ScriptAll"
-    | "ScriptAny"
-    | "ScriptInvalidBefore"
-    | "ScriptNOfK"
-    | "ScriptInvalidHereafter";
-  keyHash?: KeyHash;
-  required?: number;
-  slot?: Slot;
-  scripts?: NativeScript[];
-};
-
-=======
 /**
  * Represents a cardano-cli JSON script syntax
  *
  * Native type follows the standard described in the
  * {@link https://github.com/IntersectMBO/cardano-node/blob/1.26.1-with-cardano-cli/doc/reference/simple-scripts.md#json-script-syntax JSON script syntax documentation}.
  */
->>>>>>> 77543508
 export type Native =
   | { type: "sig"; keyHash: string }
   | { type: "before"; slot: number }
