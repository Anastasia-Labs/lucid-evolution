import { describe, expect, test } from "vitest";
import { Effect, Layer, pipe } from "effect";
import { HelloContract, StakeContract, User } from "./specs/services.js";
import * as HelloEndpoints from "./specs/hello.js";
import * as StakeEndpoints from "./specs/stake.js";
import * as StakeContractEndpoints from "./specs/stakeContract.js";
import * as MintBurnEndpoints from "./specs/mint-burn.js";
import * as ParametrizedEndpoints from "./specs/hello-params.js";
import * as TxChain from "./specs/tx-chaining.js";
import * as MetadataEndpoint from "./specs/metadata.js";

<<<<<<< HEAD
describe.sequential("Onchain testing", () => {
  test.skip("registerStakeValidator", async () => {
    const program = pipe(
      StakeContractEndpoints.registerStake,
      Effect.provide(Layer.mergeAll(User.layer, StakeContract.layer)),
    );
    const exit = await Effect.runPromiseExit(program);
    expect(exit._tag).toBe("Success");
  });

  test.skip("DespositStakeFunds", async () => {
    const program = pipe(
      StakeContractEndpoints.depositFunds,
      Effect.provide(Layer.mergeAll(User.layer, StakeContract.layer)),
    );
    const exit = await Effect.runPromiseExit(program);
    expect(exit._tag).toBe("Success");
  });

  test("CollectStakeFunds", async () => {
    const program = pipe(
      StakeContractEndpoints.collectFunds,
      Effect.provide(Layer.mergeAll(User.layer, StakeContract.layer)),
    );
    const exit = await Effect.runPromiseExit(program);
    expect(exit._tag).toBe("Success");
  });

  test.skip("TxChain", async () => {
=======
describe("Onchain testing", () => {
  test("TxChain", async () => {
>>>>>>> c81935fd
    const program = pipe(
      TxChain.depositFundsCollect,
      Effect.provide(Layer.mergeAll(User.layer, HelloContract.layer)),
    );
    const exit = await Effect.runPromiseExit(program);
    console.log(exit);
    expect(exit._tag).toBe("Success");
  });
  test("Metadata", async () => {
    const program = pipe(
      MetadataEndpoint.payWithMetadata,
      Effect.provide(Layer.mergeAll(User.layer, HelloContract.layer)),
    );
    const exit = await Effect.runPromiseExit(program);
    console.log(exit);
    expect(exit._tag).toBe("Success");
  });

  test.skip("DespositFunds", async () => {
    const program = pipe(
      HelloEndpoints.depositFunds,
      Effect.provide(Layer.mergeAll(User.layer, HelloContract.layer)),
    );
    const exit = await Effect.runPromiseExit(program);
    expect(exit._tag).toBe("Success");
  });

  test.skip("CollectFunds", async () => {
    const program = pipe(
      HelloEndpoints.collectFunds,
      Effect.provide(Layer.mergeAll(User.layer, HelloContract.layer)),
    );
    const exit = await Effect.runPromiseExit(program);
    expect(exit._tag).toBe("Success");
  });

  test.skip("DespositFunds, lock reference script", async () => {
    const program = pipe(
      HelloEndpoints.depositFundsLockRefScript,
      Effect.provide(Layer.mergeAll(User.layer, HelloContract.layer)),
    );
    const exit = await Effect.runPromiseExit(program);
    expect(exit._tag).toBe("Success");
  });

  test.skip("CollectFunds , reading from reference script", async () => {
    const program = pipe(
      HelloEndpoints.collectFundsReadFrom,
      Effect.provide(Layer.mergeAll(User.layer, HelloContract.layer)),
    );
    const exit = await Effect.runPromiseExit(program);
    expect(exit._tag).toBe("Success");
  });

  test.skip("registerStake", async () => {
    const program = pipe(
      StakeEndpoints.registerStake,
      Effect.provide(User.layer),
    );
    const exit = await Effect.runPromiseExit(program);
    expect(exit._tag).toBe("Success");
  });

  test.skip("deRegisterStake", async () => {
    const program = pipe(
      StakeEndpoints.deRegisterStake,
      Effect.provide(User.layer),
    );
    const exit = await Effect.runPromiseExit(program);
    expect(exit._tag).toBe("Success");
  });

  test.skip("registerStake/deRegisterStake", async () => {
    const program = pipe(
      StakeEndpoints.registerDeregisterStake,
      Effect.provide(User.layer),
    );
    const exit = await Effect.runPromiseExit(program);
    expect(exit._tag).toBe("Success");
  });

  test.skip("registerStake", async () => {
    const program = pipe(
      StakeEndpoints.registerStake,
      Effect.provide(User.layer),
    );
    const exit = await Effect.runPromiseExit(program);
    expect(exit._tag).toBe("Success");
  });

  test.skip("withdrawZero", async () => {
    const program = pipe(
      StakeEndpoints.withdrawZero,
      Effect.provide(User.layer),
    );
    const exit = await Effect.runPromiseExit(program);
    expect(exit._tag).toBe("Success");
  });

  test.skip("Parametrized Contract - Deposit Funds", async () => {
    const program = pipe(
      ParametrizedEndpoints.depositFunds,
      Effect.provide(Layer.mergeAll(User.layer)),
    );
    const exit = await Effect.runPromiseExit(program);
    expect(exit._tag).toBe("Success");
  });

  test.skip("Parametrized Contract - Collect Funds", async () => {
    const program = pipe(
      ParametrizedEndpoints.collectFunds,
      Effect.provide(Layer.mergeAll(User.layer)),
    );
    const exit = await Effect.runPromiseExit(program);
    expect(exit._tag).toBe("Success");
  });

  test.skip("Mint Test - Mint Token", async () => {
    const program = pipe(
      MintBurnEndpoints.mint,
      Effect.provide(Layer.mergeAll(User.layer)),
    );
    const exit = await Effect.runPromiseExit(program);
    expect(exit._tag).toBe("Success");
  });

  test.skip("Mint Test - Burn Token", async () => {
    const program = pipe(
      MintBurnEndpoints.burn,
      Effect.provide(Layer.mergeAll(User.layer)),
    );
    const exit = await Effect.runPromiseExit(program);
    expect(exit._tag).toBe("Success");
  });

  test.skip("Mint Test - Mint/Burn Token", async () => {
    const program = pipe(
      MintBurnEndpoints.mintburn,
      Effect.provide(Layer.mergeAll(User.layer)),
    );
    const exit = await Effect.runPromiseExit(program);
    expect(exit._tag).toBe("Success");
  });

  test.skip("Mint Test - Mint Token, Second Test", async () => {
    const program = pipe(
      MintBurnEndpoints.mint2,
      Effect.provide(Layer.mergeAll(User.layer)),
    );
    const exit = await Effect.runPromiseExit(program);
    expect(exit._tag).toBe("Success");
  });

  test.skip("Mint Test - Burn Token, Second Test", async () => {
    const program = pipe(
      MintBurnEndpoints.burn2,
      Effect.provide(Layer.mergeAll(User.layer)),
    );
    const exit = await Effect.runPromiseExit(program);
    expect(exit._tag).toBe("Success");
  });

  test.skip("Mint Test - Pay ADA", async () => {
    const program = pipe(
      MintBurnEndpoints.pay,
      Effect.provide(Layer.mergeAll(User.layer)),
    );
    const exit = await Effect.runPromiseExit(program);
    expect(exit._tag).toBe("Success");
  });

  test.skip("Mint Test - Pay Asset", async () => {
    const program = pipe(
      MintBurnEndpoints.pay2,
      Effect.provide(Layer.mergeAll(User.layer)),
    );
    const exit = await Effect.runPromiseExit(program);
    expect(exit._tag).toBe("Success");
  });

  test.skip("Mint Test - CollectFunds", async () => {
    const program = pipe(
      MintBurnEndpoints.pay3,
      Effect.provide(Layer.mergeAll(User.layer, HelloContract.layer)),
    );
    const exit = await Effect.runPromiseExit(program);
    expect(exit._tag).toBe("Success");
  });
});<|MERGE_RESOLUTION|>--- conflicted
+++ resolved
@@ -9,8 +9,7 @@
 import * as TxChain from "./specs/tx-chaining.js";
 import * as MetadataEndpoint from "./specs/metadata.js";
 
-<<<<<<< HEAD
-describe.sequential("Onchain testing", () => {
+describe.("Onchain testing", () => {
   test.skip("registerStakeValidator", async () => {
     const program = pipe(
       StakeContractEndpoints.registerStake,
@@ -38,11 +37,7 @@
     expect(exit._tag).toBe("Success");
   });
 
-  test.skip("TxChain", async () => {
-=======
-describe("Onchain testing", () => {
   test("TxChain", async () => {
->>>>>>> c81935fd
     const program = pipe(
       TxChain.depositFundsCollect,
       Effect.provide(Layer.mergeAll(User.layer, HelloContract.layer)),
