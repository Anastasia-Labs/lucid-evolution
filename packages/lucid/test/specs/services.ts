--- conflicted
+++ resolved
@@ -7,12 +7,8 @@
   Script,
   SpendingValidator,
   validatorToAddress,
-<<<<<<< HEAD
   validatorToRewardAddress,
-} from "../../src";
-=======
 } from "../../src/index.js";
->>>>>>> c81935fd
 import scripts from "./contracts/plutus.json";
 
 const makeUser = Effect.gen(function* ($) {
