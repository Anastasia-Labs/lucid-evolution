import { Config, Context, Effect, Layer, pipe } from "effect";
import {
  applyDoubleCborEncoding,
  Blockfrost,
  Koios,
  Lucid,
  Script,
  SpendingValidator,
  validatorToAddress,
<<<<<<< HEAD
  validatorToRewardAddress,
} from "../../src";
=======
} from "../../src/index.js";
>>>>>>> cb46198b
import scripts from "./contracts/plutus.json";

const makeUser = Effect.gen(function* ($) {
  const [apiURL, apiKey, seed] = yield* Config.all([
    Config.string("VITE_API_URL"),
    Config.string("VITE_BLOCKFROST_KEY"),
    Config.string("VITE_SEED"),
  ]);
  const user = yield* Effect.tryPromise(
    () =>
      // Lucid(new Kupmios("http://localhost:1442", "ws://localhost:1337"), "Preview")
      Lucid(new Blockfrost(apiURL, apiKey), "Preprod"),
    // Lucid(new Koios("https://preprod.koios.rest/api/v1"),"Preprod")
  );
  user.selectWallet.fromSeed(seed);
  return {
    user,
  };
});

export class User extends Context.Tag("User")<
  User,
  Effect.Effect.Success<typeof makeUser>
>() {
  static readonly layer = Layer.effect(User, makeUser);
}

const makeHelloService = Effect.gen(function* () {
  const helloCBOR = yield* pipe(
    Effect.fromNullable(
      scripts.validators.find((v) => v.title === "hello_world.spend"),
    ),
    Effect.andThen((script) => script.compiledCode),
  );
  const hello: SpendingValidator = {
    type: "PlutusV2",
    script: applyDoubleCborEncoding(helloCBOR),
  };
  const contractAddress = validatorToAddress("Preprod", hello);
  return {
    helloCBOR,
    hello,
    contractAddress,
  };
});

export class HelloContract extends Context.Tag("HelloContract")<
  HelloContract,
  Effect.Effect.Success<typeof makeHelloService>
>() {
  static readonly layer = Layer.effect(HelloContract, makeHelloService);
}

const makeStakeService = Effect.gen(function* () {
  const stakeCBOR = yield* pipe(
    Effect.fromNullable(
      scripts.validators.find((v) => v.title === "stake_validator.spend"),
    ),
    Effect.andThen((script) => script.compiledCode),
  );
  const stake: Script = {
    type: "PlutusV2",
    script: applyDoubleCborEncoding(stakeCBOR),
  };
  const contractAddress = validatorToAddress("Preprod", stake);
  const rewardAddress = validatorToRewardAddress("Preprod", stake);
  return {
    stakeCBOR,
    stake,
    contractAddress,
    rewardAddress,
  };
});

export class StakeContract extends Context.Tag("StakeContract")<
  StakeContract,
  Effect.Effect.Success<typeof makeStakeService>
>() {
  static readonly layer = Layer.effect(StakeContract, makeStakeService);
}<|MERGE_RESOLUTION|>--- conflicted
+++ resolved
@@ -7,12 +7,7 @@
   Script,
   SpendingValidator,
   validatorToAddress,
-<<<<<<< HEAD
-  validatorToRewardAddress,
-} from "../../src";
-=======
 } from "../../src/index.js";
->>>>>>> cb46198b
 import scripts from "./contracts/plutus.json";
 
 const makeUser = Effect.gen(function* ($) {
