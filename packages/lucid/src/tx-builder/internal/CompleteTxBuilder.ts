--- conflicted
+++ resolved
@@ -105,39 +105,10 @@
     if (hasScriptExecutions)
       yield* selectionAndEvaluation(config, options, walletInfo, true);
 
-<<<<<<< HEAD
-=======
-    const txRedeemerBuilder = yield* Effect.try({
-      try: () =>
-        config.txBuilder.build_for_evaluation(
-          0,
-          CML.Address.from_bech32(walletInfo.address),
-        ),
-      catch: (error) => completeTxError("BuildEvaluation", String(error)),
-    });
-
-    if (
-      options.localUPLCEval !== false &&
-      txRedeemerBuilder.draft_tx().witness_set().redeemers()
-    ) {
-      applyUPLCEval(
-        yield* evalTransaction(config, txRedeemerBuilder, walletInfo.inputs),
-        config.txBuilder,
-      );
-    }
->>>>>>> 4e2fb20f
     config.txBuilder.add_change_if_needed(
       CML.Address.from_bech32(walletInfo.address),
       true,
     );
-<<<<<<< HEAD
-    const tx = config.txBuilder
-      .build(
-        CML.ChangeSelectionAlgo.Default,
-        CML.Address.from_bech32(walletInfo.address),
-      )
-      .build_unchecked();
-=======
     const tx = yield* Effect.try({
       try: () =>
         config.txBuilder
@@ -148,7 +119,6 @@
           .build_unchecked(),
       catch: (error) => completeTxError("Build", String(error)),
     });
->>>>>>> 4e2fb20f
 
     const derivedInputs = deriveInputsFromTransaction(tx);
 
@@ -234,11 +204,14 @@
     console.log(config.txBuilder.min_fee(false));
 
     // Build transaction to begin with UPLC evaluation
-    const txRedeemerBuilder: CML.TxRedeemerBuilder =
-      config.txBuilder.build_for_evaluation(
-        0,
-        CML.Address.from_bech32(walletInfo.address),
-      );
+    const txRedeemerBuilder = yield* Effect.try({
+      try: () =>
+        config.txBuilder.build_for_evaluation(
+          0,
+          CML.Address.from_bech32(walletInfo.address),
+        ),
+      catch: (error) => completeTxError("BuildEvaluation", String(error)),
+    });
 
     // TODO: fix the catch block to retain type of selectionAndEvaluation as Effect<void, TransactionError, never>
     // instead of Effect<void, TransactionError | undefined, never>
@@ -477,15 +450,9 @@
 ): Effect.Effect<UTxO[], TxBuilderError> =>
   Effect.gen(function* () {
     // NOTE: This is a fee estimation. If the amount is not enough, it may require increasing the fee.
-<<<<<<< HEAD
     const estimatedFee: Assets = {
       lovelace: config.txBuilder.min_fee(script_calculation),
     };
-=======
-    // const estimatedFee: Assets = { lovelace: config.txBuilder.min_fee(false) };
-    // TODO: add fee multiplier
-    const estimatedFee: Assets = { lovelace: 2_000_000n };
->>>>>>> 4e2fb20f
     const negatedMintedAssets = negateAssets(config.mintedAssets);
     const negatedCollectedAssets = negateAssets(
       sumAssetsFromInputs(config.collectedInputs),
@@ -505,11 +472,6 @@
       assetsDelta,
       Record.filter((amount) => amount > 0n),
     );
-<<<<<<< HEAD
-=======
-    // No UTxOs need to be selected if collected inputs are sufficient
-    if (Record.isEmptyRecord(requiredAssets)) return [];
->>>>>>> 4e2fb20f
     // Filter and obtain assets that are present in the inputs and mints but are not required by the outputs
     // Negate these assets to get their positive amounts
     const notRequiredAssets = pipe(
@@ -521,22 +483,12 @@
     // Note: We are not done with coin selection even if "requiredAssets" is empty.
     // Because "notRequiredAssets" may not contain enough ADA to cover for minimum Ada requirement
     // when they need to be sent as change output. Hence, we allow for "recursive" to be invoked.
-
     const selected = yield* recursive(
       sortUTxOs(availableInputs),
       requiredAssets,
       config.lucidConfig.protocolParameters.coinsPerUtxoByte,
       notRequiredAssets,
     );
-<<<<<<< HEAD
-    // yield* Console.log("selected: ", stringify(selected));
-=======
-    if (_Array.isEmptyArray(selected))
-      yield* completeTxError(
-        "NotFound",
-        `Your wallet does not have enough funds to cover the required assets. ${stringify(requiredAssets)}`,
-      );
->>>>>>> 4e2fb20f
     return selected;
   });
 
