import { Effect, pipe, Record, Array as _Array, Tuple } from "effect";
import { Address, Assets, UTxO, Wallet } from "@lucid-evolution/core-types";
import {
  ERROR_MESSAGE,
  RunTimeError,
  TransactionError,
  TxBuilderError,
  TxBuilderErrorCause,
} from "../../Errors.js";
import { CML } from "../../core.js";
import * as UPLC from "@lucid-evolution/uplc";
import * as TxBuilder from "../TxBuilder.js";
import * as TxSignBuilder from "../../tx-sign-builder/TxSignBuilder.js";
import {
  assetsToValue,
  coresToTxOutputs,
  coreToTxOutput,
  coreToUtxo,
  isEqualUTxO,
  selectUTxOs,
  sortUTxOs,
  stringify,
  utxoToCore,
  utxoToTransactionInput,
  utxoToTransactionOutput,
} from "@lucid-evolution/utils";
import { SLOT_CONFIG_NETWORK } from "@lucid-evolution/plutus";

export type CompleteOptions = {
  coinSelection?: boolean;
  changeAddress?: Address;
  localUPLCEval?: boolean; // replaces nativeUPLC
};

export const completeTxError = (cause: TxBuilderErrorCause, message?: string) =>
  new TxBuilderError({ cause, module: "Complete", message });

type WalletInfo = {
  wallet: Wallet;
  address: string;
  inputs: UTxO[];
};

const getWalletInfo = (
  config: TxBuilder.TxBuilderConfig,
): Effect.Effect<WalletInfo, TxBuilderError, never> =>
  Effect.gen(function* () {
    const wallet = yield* pipe(
      Effect.fromNullable(config.lucidConfig.wallet),
      Effect.orElseFail(() =>
        completeTxError("MissingWallet", ERROR_MESSAGE.MISSING_WALLET),
      ),
    );
    const address = yield* Effect.promise(() => wallet.address());
    const inputs = yield* pipe(
      Effect.tryPromise({
        try: () => wallet.getUtxos(),
        catch: (error) => completeTxError("Provider", String(error)),
      }),
    );
    const walletInputs = _Array.isEmptyArray(config.walletInputs)
      ? inputs
      : config.walletInputs;

    return {
      wallet,
      address,
      inputs: walletInputs,
    };
  });

export const complete = (
  config: TxBuilder.TxBuilderConfig,
<<<<<<< HEAD
  options: CompleteOptions = { coinSelection: true },
) =>
=======
  options: CompleteOptions = { coinSelection: true, localUPLCEval: true },
): Effect.Effect<TxSignBuilder.TxSignBuilder, TransactionError> =>
>>>>>>> c01ea484
  Effect.gen(function* () {
    yield* Effect.all(config.programs, { concurrency: "unbounded" });
    const walletInfo = yield* getWalletInfo(config);

    // Set collateral input if there are script executions
    if (config.scripts.size > 0) {
      const collateralInput = yield* findCollateral(walletInfo.inputs);
      setCollateral(config, collateralInput, walletInfo.address);
<<<<<<< HEAD
      const inputsToAdd = options.coinSelection
        ? yield* coinSelection(config, availableInputs)
        : availableInputs;
      for (const utxo of inputsToAdd) {
        const input = CML.SingleInputBuilder.from_transaction_unspent_output(
          utxoToCore(utxo),
        ).payment_key();
        config.txBuilder.add_input(input);
      }
      //NOTE: We need to keep track of all consumed inputs
      // this is just a patch we shuold find a better way to do this
      config.consumedInputs = [...config.collectedInputs, ...inputsToAdd];
    } else {
=======
    }

    if (options.coinSelection !== false) {
>>>>>>> c01ea484
      const availableInputs = _Array.differenceWith(isEqualUTxO)(
        walletInfo.inputs,
        config.collectedInputs,
      );

      const inputsToAdd = yield* coinSelection(config, availableInputs);

      for (const utxo of inputsToAdd) {
        const input = CML.SingleInputBuilder.from_transaction_unspent_output(
          utxoToCore(utxo),
        ).payment_key();
        config.txBuilder.add_input(input);
      }
      //NOTE: We need to keep track of all consumed inputs
      // this is just a patch we shuold find a better way to do this
      config.consumedInputs = [...config.collectedInputs, ...inputsToAdd];
    }

    const txRedeemerBuilder = config.txBuilder.build_for_evaluation(
      0,
      CML.Address.from_bech32(walletInfo.address),
    );
    if (
      options.localUPLCEval !== false &&
      txRedeemerBuilder.draft_tx().witness_set().redeemers()
    ) {
      applyUPLCEval(
        yield* evalTransaction(config, txRedeemerBuilder, walletInfo.inputs),
        config.txBuilder,
      );
    }
    config.txBuilder.add_change_if_needed(
      CML.Address.from_bech32(walletInfo.address),
      true,
    );
    const tx = config.txBuilder
      .build(
        CML.ChangeSelectionAlgo.Default,
        CML.Address.from_bech32(walletInfo.address),
      )
      .build_unchecked();

    const derivedUTxOs = deriveUTxOsFromTransaction(tx);

    const derivedWalletUTxOs = derivedUTxOs.filter(
      (utxo) => utxo.address === walletInfo.address,
    );
    const newWalletInputs = pipe(
      _Array.differenceWith(isEqualUTxO)(
        walletInfo.inputs,
        config.consumedInputs,
      ),
      (utxos) => [...derivedWalletUTxOs, ...utxos],
    );

    return Tuple.make(
      newWalletInputs,
      derivedUTxOs,
      TxSignBuilder.makeTxSignBuilder(config.lucidConfig, tx),
    );
  }).pipe(
    Effect.catchAllDefect(
      (e) => new RunTimeError({ message: stringify(String(e)) }),
    ),
  );

export const applyUPLCEval = (
  uplcEval: Uint8Array[],
  txbuilder: CML.TransactionBuilder,
) => {
  for (const bytes of uplcEval) {
    const redeemer = CML.LegacyRedeemer.from_cbor_bytes(bytes);
    const exUnits = CML.ExUnits.new(
      redeemer.ex_units().mem(),
      redeemer.ex_units().steps(),
    );
    txbuilder.set_exunits(
      CML.RedeemerWitnessKey.new(redeemer.tag(), redeemer.index()),
      exUnits,
    );
  }
};

export const setRedeemerstoZero = (tx: CML.Transaction) => {
  const redeemers = tx.witness_set().redeemers();
  if (redeemers) {
    const redeemerList = CML.LegacyRedeemerList.new();
    for (let i = 0; i < redeemers.as_arr_legacy_redeemer()!.len(); i++) {
      const redeemer = redeemers.as_arr_legacy_redeemer()!.get(i);
      const dummyRedeemer = CML.LegacyRedeemer.new(
        redeemer.tag(),
        redeemer.index(),
        redeemer.data(),
        CML.ExUnits.new(0n, 0n),
      );
      redeemerList.add(dummyRedeemer);
    }
    const dummyWitnessSet = tx.witness_set();
    dummyWitnessSet.set_redeemers(
      CML.Redeemers.new_arr_legacy_redeemer(redeemerList),
    );
    return CML.Transaction.new(
      tx.body(),
      dummyWitnessSet,
      true,
      tx.auxiliary_data(),
    );
  }
};

const setCollateral = (
  config: TxBuilder.TxBuilderConfig,
  collateralInputs: UTxO[],
  changeAddress: string,
) => {
  for (const utxo of collateralInputs) {
    const collateralInput =
      CML.SingleInputBuilder.from_transaction_unspent_output(
        utxoToCore(utxo),
      ).payment_key();
    config.txBuilder.add_collateral(collateralInput);
  }
  const returnassets = pipe(
    collateralInputs
      .map((utxo) => utxo.assets)
      .reduce((acc, cur) =>
        Record.union(acc, cur, (self, that) => self + that),
      ),
    Record.union({ lovelace: -5_000_000n }, (self, that) => self + that),
  );

  const collateralOutputBuilder =
    CML.TransactionOutputBuilder.new().with_address(
      CML.Address.from_bech32(changeAddress),
    );
  config.txBuilder.set_collateral_return(
    collateralOutputBuilder
      .next()
      .with_value(assetsToValue(returnassets))
      .build()
      .output(),
  );
};

const findCollateral = (
  inputs: UTxO[],
): Effect.Effect<UTxO[], TxBuilderError, never> =>
  Effect.gen(function* () {
    const selected = selectUTxOs(sortUTxOs(inputs), {
      lovelace: 5_000_000n,
    });
    if (_Array.isEmptyArray(selected))
      yield* completeTxError(
        "MissingCollateral",
        `Your wallet does not have enough funds to cover the required 5 ADA collateral.`,
      );
    if (selected.length > 3)
      yield* completeTxError(
        "MissingCollateral",
        `Selected ${selected.length} inputs as collateral, but max collateral inputs is 3 to cover the 5 ADA collateral`,
      );
    return selected;
  });

const coinSelection = (
  config: TxBuilder.TxBuilderConfig,
  availableInputs: UTxO[],
): Effect.Effect<UTxO[], TxBuilderError> =>
  Effect.gen(function* () {
    // NOTE: This is a fee estimation. If the amount is not enough, it may require increasing the fee.
    const fee: Assets = { lovelace: config.txBuilder.min_fee(false) };
    const minAdaChangeAddress = {
      lovelace: calculateMinLovelace(
        config.lucidConfig.protocolParameters.coinsPerUtxoByte,
      ),
    };
    const negatedMintedAssets = Record.map(
      config.mintedAssets,
      (amount) => -amount,
    );
    const collectedAssets = _Array.isEmptyArray(config.collectedInputs)
      ? {}
      : config.collectedInputs
          .map((utxo) => utxo.assets)
          .reduce((acc, cur) =>
            Record.union(acc, cur, (self, that) => self + that),
          );
    const negatedCollectedAssets = Record.map(
      collectedAssets,
      (amount) => -amount,
    );
    const requiredAssets = pipe(
      config.totalOutputAssets,
      Record.union(minAdaChangeAddress, (self, that) => self + that),
      Record.union(fee, (self, that) => self + that),
      Record.union(negatedCollectedAssets, (self, that) => self + that),
      Record.union(negatedMintedAssets, (self, that) => self + that),
      Record.filter((amount) => amount > 0n),
    );

    // No UTxOs need to be selected if collected inputs are sufficient
    if (Record.isEmptyRecord(requiredAssets)) return [];

    const selected = selectUTxOs(sortUTxOs(availableInputs), requiredAssets);
    if (_Array.isEmptyArray(selected))
      yield* completeTxError(
        "NotFound",
        `Your wallet does not have enough funds to cover the required assets. ${stringify(requiredAssets)}`,
      );
    return selected;
  });

const evalTransaction = (
  config: TxBuilder.TxBuilderConfig,
  txRedeemerBuilder: CML.TxRedeemerBuilder,
  walletInputs: UTxO[],
): Effect.Effect<Uint8Array[], TxBuilderError> =>
  Effect.gen(function* () {
    //FIX: this returns undefined
    const txEvaluation = setRedeemerstoZero(txRedeemerBuilder.draft_tx())!;
    // console.log(txEvaluation?.to_json());
    const txUtxos = [
      ...walletInputs,
      ...config.collectedInputs,
      ...config.readInputs,
    ];
    const ins = txUtxos.map((utxo) => utxoToTransactionInput(utxo));
    const outs = txUtxos.map((utxo) => utxoToTransactionOutput(utxo));
    const slotConfig = SLOT_CONFIG_NETWORK[config.lucidConfig.network];
    const uplc_eval = yield* Effect.try({
      try: () =>
        UPLC.eval_phase_two_raw(
          txEvaluation.to_cbor_bytes(),
          ins.map((value) => value.to_cbor_bytes()),
          outs.map((value) => value.to_cbor_bytes()),
          config.lucidConfig.costModels.to_cbor_bytes(),
          config.lucidConfig.protocolParameters.maxTxExSteps,
          config.lucidConfig.protocolParameters.maxTxExMem,
          BigInt(slotConfig.zeroTime),
          BigInt(slotConfig.zeroSlot),
          slotConfig.slotLength,
        ),
      catch: (error) =>
        //TODO: improve format
        completeTxError("UPLCEval", JSON.stringify(error).replace(/\\n/g, "")),
    });
    return uplc_eval;
  });

const calculateMinLovelace = (
  coinsPerUtxoByte: bigint,
  changeAddress?: string,
) => {
  const dummyAddress =
    "addr_test1qrngfyc452vy4twdrepdjc50d4kvqutgt0hs9w6j2qhcdjfx0gpv7rsrjtxv97rplyz3ymyaqdwqa635zrcdena94ljs0xy950";
  return CML.TransactionOutputBuilder.new()
    .with_address(
      CML.Address.from_bech32(changeAddress ? changeAddress : dummyAddress),
    )
    .next()
    .with_asset_and_min_required_coin(CML.MultiAsset.new(), coinsPerUtxoByte)
    .build()
    .output()
    .amount()
    .coin();
};

const deriveUTxOsFromTransaction = (tx: CML.Transaction) => {
  const outputs = tx.body().outputs();
  const txHash = CML.hash_transaction(tx.body()).to_hex();
  const utxos: UTxO[] = [];
  for (let index = 0; index < outputs.len(); index++) {
    const output = outputs.get(index);
    const utxo: UTxO = {
      txHash: txHash,
      outputIndex: index,
      ...coreToTxOutput(output),
    };
    utxos.push(utxo);
  }
  return utxos;
};

const getConsumedInputs = (tx: CML.Transaction) => {
  const inputs = tx.body().inputs();
};<|MERGE_RESOLUTION|>--- conflicted
+++ resolved
@@ -71,40 +71,19 @@
 
 export const complete = (
   config: TxBuilder.TxBuilderConfig,
-<<<<<<< HEAD
   options: CompleteOptions = { coinSelection: true },
 ) =>
-=======
-  options: CompleteOptions = { coinSelection: true, localUPLCEval: true },
-): Effect.Effect<TxSignBuilder.TxSignBuilder, TransactionError> =>
->>>>>>> c01ea484
   Effect.gen(function* () {
     yield* Effect.all(config.programs, { concurrency: "unbounded" });
-    const walletInfo = yield* getWalletInfo(config);
+    const walletInfo = yield* getWalletInfo(config.lucidConfig.wallet);
 
     // Set collateral input if there are script executions
     if (config.scripts.size > 0) {
       const collateralInput = yield* findCollateral(walletInfo.inputs);
       setCollateral(config, collateralInput, walletInfo.address);
-<<<<<<< HEAD
-      const inputsToAdd = options.coinSelection
-        ? yield* coinSelection(config, availableInputs)
-        : availableInputs;
-      for (const utxo of inputsToAdd) {
-        const input = CML.SingleInputBuilder.from_transaction_unspent_output(
-          utxoToCore(utxo),
-        ).payment_key();
-        config.txBuilder.add_input(input);
-      }
-      //NOTE: We need to keep track of all consumed inputs
-      // this is just a patch we shuold find a better way to do this
-      config.consumedInputs = [...config.collectedInputs, ...inputsToAdd];
-    } else {
-=======
     }
 
     if (options.coinSelection !== false) {
->>>>>>> c01ea484
       const availableInputs = _Array.differenceWith(isEqualUTxO)(
         walletInfo.inputs,
         config.collectedInputs,
