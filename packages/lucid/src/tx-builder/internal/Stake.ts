import { Lovelace, Redeemer, RewardAddress } from "@lucid-evolution/core-types";
import * as TxBuilder from "../TxBuilder.js";
import { Effect, pipe } from "effect";
import { ERROR_MESSAGE, TxBuilderError } from "../../Errors.js";
import * as CML from "@anastasia-labs/cardano-multiplatform-lib-nodejs";
import { toPartial, toV1, toV2, validateAddressDetails } from "./TxUtils.js";

export const stakeError = (cause: unknown) =>
  new TxBuilderError({ cause: `{ Stake: ${cause} }` });

export const registerStake = (
  config: TxBuilder.TxBuilderConfig,
  rewardAddress: RewardAddress,
): Effect.Effect<void, TxBuilderError> =>
  Effect.gen(function* () {
    const addressDetails = yield* pipe(
      validateAddressDetails(rewardAddress, config.lucidConfig),
      Effect.andThen((address) =>
        address.type !== "Reward"
          ? stakeError(ERROR_MESSAGE.MISSING_REWARD_TYPE)
          : Effect.succeed(address),
      ),
    );

    const stakeCredential = yield* pipe(
      Effect.fromNullable(addressDetails.stakeCredential),
      Effect.orElseFail(() =>
        stakeError(ERROR_MESSAGE.MISSING_STAKE_CREDENTIAL),
      ),
    );

    const credential =
      stakeCredential.type === "Key"
        ? CML.Credential.new_pub_key(
            CML.Ed25519KeyHash.from_hex(stakeCredential.hash),
          )
        : CML.Credential.new_script(
            CML.ScriptHash.from_hex(stakeCredential.hash),
          );
    const certBuilder = CML.SingleCertificateBuilder.new(
      CML.Certificate.new_stake_registration(credential),
    );
    config.txBuilder.add_cert(certBuilder.skip_witness());
  });

export const deRegisterStake = (
  config: TxBuilder.TxBuilderConfig,
  rewardAddress: RewardAddress,
  redeemer?: Redeemer,
): Effect.Effect<void, TxBuilderError> =>
  Effect.gen(function* () {
    const addressDetails = yield* pipe(
      validateAddressDetails(rewardAddress, config.lucidConfig),
      Effect.andThen((address) =>
        address.type !== "Reward"
          ? stakeError(ERROR_MESSAGE.MISSING_REWARD_TYPE)
          : Effect.succeed(address),
      ),
    );

    const stakeCredential = yield* pipe(
      Effect.fromNullable(addressDetails.stakeCredential),
      Effect.orElseFail(() =>
        stakeError(ERROR_MESSAGE.MISSING_STAKE_CREDENTIAL),
      ),
    );

    switch (stakeCredential.type) {
      case "Key": {
        const credential = CML.Credential.new_pub_key(
          CML.Ed25519KeyHash.from_hex(stakeCredential.hash),
        );
        const certBuilder = CML.SingleCertificateBuilder.new(
          CML.Certificate.new_stake_deregistration(credential),
        );
        config.txBuilder.add_cert(certBuilder.payment_key());
        break;
      }

      case "Script": {
        const credential = CML.Credential.new_script(
          CML.ScriptHash.from_hex(stakeCredential.hash),
        );
        const certBuilder = CML.SingleCertificateBuilder.new(
          CML.Certificate.new_stake_deregistration(credential),
        );
        const script = yield* pipe(
          Effect.fromNullable(config.scripts.get(stakeCredential.hash)),
          Effect.orElseFail(() =>
            stakeError(ERROR_MESSAGE.MISSING_SCRIPT(stakeCredential.hash)),
          ),
        );
        const red = yield* pipe(
          Effect.fromNullable(redeemer),
          Effect.orElseFail(() => stakeError(ERROR_MESSAGE.MISSING_REDEEMER)),
        );
        switch (script.type) {
          case "PlutusV1": {
            config.txBuilder.add_cert(
              certBuilder.plutus_script(
                toPartial(toV1(script.script), red),
                CML.Ed25519KeyHashList.new(),
              ),
            );
            break;
          }

          case "PlutusV2": {
            config.txBuilder.add_cert(
              certBuilder.plutus_script(
                toPartial(toV2(script.script), red),
                CML.Ed25519KeyHashList.new(),
              ),
            );
            break;
          }
          case "Native": {
            yield* stakeError(ERROR_MESSAGE.INVALID_SCRIPT);
            break;
          }
        }
      }
    }
  });

<<<<<<< HEAD
export const withdraw =
  (
    config: TxBuilder.TxBuilderConfig,
    rewardAddress: RewardAddress,
    amount: Lovelace,
  ) =>
  (redeemer?: Redeemer): Effect.Effect<void, TxBuilderError> =>
    Effect.gen(function* ($) {
      const addressDetails = yield* pipe(
        validateAddressDetails(rewardAddress, config.lucidConfig),
        Effect.andThen((address) =>
          address.type !== "Reward"
            ? stakeError(
                "InvalidCredential",
                "Address type must be Reward type.",
              )
            : Effect.succeed(address),
        ),
      );

      const withdrawBuilder = yield* pipe(
        Effect.fromNullable(
          CML.RewardAddress.from_address(
            CML.Address.from_bech32(rewardAddress),
          ),
        ),
        Effect.orElseFail(() => stakeError("MissingStakeCredential")),
        Effect.andThen((address) =>
          CML.SingleWithdrawalBuilder.new(address, amount),
        ),
      );

      const stakeCredential = yield* pipe(
        Effect.fromNullable(addressDetails.stakeCredential),
        Effect.orElseFail(() => stakeError("MissingStakeCredential")),
      );
=======
export const withdraw = (
  config: TxBuilder.TxBuilderConfig,
  rewardAddress: RewardAddress,
  amount: Lovelace,
  redeemer?: Redeemer,
): Effect.Effect<void, TxBuilderError> =>
  Effect.gen(function* ($) {
    const addressDetails = yield* pipe(
      validateAddressDetails(rewardAddress, config.lucidConfig),
      Effect.andThen((address) =>
        address.type !== "Reward"
          ? stakeError(ERROR_MESSAGE.MISSING_REWARD_TYPE)
          : Effect.succeed(address),
      ),
    );

    const withdrawBuilder = yield* pipe(
      Effect.fromNullable(
        CML.RewardAddress.from_address(CML.Address.from_bech32(rewardAddress)),
      ),
      Effect.orElseFail(() =>
        stakeError(ERROR_MESSAGE.MISSING_STAKE_CREDENTIAL),
      ),
      Effect.andThen((address) =>
        CML.SingleWithdrawalBuilder.new(address, amount),
      ),
    );

    const stakeCredential = yield* pipe(
      Effect.fromNullable(addressDetails.stakeCredential),
      Effect.orElseFail(() =>
        stakeError(ERROR_MESSAGE.MISSING_STAKE_CREDENTIAL),
      ),
    );
>>>>>>> ed59c1f4

      switch (stakeCredential.type) {
        case "Key": {
          config.txBuilder.add_withdrawal(withdrawBuilder.payment_key());
          break;
        }

<<<<<<< HEAD
        case "Script": {
          const script = yield* pipe(
            Effect.fromNullable(config.scripts.get(stakeCredential.hash)),
            Effect.orElseFail(() =>
              stakeError(
                "MissingScript",
                `No script found, script hash: ${stakeCredential.hash}, consider using attach modules`,
=======
      case "Script": {
        const script = yield* pipe(
          Effect.fromNullable(config.scripts.get(stakeCredential.hash)),
          Effect.orElseFail(() =>
            stakeError(ERROR_MESSAGE.MISSING_SCRIPT(stakeCredential.hash)),
          ),
        );
        const red = yield* pipe(
          Effect.fromNullable(redeemer),
          Effect.orElseFail(() => stakeError(ERROR_MESSAGE.MISSING_REDEEMER)),
        );
        switch (script.type) {
          case "PlutusV1": {
            config.txBuilder.add_withdrawal(
              withdrawBuilder.plutus_script(
                toPartial(toV1(script.script), red),
                CML.Ed25519KeyHashList.new(),
>>>>>>> ed59c1f4
              ),
            ),
          );
          const red = yield* pipe(
            Effect.fromNullable(redeemer),
            Effect.orElseFail(() =>
              stakeError("MissingRedeemer", ERROR_MESSAGE.MISSING_REDEEMER),
            ),
          );
          switch (script.type) {
            case "PlutusV1": {
              config.txBuilder.add_withdrawal(
                withdrawBuilder.plutus_script(
                  toPartial(toV1(script.script), red),
                  CML.Ed25519KeyHashList.new(),
                ),
              );
              break;
            }

<<<<<<< HEAD
            case "PlutusV2": {
              config.txBuilder.add_withdrawal(
                withdrawBuilder.plutus_script(
                  toPartial(toV2(script.script), red),
                  CML.Ed25519KeyHashList.new(),
                ),
              );
              break;
            }
            case "Native": {
              yield* stakeError("NotFound");
              break;
            }
=======
          case "PlutusV2": {
            config.txBuilder.add_withdrawal(
              withdrawBuilder.plutus_script(
                toPartial(toV2(script.script), red),
                CML.Ed25519KeyHashList.new(),
              ),
            );
            break;
          }
          case "Native": {
            yield* stakeError(ERROR_MESSAGE.INVALID_SCRIPT);
            break;
>>>>>>> ed59c1f4
          }
        }
      }
    });<|MERGE_RESOLUTION|>--- conflicted
+++ resolved
@@ -123,7 +123,6 @@
     }
   });
 
-<<<<<<< HEAD
 export const withdraw =
   (
     config: TxBuilder.TxBuilderConfig,
@@ -136,10 +135,7 @@
         validateAddressDetails(rewardAddress, config.lucidConfig),
         Effect.andThen((address) =>
           address.type !== "Reward"
-            ? stakeError(
-                "InvalidCredential",
-                "Address type must be Reward type.",
-              )
+            ? stakeError(ERROR_MESSAGE.MISSING_REWARD_TYPE)
             : Effect.succeed(address),
         ),
       );
@@ -150,7 +146,7 @@
             CML.Address.from_bech32(rewardAddress),
           ),
         ),
-        Effect.orElseFail(() => stakeError("MissingStakeCredential")),
+        Effect.orElseFail(() => stakeError(ERROR_MESSAGE.MISSING_STAKE_CREDENTIAL),),
         Effect.andThen((address) =>
           CML.SingleWithdrawalBuilder.new(address, amount),
         ),
@@ -158,44 +154,8 @@
 
       const stakeCredential = yield* pipe(
         Effect.fromNullable(addressDetails.stakeCredential),
-        Effect.orElseFail(() => stakeError("MissingStakeCredential")),
+        Effect.orElseFail(() => stakeError(ERROR_MESSAGE.MISSING_STAKE_CREDENTIAL),),
       );
-=======
-export const withdraw = (
-  config: TxBuilder.TxBuilderConfig,
-  rewardAddress: RewardAddress,
-  amount: Lovelace,
-  redeemer?: Redeemer,
-): Effect.Effect<void, TxBuilderError> =>
-  Effect.gen(function* ($) {
-    const addressDetails = yield* pipe(
-      validateAddressDetails(rewardAddress, config.lucidConfig),
-      Effect.andThen((address) =>
-        address.type !== "Reward"
-          ? stakeError(ERROR_MESSAGE.MISSING_REWARD_TYPE)
-          : Effect.succeed(address),
-      ),
-    );
-
-    const withdrawBuilder = yield* pipe(
-      Effect.fromNullable(
-        CML.RewardAddress.from_address(CML.Address.from_bech32(rewardAddress)),
-      ),
-      Effect.orElseFail(() =>
-        stakeError(ERROR_MESSAGE.MISSING_STAKE_CREDENTIAL),
-      ),
-      Effect.andThen((address) =>
-        CML.SingleWithdrawalBuilder.new(address, amount),
-      ),
-    );
-
-    const stakeCredential = yield* pipe(
-      Effect.fromNullable(addressDetails.stakeCredential),
-      Effect.orElseFail(() =>
-        stakeError(ERROR_MESSAGE.MISSING_STAKE_CREDENTIAL),
-      ),
-    );
->>>>>>> ed59c1f4
 
       switch (stakeCredential.type) {
         case "Key": {
@@ -203,15 +163,6 @@
           break;
         }
 
-<<<<<<< HEAD
-        case "Script": {
-          const script = yield* pipe(
-            Effect.fromNullable(config.scripts.get(stakeCredential.hash)),
-            Effect.orElseFail(() =>
-              stakeError(
-                "MissingScript",
-                `No script found, script hash: ${stakeCredential.hash}, consider using attach modules`,
-=======
       case "Script": {
         const script = yield* pipe(
           Effect.fromNullable(config.scripts.get(stakeCredential.hash)),
@@ -229,42 +180,11 @@
               withdrawBuilder.plutus_script(
                 toPartial(toV1(script.script), red),
                 CML.Ed25519KeyHashList.new(),
->>>>>>> ed59c1f4
-              ),
-            ),
-          );
-          const red = yield* pipe(
-            Effect.fromNullable(redeemer),
-            Effect.orElseFail(() =>
-              stakeError("MissingRedeemer", ERROR_MESSAGE.MISSING_REDEEMER),
-            ),
-          );
-          switch (script.type) {
-            case "PlutusV1": {
-              config.txBuilder.add_withdrawal(
-                withdrawBuilder.plutus_script(
-                  toPartial(toV1(script.script), red),
-                  CML.Ed25519KeyHashList.new(),
-                ),
-              );
-              break;
-            }
-
-<<<<<<< HEAD
-            case "PlutusV2": {
-              config.txBuilder.add_withdrawal(
-                withdrawBuilder.plutus_script(
-                  toPartial(toV2(script.script), red),
-                  CML.Ed25519KeyHashList.new(),
-                ),
-              );
-              break;
-            }
-            case "Native": {
-              yield* stakeError("NotFound");
-              break;
-            }
-=======
+              ),
+            );
+            break;
+          }
+
           case "PlutusV2": {
             config.txBuilder.add_withdrawal(
               withdrawBuilder.plutus_script(
@@ -277,8 +197,7 @@
           case "Native": {
             yield* stakeError(ERROR_MESSAGE.INVALID_SCRIPT);
             break;
->>>>>>> ed59c1f4
           }
         }
       }
-    });+    }});