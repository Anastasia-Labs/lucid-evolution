--- conflicted
+++ resolved
@@ -21,13 +21,13 @@
   (redeemer?: Redeemer): Effect.Effect<void, TxBuilderError> =>
     Effect.gen(function* ($) {
       if (utxos.length === 0)
-        yield* $(collectError("EmptyUTXO", ERROR_MESSAGE.EMPTY_UTXO));
+        yield* $(collectError(ERROR_MESSAGE.EMPTY_UTXO));
       for (const utxo of utxos) {
         if (utxo.datumHash && !utxo.datum) {
           const data = yield* $(
             Effect.tryPromise({
               try: () => datumOf(config.lucidConfig.provider, utxo),
-              catch: (error) => collectError("Datum", String(error)),
+              catch: (cause) => collectError({ cause }),
             }),
           );
           utxo.datum = Data.to(data);
@@ -47,8 +47,7 @@
             Effect.fromNullable(config.scripts.get(credential.hash)),
             Effect.orElseFail(() =>
               collectError(
-                "MissingScript",
-                `No script found, script hash: ${credential.hash}, consider using attach modules`,
+                collectError(ERROR_MESSAGE.MISSING_SCRIPT(credential.hash)),
               ),
             ),
           );
@@ -66,7 +65,6 @@
                 Effect.fromNullable(redeemer),
                 Effect.orElseFail(() =>
                   collectError(
-                    "MissingRedeemer",
                     ERROR_MESSAGE.MISSING_REDEEMER,
                   ),
                 ),
@@ -86,7 +84,6 @@
                 Effect.fromNullable(redeemer),
                 Effect.orElseFail(() =>
                   collectError(
-                    "MissingRedeemer",
                     ERROR_MESSAGE.MISSING_REDEEMER,
                   ),
                 ),
@@ -118,13 +115,9 @@
   redeemerBuilder: RedeemerBuilder,
 ): Effect.Effect<void, TxBuilderError> =>
   Effect.gen(function* ($) {
-<<<<<<< HEAD
     if (utxos.length === 0)
-      yield* $(collectError("EmptyUTXO", ERROR_MESSAGE.EMPTY_UTXO));
+      yield* collectError(ERROR_MESSAGE.EMPTY_UTXO);
     if (redeemerBuilder.kind === "self") redeemerBuilder.inputs = utxos;
-=======
-    if (utxos.length === 0) yield* collectError(ERROR_MESSAGE.EMPTY_UTXO);
->>>>>>> ed59c1f4
     for (const utxo of utxos) {
       if (utxo.datumHash && !utxo.datum) {
         const data = yield* $(
@@ -138,67 +131,6 @@
       // An array of unspent transaction outputs to be used as inputs when running uplc eval.
       config.collectedInputs.push(utxo);
       //TODO: Add config.collectedAssets
-<<<<<<< HEAD
-=======
-      const input =
-        CML.SingleInputBuilder.from_transaction_unspent_output(coreUtxo);
-      const credential = paymentCredentialOf(utxo.address);
-
-      if (credential.type == "Script") {
-        const script = yield* $(
-          Effect.fromNullable(config.scripts.get(credential.hash)),
-          Effect.orElseFail(() =>
-            collectError(ERROR_MESSAGE.MISSING_SCRIPT(credential.hash)),
-          ),
-        );
-        switch (script.type) {
-          case "Native":
-            config.txBuilder.add_input(
-              input.native_script(
-                CML.NativeScript.from_cbor_hex(script.script),
-                CML.NativeScriptWitnessInfo.assume_signature_count(),
-              ),
-            );
-            break;
-          case "PlutusV1": {
-            const red = yield* $(
-              Effect.fromNullable(redeemer),
-              Effect.orElseFail(() =>
-                collectError(ERROR_MESSAGE.MISSING_REDEEMER),
-              ),
-            );
-            config.txBuilder.add_input(
-              input.plutus_script(
-                toPartial(toV1(script.script), red),
-                CML.Ed25519KeyHashList.new(),
-                CML.PlutusData.from_cbor_hex(utxo.datum!),
-              ),
-            );
-            break;
-          }
-          case "PlutusV2": {
-            const v2 = toV2(script.script);
-            const red = yield* $(
-              Effect.fromNullable(redeemer),
-              Effect.orElseFail(() =>
-                collectError(ERROR_MESSAGE.MISSING_REDEEMER),
-              ),
-            );
-            const partial = toPartial(v2, red);
-            config.txBuilder.add_input(
-              //TODO: Test with DatumHash
-              input.plutus_script_inline_datum(
-                partial,
-                CML.Ed25519KeyHashList.new(),
-              ),
-            );
-            break;
-          }
-        }
-      } else {
-        config.txBuilder.add_input(input.payment_key());
-      }
->>>>>>> ed59c1f4
     }
     // NOTE: If RedeemerBuilder is of kind "self" the partial program will be incorrect
     // however it won't matter as it won't be used if that's the case. But we still need
