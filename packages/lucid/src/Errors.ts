import { Network } from "@lucid-evolution/core-types";
import { Data } from "effect";

export const ERROR_MESSAGE = {
  MULTIPLE_POLICIES:
    "MULTIPLE_POLICIES: Only one policy id allowed. You can chain multiple mintAssets functions together if you need to mint assets with different policy ids. ",
  EMPTY_UTXO:
    "EMPTY_UTXO: UTxO array is empty. If a Tx has been recently submitted, consider waiting for chain sync",
  MISSING_WALLET:
    "MISSING_WALLET: please ensure that your wallet has been properly configured and initialized",
  MISSING_REDEEMER: "MISSING_REDEEMER: redeemer can not be undefined",
  DATUM_NOT_SET:
    "DATUM_NOT_SET: Script inputs becomes unspendable without datum.",
  EMPTY_ASSETS:
    "EMPTY_ASSETS: Attempting to pay to an address with an empty assets object",
  MISSING_REWARD_TYPE: "MISSING_REWARD_TYPE: Address type must be Reward type.",
  MISSING_STAKE_CREDENTIAL:
    "MISSING_STAKE_CREDENTIAL: Address does not contain stake credential",
  MISSING_PAYMENT_CREDENTIAL:
    "MISSING_PAYMENT_CREDENTIAL: Address does not contain payment credential",
  INVALID_METADATA: "INVALID_METADATA: metadata is invalid",
  SCRIPT_CREDENTIAL_NOT_ALLOWED:
    "SCRIPT_CREDENTIAL_NOT_ALLOWED: Only verification key credential is allowed",
  INVALID_SCRIPT: "INVALID_SCRIPT: Script is invalid",
  INVALID_NETWORK: (
    address: string,
    actualNetworkId: number,
    network: Network,
  ) =>
    `Invalid address: ${address}, Expected address with network id ${actualNetworkId}, current network ${network}`,
  MISSING_SCRIPT: (hash: string) =>
    `MISSING_SCRIPT: Script not found when building transaction, consider using attach modules. script_hash: ${hash}`,
  MISSING_POLICY: (policyId: string) =>
    `MISSING_POLICY: No policy found, policy_id: ${policyId}`,
} as const;

<<<<<<< HEAD
export type TxBuilderErrorCause =
  | "UPLCEval"
  | "BuildEvaluation"
  | "Build"
  | "Datum"
  | "NotFound"
  | "Provider"
  | "EmptyUTXO"
  | "EmptyAssets"
  | "MissingCollateral"
  | "MultiplePolicies"
  | "InvalidNetwork"
  | "InvalidMetadata"
  | "MissingWallet"
  | "MissingScript"
  | "MissingPolicy"
  | "MissingRedeemer"
  | "MissingStakeCredential"
  | "Address"
  | "InvalidCredential"
  | "RedeemerBuilder";
export type TxBuilderErrorModule =
  | "Attach"
  | "Collect"
  | "Governance"
  | "Interval"
  | "Mint"
  | "Pay"
  | "Read"
  | "Signer"
  | "Stake"
  | "Pool"
  | "Complete";
=======
>>>>>>> ed59c1f4
export class TxBuilderError extends Data.TaggedError("TxBuilderError")<{
  readonly cause: unknown;
}> {
  get message() {
    return `${this.cause}`;
  }
}
export type TransactionError = RunTimeError | TxBuilderError;

export class TxSignerError extends Data.TaggedError("TxSignerError")<{
  readonly cause: unknown;
}> {
  get message() {
    return `${this.cause}`;
  }
}

export type TransactionSignError = RunTimeError | TxSignerError;

export class TxSubmitError extends Data.TaggedError("TxSubmitError")<{
  readonly cause: unknown;
}> {
  get message() {
    return `${this.cause}`;
  }
}

//NOTE: RunTimeError is used to catch all unexpected errors primarly from CML library
export class RunTimeError extends Data.TaggedError("RunTimeError")<{
  cause: unknown;
}> {
  get message() {
    return `${this.cause}`;
  }
}<|MERGE_RESOLUTION|>--- conflicted
+++ resolved
@@ -34,7 +34,6 @@
     `MISSING_POLICY: No policy found, policy_id: ${policyId}`,
 } as const;
 
-<<<<<<< HEAD
 export type TxBuilderErrorCause =
   | "UPLCEval"
   | "BuildEvaluation"
@@ -68,8 +67,6 @@
   | "Stake"
   | "Pool"
   | "Complete";
-=======
->>>>>>> ed59c1f4
 export class TxBuilderError extends Data.TaggedError("TxBuilderError")<{
   readonly cause: unknown;
 }> {
