--- conflicted
+++ resolved
@@ -8,11 +8,7 @@
     pool: "forks",
     reporters: "verbose",
     include: ["./test/**/*.test.{js,mjs,cjs,ts,mts,cts,jsx,tsx}"],
-<<<<<<< HEAD
-    testTimeout: 300_000,
-=======
     testTimeout: 420_000,
     bail: 1,
->>>>>>> 51576ef6
   },
 });