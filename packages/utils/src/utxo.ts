import { Assets, OutRef, TxOutput, UTxO } from "@lucid-evolution/core-types";
import { CML } from "./core.js";
import * as CSL from "@emurgo/cardano-serialization-lib-nodejs";
import { fromScriptRef, toScriptRef } from "./scripts.js";
import { assetsToValue, valueToAssets } from "./value.js";

export const utxoToTransactionOutput = (utxo: UTxO) => {
  return buildOutput(utxo)
    .with_value(assetsToValue(utxo.assets))
    .build()
    .output();
};

export const utxoToTransactionInput = (utxo: UTxO) => {
  return CML.TransactionInput.new(
    CML.TransactionHash.from_hex(utxo.txHash),
    BigInt(utxo.outputIndex),
  );
};

export const utxoToCore = (utxo: UTxO): CML.TransactionUnspentOutput => {
  const out = utxoToTransactionOutput(utxo);
  const utxoCore = CML.TransactionUnspentOutput.new(
    utxoToTransactionInput(utxo),
    out,
  );
  // out.free();
  return utxoCore;
};

export function utxosToCores(utxos: UTxO[]): CML.TransactionUnspentOutput[] {
  const result: CML.TransactionUnspentOutput[] = [];
  for (const utxo of utxos) {
    result.push(utxoToCore(utxo));
  }
  return result;
}

//TODO: test coreToUtxo -> utxoToCore strict equality
export function coreToUtxo(coreUtxo: CML.TransactionUnspentOutput): UTxO {
  const utxoCore = CSL.TransactionUnspentOutput.from_bytes(
    coreUtxo.to_cbor_bytes(),
  );
  const utxo = {
    ...coreToOutRef(
      CML.TransactionInput.from_cbor_bytes(utxoCore.input().to_bytes()),
    ),
    ...coreToTxOutput(
      CML.TransactionOutput.from_cbor_bytes(utxoCore.output().to_bytes()),
    ),
  };
  return utxo;
}

export function coresToUtxos(utxos: CML.TransactionUnspentOutput[]): UTxO[] {
  const result: UTxO[] = [];
  for (let i = 0; i < utxos.length; i++) {
    result.push(coreToUtxo(utxos[i]));
  }
  return result;
}

export function coreToOutRef(input: CML.TransactionInput): OutRef {
  return {
    txHash: input.transaction_id().to_hex(),
    outputIndex: parseInt(input.index().toString()),
  };
}

export function coresToOutRefs(inputs: CML.TransactionInput[]): OutRef[] {
  const result: OutRef[] = [];
  for (let i = 0; i < inputs.length; i++) {
    result.push(coreToOutRef(inputs[i]));
  }
  return result;
}

export function coreToTxOutput(output: CML.TransactionOutput): TxOutput {
  return {
    assets: valueToAssets(output.amount()),
    address: output.address().to_bech32(undefined),
    datumHash: output.datum()?.as_hash()?.to_hex(),
    datum: output.datum()?.as_datum()?.to_cbor_hex(),
    scriptRef: output.script_ref() && fromScriptRef(output.script_ref()!),
  };
}

export function coresToTxOutputs(outputs: CML.TransactionOutput[]): TxOutput[] {
  let result: TxOutput[] = [];
  for (let i = 0; i < outputs.length; i++) {
    result.push(coreToTxOutput(outputs[i]));
  }
  return result;
}

//TODO: disable for now
// export function producedUtxosFrom(unsignedTx: TxComplete): UTxO[] {
//   const result: UTxO[] = [];
//   const hash = unsignedTx.toHash();
//   const outputs = unsignedTx.txComplete.body().outputs();
//   const outputsArray = new Array<CML.TransactionOutput>(outputs.len()).map(
//     (_, index) => outputs.get(index),
//   );
//   coresToTxOutputs(outputsArray).forEach((output, index) => {
//     result.push({
//       outputIndex: index,
//       txHash: hash,
//       ...output,
//     });
//   });
//   return result;
// }

export const selectUTxOs = (utxos: UTxO[], totalAssets: Assets) => {
  const selectedUtxos: UTxO[] = [];
  let isSelected = false;
  const assetsRequired = new Map<string, bigint>(Object.entries(totalAssets));
  for (const utxo of utxos) {
    isSelected = false;
    for (const [unit, amount] of assetsRequired) {
      if (Object.hasOwn(utxo.assets, unit)) {
        const utxoAmount = utxo.assets[unit];
        if (utxoAmount >= amount) {
          assetsRequired.delete(unit);
        } else {
          assetsRequired.set(unit, amount - utxoAmount);
        }
        isSelected = true;
      }
    }
    if (isSelected) {
      selectedUtxos.push(utxo);
    }
    if (assetsRequired.size == 0) {
      break;
    }
  }
  if (assetsRequired.size > 0) return [];
  return selectedUtxos;
};

/**
 * Union type for specifying sorting order in function "sortUTxOs"
 */
export type SortOrder =
  /**
   * Largest amount of "lovelace" with least number of unique assets first
   */
  | "LargestFirst"
  /**
   * Smallest amount of "lovelace" with least number of unique assets first
   */
  | "SmallestFirst"
  /**
   * Lexicographically sorted as per ledger rules
   */
  | "Canonical";

/**
 * Sorts an array of UTXOs according to specified sort order ("LargestFirst" by default).
 * The provided array is cloned and reference to the new sorted array is returned.
 *
 * @param {UTxO[]} utxos - The array of UTXO objects to be sorted.
 * @param {SortOrder} [order="LargestFirst"] - The order in which to sort the UTXOs.
 * @returns {UTxO[]} - The sorted array of UTXOs.
 *
 */
export const sortUTxOs = (
  utxos: UTxO[],
  order: SortOrder = "LargestFirst",
): UTxO[] => {
  switch (order) {
    case "LargestFirst":
      return [...utxos].sort(largestFirst);
    case "SmallestFirst":
      return [...utxos].sort(smallestFirst);
    case "Canonical":
      return [...utxos].sort(canonical);
  }
};

const largestFirst = (a: UTxO, b: UTxO) => {
  const lovelaceA = Number(a.assets["lovelace"]);
  const lovelaceB = Number(b.assets["lovelace"]);

  if (lovelaceA === lovelaceB) {
    return Object.keys(a.assets).length - Object.keys(b.assets).length;
  }
  return -1 * (lovelaceA - lovelaceB);
};

const smallestFirst = (a: UTxO, b: UTxO) => {
  const lovelaceA = Number(a.assets["lovelace"]);
  const lovelaceB = Number(b.assets["lovelace"]);

  if (lovelaceA == lovelaceB) {
    return Object.keys(a.assets).length - Object.keys(b.assets).length;
  }
  return lovelaceA - lovelaceB;
};

const canonical = (a: UTxO, b: UTxO) => {
  if (a.txHash < b.txHash) {
    return -1;
  } else if (a.txHash > b.txHash) {
    return 1;
  } else {
    return a.outputIndex - b.outputIndex;
  }
};

//TODO: add
// sortBy -> sort by amount of specific unit

export const isEqualUTxO = (self: UTxO, that: UTxO) =>
  self.txHash === that.txHash && self.outputIndex === that.outputIndex;

<<<<<<< HEAD
/**
 * Provides an array of input indices for given "indexInputs" UTxOs.
 * Indices obtained from the list of transaction inputs which are
 * ordered as per ledger rules.
 *
 * @param indexInputs Input utxos whose indices need to be returned
 * @param allInputs All the inputs utxos being spent by the transaction
 * @param sorted Whether the provided "allInputs" are sorted canonically or not
 * @returns Input indices of utxos as they appear in "indexInputs"
 */
export function getInputIndices(
  indexInputs: UTxO[],
  allInputs: UTxO[],
  sorted: Boolean = false,
): bigint[] {
  const sortedInputs = sorted ? allInputs : sortUTxOs(allInputs, "Canonical");
  const indicesMap = new Map<string, bigint>();

  sortedInputs.forEach((value, index) => {
    indicesMap.set(value.txHash + value.outputIndex, BigInt(index));
  });

  return indexInputs.flatMap((value) => {
    const index = indicesMap.get(value.txHash + value.outputIndex);
    if (index !== undefined) return index;
    else return [];
  });
}
=======
//TODO: add
// sortCanonical -> sorting following ledger rules
// sortBy -> sort by amount of specific unit

export const calculateMinLovelaceFromUTxO = (
  coinsPerUtxoByte: bigint,
  utxo: UTxO,
): bigint =>
  buildOutput(utxo)
    .with_asset_and_min_required_coin(
      assetsToValue(utxo.assets).multi_asset(),
      coinsPerUtxoByte,
    )
    .build()
    .output()
    .amount()
    .coin();

const buildOutput = (utxo: UTxO): CML.TransactionOutputAmountBuilder => {
  const builder = CML.TransactionOutputBuilder.new().with_address(
    CML.Address.from_bech32(utxo.address),
  );
  return utxo.scriptRef
    ? buildDatum(utxo, builder)
        .with_reference_script(toScriptRef(utxo.scriptRef))
        .next()
    : buildDatum(utxo, builder).next();
};

const buildDatum = (
  utxo: UTxO,
  builder: CML.TransactionOutputBuilder,
): CML.TransactionOutputBuilder => {
  //TODO: test with DatumHash
  if (utxo.datumHash)
    return builder.with_data(
      CML.DatumOption.new_hash(CML.DatumHash.from_hex(utxo.datumHash)),
    );
  // inline datum
  if (utxo.datum)
    return builder.with_data(
      CML.DatumOption.new_datum(CML.PlutusData.from_cbor_hex(utxo.datum)),
    );
  return builder;
};
>>>>>>> ed59c1f4
<|MERGE_RESOLUTION|>--- conflicted
+++ resolved
@@ -215,7 +215,6 @@
 export const isEqualUTxO = (self: UTxO, that: UTxO) =>
   self.txHash === that.txHash && self.outputIndex === that.outputIndex;
 
-<<<<<<< HEAD
 /**
  * Provides an array of input indices for given "indexInputs" UTxOs.
  * Indices obtained from the list of transaction inputs which are
@@ -244,7 +243,6 @@
     else return [];
   });
 }
-=======
 //TODO: add
 // sortCanonical -> sorting following ledger rules
 // sortBy -> sort by amount of specific unit
@@ -289,5 +287,4 @@
       CML.DatumOption.new_datum(CML.PlutusData.from_cbor_hex(utxo.datum)),
     );
   return builder;
-};
->>>>>>> ed59c1f4
+};